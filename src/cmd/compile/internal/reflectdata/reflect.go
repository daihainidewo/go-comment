--- conflicted
+++ resolved
@@ -70,234 +70,6 @@
 	return types.NewField(src.NoXPos, sym, t)
 }
 
-<<<<<<< HEAD
-// MapBucketType makes the map bucket type given the type of the map.
-func MapBucketType(t *types.Type) *types.Type {
-	if t.MapType().Bucket != nil {
-		return t.MapType().Bucket
-	}
-
-	keytype := t.Key()
-	elemtype := t.Elem()
-	types.CalcSize(keytype)
-	types.CalcSize(elemtype)
-	if keytype.Size() > MAXKEYSIZE {
-		keytype = types.NewPtr(keytype)
-	}
-	if elemtype.Size() > MAXELEMSIZE {
-		elemtype = types.NewPtr(elemtype)
-	}
-
-	field := make([]*types.Field, 0, 5)
-
-	// The first field is: uint8 topbits[BUCKETSIZE].
-	arr := types.NewArray(types.Types[types.TUINT8], BUCKETSIZE)
-	field = append(field, makefield("topbits", arr))
-
-	arr = types.NewArray(keytype, BUCKETSIZE)
-	arr.SetNoalg(true)
-	keys := makefield("keys", arr)
-	field = append(field, keys)
-
-	arr = types.NewArray(elemtype, BUCKETSIZE)
-	arr.SetNoalg(true)
-	elems := makefield("elems", arr)
-	field = append(field, elems)
-
-	// If keys and elems have no pointers, the map implementation
-	// can keep a list of overflow pointers on the side so that
-	// buckets can be marked as having no pointers.
-	// Arrange for the bucket to have no pointers by changing
-	// the type of the overflow field to uintptr in this case.
-	// See comment on hmap.overflow in runtime/map.go.
-	otyp := types.Types[types.TUNSAFEPTR]
-	if !elemtype.HasPointers() && !keytype.HasPointers() {
-		otyp = types.Types[types.TUINTPTR]
-	}
-	overflow := makefield("overflow", otyp)
-	field = append(field, overflow)
-
-	// link up fields
-	bucket := types.NewStruct(field[:])
-	bucket.SetNoalg(true)
-	types.CalcSize(bucket)
-
-	// Check invariants that map code depends on.
-	if !types.IsComparable(t.Key()) {
-		base.Fatalf("unsupported map key type for %v", t)
-	}
-	if BUCKETSIZE < 8 {
-		base.Fatalf("bucket size %d too small for proper alignment %d", BUCKETSIZE, 8)
-	}
-	if uint8(keytype.Alignment()) > BUCKETSIZE {
-		base.Fatalf("key align too big for %v", t)
-	}
-	if uint8(elemtype.Alignment()) > BUCKETSIZE {
-		base.Fatalf("elem align %d too big for %v, BUCKETSIZE=%d", elemtype.Alignment(), t, BUCKETSIZE)
-	}
-	if keytype.Size() > MAXKEYSIZE {
-		base.Fatalf("key size too large for %v", t)
-	}
-	if elemtype.Size() > MAXELEMSIZE {
-		base.Fatalf("elem size too large for %v", t)
-	}
-	if t.Key().Size() > MAXKEYSIZE && !keytype.IsPtr() {
-		base.Fatalf("key indirect incorrect for %v", t)
-	}
-	if t.Elem().Size() > MAXELEMSIZE && !elemtype.IsPtr() {
-		base.Fatalf("elem indirect incorrect for %v", t)
-	}
-	if keytype.Size()%keytype.Alignment() != 0 {
-		base.Fatalf("key size not a multiple of key align for %v", t)
-	}
-	if elemtype.Size()%elemtype.Alignment() != 0 {
-		base.Fatalf("elem size not a multiple of elem align for %v", t)
-	}
-	if uint8(bucket.Alignment())%uint8(keytype.Alignment()) != 0 {
-		base.Fatalf("bucket align not multiple of key align %v", t)
-	}
-	if uint8(bucket.Alignment())%uint8(elemtype.Alignment()) != 0 {
-		base.Fatalf("bucket align not multiple of elem align %v", t)
-	}
-	if keys.Offset%keytype.Alignment() != 0 {
-		base.Fatalf("bad alignment of keys in bmap for %v", t)
-	}
-	if elems.Offset%elemtype.Alignment() != 0 {
-		base.Fatalf("bad alignment of elems in bmap for %v", t)
-	}
-
-	// Double-check that overflow field is final memory in struct,
-	// with no padding at end.
-	if overflow.Offset != bucket.Size()-int64(types.PtrSize) {
-		base.Fatalf("bad offset of overflow in bmap for %v, overflow.Offset=%d, bucket.Size()-int64(types.PtrSize)=%d",
-			t, overflow.Offset, bucket.Size()-int64(types.PtrSize))
-	}
-
-	t.MapType().Bucket = bucket
-
-	bucket.StructType().Map = t
-	return bucket
-}
-
-var hmapType *types.Type
-
-// MapType returns a type interchangeable with runtime.hmap.
-// Make sure this stays in sync with runtime/map.go.
-func MapType() *types.Type {
-	if hmapType != nil {
-		return hmapType
-	}
-
-	// build a struct:
-	// type hmap struct {
-	//    count      int
-	//    flags      uint8
-	//    B          uint8
-	//    noverflow  uint16
-	//    hash0      uint32
-	//    buckets    unsafe.Pointer
-	//    oldbuckets unsafe.Pointer
-	//    nevacuate  uintptr
-	//    extra      unsafe.Pointer // *mapextra
-	// }
-	// must match runtime/map.go:hmap.
-	fields := []*types.Field{
-		makefield("count", types.Types[types.TINT]),
-		makefield("flags", types.Types[types.TUINT8]),
-		makefield("B", types.Types[types.TUINT8]),
-		makefield("noverflow", types.Types[types.TUINT16]),
-		makefield("hash0", types.Types[types.TUINT32]),      // Used in walk.go for OMAKEMAP.
-		makefield("buckets", types.Types[types.TUNSAFEPTR]), // Used in walk.go for OMAKEMAP.
-		makefield("oldbuckets", types.Types[types.TUNSAFEPTR]),
-		makefield("nevacuate", types.Types[types.TUINTPTR]),
-		makefield("extra", types.Types[types.TUNSAFEPTR]),
-	}
-
-	n := ir.NewDeclNameAt(src.NoXPos, ir.OTYPE, ir.Pkgs.Runtime.Lookup("hmap"))
-	hmap := types.NewNamed(n)
-	n.SetType(hmap)
-	n.SetTypecheck(1)
-
-	hmap.SetUnderlying(types.NewStruct(fields))
-	types.CalcSize(hmap)
-
-	// The size of hmap should be 48 bytes on 64 bit
-	// and 28 bytes on 32 bit platforms.
-	if size := int64(8 + 5*types.PtrSize); hmap.Size() != size {
-		base.Fatalf("hmap size not correct: got %d, want %d", hmap.Size(), size)
-	}
-
-	hmapType = hmap
-	return hmap
-}
-
-var hiterType *types.Type
-
-// MapIterType returns a type interchangeable with runtime.hiter.
-// Make sure this stays in sync with runtime/map.go.
-func MapIterType() *types.Type {
-	if hiterType != nil {
-		return hiterType
-	}
-
-	hmap := MapType()
-
-	// build a struct:
-	// type hiter struct {
-	//    key         unsafe.Pointer // *Key
-	//    elem        unsafe.Pointer // *Elem
-	//    t           unsafe.Pointer // *MapType
-	//    h           *hmap
-	//    buckets     unsafe.Pointer
-	//    bptr        unsafe.Pointer // *bmap
-	//    overflow    unsafe.Pointer // *[]*bmap
-	//    oldoverflow unsafe.Pointer // *[]*bmap
-	//    startBucket uintptr
-	//    offset      uint8
-	//    wrapped     bool
-	//    B           uint8
-	//    i           uint8
-	//    bucket      uintptr
-	//    checkBucket uintptr
-	// }
-	// must match runtime/map.go:hiter.
-	fields := []*types.Field{
-		makefield("key", types.Types[types.TUNSAFEPTR]),  // Used in range.go for TMAP.
-		makefield("elem", types.Types[types.TUNSAFEPTR]), // Used in range.go for TMAP.
-		makefield("t", types.Types[types.TUNSAFEPTR]),
-		makefield("h", types.NewPtr(hmap)),
-		makefield("buckets", types.Types[types.TUNSAFEPTR]),
-		makefield("bptr", types.Types[types.TUNSAFEPTR]),
-		makefield("overflow", types.Types[types.TUNSAFEPTR]),
-		makefield("oldoverflow", types.Types[types.TUNSAFEPTR]),
-		makefield("startBucket", types.Types[types.TUINTPTR]),
-		makefield("offset", types.Types[types.TUINT8]),
-		makefield("wrapped", types.Types[types.TBOOL]),
-		makefield("B", types.Types[types.TUINT8]),
-		makefield("i", types.Types[types.TUINT8]),
-		makefield("bucket", types.Types[types.TUINTPTR]),
-		makefield("checkBucket", types.Types[types.TUINTPTR]),
-	}
-
-	// build iterator struct holding the above fields
-	n := ir.NewDeclNameAt(src.NoXPos, ir.OTYPE, ir.Pkgs.Runtime.Lookup("hiter"))
-	hiter := types.NewNamed(n)
-	n.SetType(hiter)
-	n.SetTypecheck(1)
-
-	hiter.SetUnderlying(types.NewStruct(fields))
-	types.CalcSize(hiter)
-	if hiter.Size() != int64(12*types.PtrSize) {
-		base.Fatalf("hash_iter size not correct %d %d", hiter.Size(), 12*types.PtrSize)
-	}
-
-	hiterType = hiter
-	return hiter
-}
-
-// 返回 t 的所有方法列表 由名字排序
-=======
->>>>>>> 7b263895
 // methods returns the methods of the non-interface type t, sorted by name.
 // Generates stub functions as needed.
 func methods(t *types.Type) []*typeSig {
