// Copyright 2009 The Go Authors. All rights reserved.
// Use of this source code is governed by a BSD-style
// license that can be found in the LICENSE file.

package reflectdata

import (
	"encoding/binary"
	"fmt"
	"internal/abi"
	"os"
	"sort"
	"strings"
	"sync"

	"cmd/compile/internal/base"
	"cmd/compile/internal/bitvec"
	"cmd/compile/internal/compare"
	"cmd/compile/internal/ir"
	"cmd/compile/internal/objw"
	"cmd/compile/internal/rttype"
	"cmd/compile/internal/staticdata"
	"cmd/compile/internal/typebits"
	"cmd/compile/internal/typecheck"
	"cmd/compile/internal/types"
	"cmd/internal/gcprog"
	"cmd/internal/obj"
	"cmd/internal/objabi"
	"cmd/internal/src"
)

type ptabEntry struct {
	s *types.Sym
	t *types.Type
}

// runtime interface and reflection data structures
var (
	// protects signatset and signatslice
	signatmu sync.Mutex
	// Tracking which types need runtime type descriptor
	signatset = make(map[*types.Type]struct{})
	// Queue of types wait to be generated runtime type descriptor
	signatslice []typeAndStr

	gcsymmu  sync.Mutex // protects gcsymset and gcsymslice
	gcsymset = make(map[*types.Type]struct{})
)

type typeSig struct {
	name  *types.Sym
	isym  *obj.LSym
	tsym  *obj.LSym
	type_ *types.Type
	mtype *types.Type
}

// Builds a type representing a Bucket structure for
// the given map type. This type is not visible to users -
// we include only enough information to generate a correct GC
// program for it.
// Make sure this stays in sync with runtime/map.go.
//
//	A "bucket" is a "struct" {
//	      tophash [BUCKETSIZE]uint8
//	      keys [BUCKETSIZE]keyType
//	      elems [BUCKETSIZE]elemType
//	      overflow *bucket
//	    }
const (
	BUCKETSIZE  = abi.MapBucketCount
	MAXKEYSIZE  = abi.MapMaxKeyBytes
	MAXELEMSIZE = abi.MapMaxElemBytes
)

func commonSize() int { return int(rttype.Type.Size()) } // Sizeof(runtime._type{})

// runtime.uncommontype 对象的字节大小
func uncommonSize(t *types.Type) int { // Sizeof(runtime.uncommontype{})
	if t.Sym() == nil && len(methods(t)) == 0 {
		return 0
	}
	return int(rttype.UncommonType.Size())
}

func makefield(name string, t *types.Type) *types.Field {
	sym := (*types.Pkg)(nil).Lookup(name)
	return types.NewField(src.NoXPos, sym, t)
}

// MapBucketType makes the map bucket type given the type of the map.
func MapBucketType(t *types.Type) *types.Type {
	if t.MapType().Bucket != nil {
		return t.MapType().Bucket
	}

	keytype := t.Key()
	elemtype := t.Elem()
	types.CalcSize(keytype)
	types.CalcSize(elemtype)
	if keytype.Size() > MAXKEYSIZE {
		keytype = types.NewPtr(keytype)
	}
	if elemtype.Size() > MAXELEMSIZE {
		elemtype = types.NewPtr(elemtype)
	}

	field := make([]*types.Field, 0, 5)

	// The first field is: uint8 topbits[BUCKETSIZE].
	arr := types.NewArray(types.Types[types.TUINT8], BUCKETSIZE)
	field = append(field, makefield("topbits", arr))

	arr = types.NewArray(keytype, BUCKETSIZE)
	arr.SetNoalg(true)
	keys := makefield("keys", arr)
	field = append(field, keys)

	arr = types.NewArray(elemtype, BUCKETSIZE)
	arr.SetNoalg(true)
	elems := makefield("elems", arr)
	field = append(field, elems)

	// If keys and elems have no pointers, the map implementation
	// can keep a list of overflow pointers on the side so that
	// buckets can be marked as having no pointers.
	// Arrange for the bucket to have no pointers by changing
	// the type of the overflow field to uintptr in this case.
	// See comment on hmap.overflow in runtime/map.go.
	otyp := types.Types[types.TUNSAFEPTR]
	if !elemtype.HasPointers() && !keytype.HasPointers() {
		otyp = types.Types[types.TUINTPTR]
	}
	overflow := makefield("overflow", otyp)
	field = append(field, overflow)

	// link up fields
	bucket := types.NewStruct(field[:])
	bucket.SetNoalg(true)
	types.CalcSize(bucket)

	// Check invariants that map code depends on.
	if !types.IsComparable(t.Key()) {
		base.Fatalf("unsupported map key type for %v", t)
	}
	if BUCKETSIZE < 8 {
		base.Fatalf("bucket size %d too small for proper alignment %d", BUCKETSIZE, 8)
	}
	if uint8(keytype.Alignment()) > BUCKETSIZE {
		base.Fatalf("key align too big for %v", t)
	}
	if uint8(elemtype.Alignment()) > BUCKETSIZE {
		base.Fatalf("elem align %d too big for %v, BUCKETSIZE=%d", elemtype.Alignment(), t, BUCKETSIZE)
	}
	if keytype.Size() > MAXKEYSIZE {
		base.Fatalf("key size too large for %v", t)
	}
	if elemtype.Size() > MAXELEMSIZE {
		base.Fatalf("elem size too large for %v", t)
	}
	if t.Key().Size() > MAXKEYSIZE && !keytype.IsPtr() {
		base.Fatalf("key indirect incorrect for %v", t)
	}
	if t.Elem().Size() > MAXELEMSIZE && !elemtype.IsPtr() {
		base.Fatalf("elem indirect incorrect for %v", t)
	}
	if keytype.Size()%keytype.Alignment() != 0 {
		base.Fatalf("key size not a multiple of key align for %v", t)
	}
	if elemtype.Size()%elemtype.Alignment() != 0 {
		base.Fatalf("elem size not a multiple of elem align for %v", t)
	}
	if uint8(bucket.Alignment())%uint8(keytype.Alignment()) != 0 {
		base.Fatalf("bucket align not multiple of key align %v", t)
	}
	if uint8(bucket.Alignment())%uint8(elemtype.Alignment()) != 0 {
		base.Fatalf("bucket align not multiple of elem align %v", t)
	}
	if keys.Offset%keytype.Alignment() != 0 {
		base.Fatalf("bad alignment of keys in bmap for %v", t)
	}
	if elems.Offset%elemtype.Alignment() != 0 {
		base.Fatalf("bad alignment of elems in bmap for %v", t)
	}

	// Double-check that overflow field is final memory in struct,
	// with no padding at end.
	if overflow.Offset != bucket.Size()-int64(types.PtrSize) {
		base.Fatalf("bad offset of overflow in bmap for %v, overflow.Offset=%d, bucket.Size()-int64(types.PtrSize)=%d",
			t, overflow.Offset, bucket.Size()-int64(types.PtrSize))
	}

	t.MapType().Bucket = bucket

	bucket.StructType().Map = t
	return bucket
}

var hmapType *types.Type

// MapType returns a type interchangeable with runtime.hmap.
// Make sure this stays in sync with runtime/map.go.
func MapType() *types.Type {
	if hmapType != nil {
		return hmapType
	}

	// build a struct:
	// type hmap struct {
	//    count      int
	//    flags      uint8
	//    B          uint8
	//    noverflow  uint16
	//    hash0      uint32
	//    buckets    unsafe.Pointer
	//    oldbuckets unsafe.Pointer
	//    nevacuate  uintptr
	//    extra      unsafe.Pointer // *mapextra
	// }
	// must match runtime/map.go:hmap.
	fields := []*types.Field{
		makefield("count", types.Types[types.TINT]),
		makefield("flags", types.Types[types.TUINT8]),
		makefield("B", types.Types[types.TUINT8]),
		makefield("noverflow", types.Types[types.TUINT16]),
		makefield("hash0", types.Types[types.TUINT32]),      // Used in walk.go for OMAKEMAP.
		makefield("buckets", types.Types[types.TUNSAFEPTR]), // Used in walk.go for OMAKEMAP.
		makefield("oldbuckets", types.Types[types.TUNSAFEPTR]),
		makefield("nevacuate", types.Types[types.TUINTPTR]),
		makefield("extra", types.Types[types.TUNSAFEPTR]),
	}

	n := ir.NewDeclNameAt(src.NoXPos, ir.OTYPE, ir.Pkgs.Runtime.Lookup("hmap"))
	hmap := types.NewNamed(n)
	n.SetType(hmap)
	n.SetTypecheck(1)

	hmap.SetUnderlying(types.NewStruct(fields))
	types.CalcSize(hmap)

	// The size of hmap should be 48 bytes on 64 bit
	// and 28 bytes on 32 bit platforms.
	if size := int64(8 + 5*types.PtrSize); hmap.Size() != size {
		base.Fatalf("hmap size not correct: got %d, want %d", hmap.Size(), size)
	}

	hmapType = hmap
	return hmap
}

var hiterType *types.Type

// MapIterType returns a type interchangeable with runtime.hiter.
// Make sure this stays in sync with runtime/map.go.
func MapIterType() *types.Type {
	if hiterType != nil {
		return hiterType
	}

	hmap := MapType()

	// build a struct:
	// type hiter struct {
	//    key         unsafe.Pointer // *Key
	//    elem        unsafe.Pointer // *Elem
	//    t           unsafe.Pointer // *MapType
	//    h           *hmap
	//    buckets     unsafe.Pointer
	//    bptr        unsafe.Pointer // *bmap
	//    overflow    unsafe.Pointer // *[]*bmap
	//    oldoverflow unsafe.Pointer // *[]*bmap
	//    startBucket uintptr
	//    offset      uint8
	//    wrapped     bool
	//    B           uint8
	//    i           uint8
	//    bucket      uintptr
	//    checkBucket uintptr
	// }
	// must match runtime/map.go:hiter.
	fields := []*types.Field{
		makefield("key", types.Types[types.TUNSAFEPTR]),  // Used in range.go for TMAP.
		makefield("elem", types.Types[types.TUNSAFEPTR]), // Used in range.go for TMAP.
		makefield("t", types.Types[types.TUNSAFEPTR]),
		makefield("h", types.NewPtr(hmap)),
		makefield("buckets", types.Types[types.TUNSAFEPTR]),
		makefield("bptr", types.Types[types.TUNSAFEPTR]),
		makefield("overflow", types.Types[types.TUNSAFEPTR]),
		makefield("oldoverflow", types.Types[types.TUNSAFEPTR]),
		makefield("startBucket", types.Types[types.TUINTPTR]),
		makefield("offset", types.Types[types.TUINT8]),
		makefield("wrapped", types.Types[types.TBOOL]),
		makefield("B", types.Types[types.TUINT8]),
		makefield("i", types.Types[types.TUINT8]),
		makefield("bucket", types.Types[types.TUINTPTR]),
		makefield("checkBucket", types.Types[types.TUINTPTR]),
	}

	// build iterator struct holding the above fields
	n := ir.NewDeclNameAt(src.NoXPos, ir.OTYPE, ir.Pkgs.Runtime.Lookup("hiter"))
	hiter := types.NewNamed(n)
	n.SetType(hiter)
	n.SetTypecheck(1)

	hiter.SetUnderlying(types.NewStruct(fields))
	types.CalcSize(hiter)
	if hiter.Size() != int64(12*types.PtrSize) {
		base.Fatalf("hash_iter size not correct %d %d", hiter.Size(), 12*types.PtrSize)
	}

	hiterType = hiter
	return hiter
}

// 返回 t 的所有方法列表 由名字排序
// methods returns the methods of the non-interface type t, sorted by name.
// Generates stub functions as needed.
func methods(t *types.Type) []*typeSig {
	if t.HasShape() {
		// Shape types have no methods.
		return nil
	}
	// method type
	mt := types.ReceiverBaseType(t)

	if mt == nil {
		return nil
	}
	typecheck.CalcMethods(mt)

	// make list of methods for t,
	// generating code if necessary.
	var ms []*typeSig
	for _, f := range mt.AllMethods() {
		if f.Sym == nil {
			base.Fatalf("method with no sym on %v", mt)
		}
		if !f.IsMethod() {
			base.Fatalf("non-method on %v method %v %v", mt, f.Sym, f)
		}
		if f.Type.Recv() == nil {
			base.Fatalf("receiver with no type on %v method %v %v", mt, f.Sym, f)
		}
		if f.Nointerface() && !t.IsFullyInstantiated() {
			// Skip creating method wrappers if f is nointerface. But, if
			// t is an instantiated type, we still have to call
			// methodWrapper, because methodWrapper generates the actual
			// generic method on the type as well.
			continue
		}

		// get receiver type for this particular method.
		// if pointer receiver but non-pointer t and
		// this is not an embedded pointer inside a struct,
		// method does not apply.
		if !types.IsMethodApplicable(t, f) {
			continue
		}

		sig := &typeSig{
			name:  f.Sym,
			isym:  methodWrapper(t, f, true),
			tsym:  methodWrapper(t, f, false),
			type_: typecheck.NewMethodType(f.Type, t),
			mtype: typecheck.NewMethodType(f.Type, nil),
		}
		if f.Nointerface() {
			// In the case of a nointerface method on an instantiated
			// type, don't actually append the typeSig.
			continue
		}
		ms = append(ms, sig)
	}

	return ms
}

// imethods returns the methods of the interface type t, sorted by name.
func imethods(t *types.Type) []*typeSig {
	var methods []*typeSig
	for _, f := range t.AllMethods() {
		if f.Type.Kind() != types.TFUNC || f.Sym == nil {
			continue
		}
		if f.Sym.IsBlank() {
			base.Fatalf("unexpected blank symbol in interface method set")
		}
		if n := len(methods); n > 0 {
			last := methods[n-1]
			if !last.name.Less(f.Sym) {
				base.Fatalf("sigcmp vs sortinter %v %v", last.name, f.Sym)
			}
		}

		sig := &typeSig{
			name:  f.Sym,
			mtype: f.Type,
			type_: typecheck.NewMethodType(f.Type, nil),
		}
		methods = append(methods, sig)

		// NOTE(rsc): Perhaps an oversight that
		// IfaceType.Method is not in the reflect data.
		// Generate the method body, so that compiled
		// code can refer to it.
		methodWrapper(t, f, false)
	}

	return methods
}

func dimportpath(p *types.Pkg) {
	if p.Pathsym != nil {
		return
	}

	if p == types.LocalPkg && base.Ctxt.Pkgpath == "" {
		panic("missing pkgpath")
	}

	// If we are compiling the runtime package, there are two runtime packages around
	// -- localpkg and Pkgs.Runtime. We don't want to produce import path symbols for
	// both of them, so just produce one for localpkg.
	if base.Ctxt.Pkgpath == "runtime" && p == ir.Pkgs.Runtime {
		return
	}

	s := base.Ctxt.Lookup("type:.importpath." + p.Prefix + ".")
	ot := dnameData(s, 0, p.Path, "", nil, false, false)
	objw.Global(s, int32(ot), obj.DUPOK|obj.RODATA)
	s.Set(obj.AttrContentAddressable, true)
	p.Pathsym = s
}

func dgopkgpath(c rttype.Cursor, pkg *types.Pkg) {
	c = c.Field("Bytes")
	if pkg == nil {
		c.WritePtr(nil)
		return
	}

	dimportpath(pkg)
	c.WritePtr(pkg.Pathsym)
}

// dgopkgpathOff writes an offset relocation to the pkg path symbol to c.
func dgopkgpathOff(c rttype.Cursor, pkg *types.Pkg) {
	if pkg == nil {
		c.WriteInt32(0)
		return
	}

	dimportpath(pkg)
	c.WriteSymPtrOff(pkg.Pathsym, false)
}

// dnameField dumps a reflect.name for a struct field.
func dnameField(c rttype.Cursor, spkg *types.Pkg, ft *types.Field) {
	if !types.IsExported(ft.Sym.Name) && ft.Sym.Pkg != spkg {
		base.Fatalf("package mismatch for %v", ft.Sym)
	}
	nsym := dname(ft.Sym.Name, ft.Note, nil, types.IsExported(ft.Sym.Name), ft.Embedded != 0)
	c.Field("Bytes").WritePtr(nsym)
}

// dnameData writes the contents of a reflect.name into s at offset ot.
func dnameData(s *obj.LSym, ot int, name, tag string, pkg *types.Pkg, exported, embedded bool) int {
	if len(name) >= 1<<29 {
		base.Fatalf("name too long: %d %s...", len(name), name[:1024])
	}
	if len(tag) >= 1<<29 {
		base.Fatalf("tag too long: %d %s...", len(tag), tag[:1024])
	}
	var nameLen [binary.MaxVarintLen64]byte
	nameLenLen := binary.PutUvarint(nameLen[:], uint64(len(name)))
	var tagLen [binary.MaxVarintLen64]byte
	tagLenLen := binary.PutUvarint(tagLen[:], uint64(len(tag)))

	// Encode name and tag. See reflect/type.go for details.
	var bits byte
	l := 1 + nameLenLen + len(name)
	if exported {
		bits |= 1 << 0
	}
	if len(tag) > 0 {
		l += tagLenLen + len(tag)
		bits |= 1 << 1
	}
	if pkg != nil {
		bits |= 1 << 2
	}
	if embedded {
		bits |= 1 << 3
	}
	b := make([]byte, l)
	b[0] = bits
	copy(b[1:], nameLen[:nameLenLen])
	copy(b[1+nameLenLen:], name)
	if len(tag) > 0 {
		tb := b[1+nameLenLen+len(name):]
		copy(tb, tagLen[:tagLenLen])
		copy(tb[tagLenLen:], tag)
	}

	ot = int(s.WriteBytes(base.Ctxt, int64(ot), b))

	if pkg != nil {
		c := rttype.NewCursor(s, int64(ot), types.Types[types.TUINT32])
		dgopkgpathOff(c, pkg)
		ot += 4
	}

	return ot
}

var dnameCount int

// dname creates a reflect.name for a struct field or method.
func dname(name, tag string, pkg *types.Pkg, exported, embedded bool) *obj.LSym {
	// Write out data as "type:." to signal two things to the
	// linker, first that when dynamically linking, the symbol
	// should be moved to a relro section, and second that the
	// contents should not be decoded as a type.
	sname := "type:.namedata."
	if pkg == nil {
		// In the common case, share data with other packages.
		if name == "" {
			if exported {
				sname += "-noname-exported." + tag
			} else {
				sname += "-noname-unexported." + tag
			}
		} else {
			if exported {
				sname += name + "." + tag
			} else {
				sname += name + "-" + tag
			}
		}
	} else {
		// TODO(mdempsky): We should be able to share these too (except
		// maybe when dynamic linking).
		sname = fmt.Sprintf("%s%s.%d", sname, types.LocalPkg.Prefix, dnameCount)
		dnameCount++
	}
	if embedded {
		sname += ".embedded"
	}
	s := base.Ctxt.Lookup(sname)
	if len(s.P) > 0 {
		return s
	}
	ot := dnameData(s, 0, name, tag, pkg, exported, embedded)
	objw.Global(s, int32(ot), obj.DUPOK|obj.RODATA)
	s.Set(obj.AttrContentAddressable, true)
	return s
}

// dextratype dumps the fields of a runtime.uncommontype.
// dataAdd is the offset in bytes after the header where the
// backing array of the []method field should be written.
func dextratype(lsym *obj.LSym, off int64, t *types.Type, dataAdd int) {
	m := methods(t)
	if t.Sym() == nil && len(m) == 0 {
		base.Fatalf("extra requested of type with no extra info %v", t)
	}
	noff := types.RoundUp(off, int64(types.PtrSize))
	if noff != off {
		base.Fatalf("unexpected alignment in dextratype for %v", t)
	}

	for _, a := range m {
		writeType(a.type_)
	}

	c := rttype.NewCursor(lsym, off, rttype.UncommonType)
	dgopkgpathOff(c.Field("PkgPath"), typePkg(t))

	dataAdd += uncommonSize(t)
	mcount := len(m)
	if mcount != int(uint16(mcount)) {
		base.Fatalf("too many methods on %v: %d", t, mcount)
	}
	xcount := sort.Search(mcount, func(i int) bool { return !types.IsExported(m[i].name.Name) })
	if dataAdd != int(uint32(dataAdd)) {
		base.Fatalf("methods are too far away on %v: %d", t, dataAdd)
	}

	c.Field("Mcount").WriteUint16(uint16(mcount))
	c.Field("Xcount").WriteUint16(uint16(xcount))
	c.Field("Moff").WriteUint32(uint32(dataAdd))
	// Note: there is an unused uint32 field here.

	// Write the backing array for the []method field.
	array := rttype.NewArrayCursor(lsym, off+int64(dataAdd), rttype.Method, mcount)
	for i, a := range m {
		exported := types.IsExported(a.name.Name)
		var pkg *types.Pkg
		if !exported && a.name.Pkg != typePkg(t) {
			pkg = a.name.Pkg
		}
		nsym := dname(a.name.Name, "", pkg, exported, false)

		e := array.Elem(i)
		e.Field("Name").WriteSymPtrOff(nsym, false)
		dmethodptrOff(e.Field("Mtyp"), writeType(a.mtype))
		dmethodptrOff(e.Field("Ifn"), a.isym)
		dmethodptrOff(e.Field("Tfn"), a.tsym)
	}
}

func typePkg(t *types.Type) *types.Pkg {
	tsym := t.Sym()
	if tsym == nil {
		switch t.Kind() {
		case types.TARRAY, types.TSLICE, types.TPTR, types.TCHAN:
			if t.Elem() != nil {
				tsym = t.Elem().Sym()
			}
		}
	}
	if tsym != nil && tsym.Pkg != types.BuiltinPkg {
		return tsym.Pkg
	}
	return nil
}

func dmethodptrOff(c rttype.Cursor, x *obj.LSym) {
	c.WriteInt32(0)
	r := c.Reloc()
	r.Sym = x
	r.Type = objabi.R_METHODOFF
}

var kinds = []int{
	types.TINT:        objabi.KindInt,
	types.TUINT:       objabi.KindUint,
	types.TINT8:       objabi.KindInt8,
	types.TUINT8:      objabi.KindUint8,
	types.TINT16:      objabi.KindInt16,
	types.TUINT16:     objabi.KindUint16,
	types.TINT32:      objabi.KindInt32,
	types.TUINT32:     objabi.KindUint32,
	types.TINT64:      objabi.KindInt64,
	types.TUINT64:     objabi.KindUint64,
	types.TUINTPTR:    objabi.KindUintptr,
	types.TFLOAT32:    objabi.KindFloat32,
	types.TFLOAT64:    objabi.KindFloat64,
	types.TBOOL:       objabi.KindBool,
	types.TSTRING:     objabi.KindString,
	types.TPTR:        objabi.KindPtr,
	types.TSTRUCT:     objabi.KindStruct,
	types.TINTER:      objabi.KindInterface,
	types.TCHAN:       objabi.KindChan,
	types.TMAP:        objabi.KindMap,
	types.TARRAY:      objabi.KindArray,
	types.TSLICE:      objabi.KindSlice,
	types.TFUNC:       objabi.KindFunc,
	types.TCOMPLEX64:  objabi.KindComplex64,
	types.TCOMPLEX128: objabi.KindComplex128,
	types.TUNSAFEPTR:  objabi.KindUnsafePointer,
}

var (
	memhashvarlen  *obj.LSym
	memequalvarlen *obj.LSym
)

<<<<<<< HEAD
// types.Type 转储成 runtime._type
// dcommontype dumps the contents of a reflect.rtype (runtime._type).
func dcommontype(lsym *obj.LSym, t *types.Type) int {
=======
// dcommontype dumps the contents of a reflect.rtype (runtime._type) to c.
func dcommontype(c rttype.Cursor, t *types.Type) {
>>>>>>> f6509cf5
	types.CalcSize(t)
	eqfunc := geneq(t)

	sptrWeak := true
	var sptr *obj.LSym
	if !t.IsPtr() || t.IsPtrElem() {
		tptr := types.NewPtr(t)
		if t.Sym() != nil || methods(tptr) != nil {
			sptrWeak = false
		}
		sptr = writeType(tptr)
	}

	gcsym, useGCProg, ptrdata := dgcsym(t, true)
	delete(gcsymset, t)

	// ../../../../reflect/type.go:/^type.rtype
	// actual type structure
	//	type rtype struct {
	//		size          uintptr
	//		ptrdata       uintptr
	//		hash          uint32
	//		tflag         tflag
	//		align         uint8
	//		fieldAlign    uint8
	//		kind          uint8
	//		equal         func(unsafe.Pointer, unsafe.Pointer) bool
	//		gcdata        *byte
	//		str           nameOff
	//		ptrToThis     typeOff
	//	}
	c.Field("Size_").WriteUintptr(uint64(t.Size()))
	c.Field("PtrBytes").WriteUintptr(uint64(ptrdata))
	c.Field("Hash").WriteUint32(types.TypeHash(t))

	var tflag abi.TFlag
	if uncommonSize(t) != 0 {
		// 自定义类型
		tflag |= abi.TFlagUncommon
	}
	if t.Sym() != nil && t.Sym().Name != "" {
		tflag |= abi.TFlagNamed
	}
	if compare.IsRegularMemory(t) {
		tflag |= abi.TFlagRegularMemory
	}

	exported := false
	p := t.NameString()
	// If we're writing out type T,
	// we are very likely to write out type *T as well.
	// Use the string "*T"[1:] for "T", so that the two
	// share storage. This is a cheap way to reduce the
	// amount of space taken up by reflect strings.
	if !strings.HasPrefix(p, "*") {
		p = "*" + p
		tflag |= abi.TFlagExtraStar
		if t.Sym() != nil {
			exported = types.IsExported(t.Sym().Name)
		}
	} else {
		if t.Elem() != nil && t.Elem().Sym() != nil {
			exported = types.IsExported(t.Elem().Sym().Name)
		}
	}

	if tflag != abi.TFlag(uint8(tflag)) {
		// this should optimize away completely
		panic("Unexpected change in size of abi.TFlag")
	}
	c.Field("TFlag").WriteUint8(uint8(tflag))

	// runtime (and common sense) expects alignment to be a power of two.
	i := int(uint8(t.Alignment()))

	if i == 0 {
		i = 1
	}
	if i&(i-1) != 0 {
		base.Fatalf("invalid alignment %d for %v", uint8(t.Alignment()), t)
	}
	c.Field("Align_").WriteUint8(uint8(t.Alignment()))
	c.Field("FieldAlign_").WriteUint8(uint8(t.Alignment()))

	i = kinds[t.Kind()]
	if types.IsDirectIface(t) {
		i |= objabi.KindDirectIface
	}
	if useGCProg {
		i |= objabi.KindGCProg
	}
	c.Field("Kind_").WriteUint8(uint8(i))

	c.Field("Equal").WritePtr(eqfunc)
	c.Field("GCData").WritePtr(gcsym)

	nsym := dname(p, "", nil, exported, false)
	c.Field("Str").WriteSymPtrOff(nsym, false)
	c.Field("PtrToThis").WriteSymPtrOff(sptr, sptrWeak)
}

// TrackSym returns the symbol for tracking use of field/method f, assumed
// to be a member of struct/interface type t.
func TrackSym(t *types.Type, f *types.Field) *obj.LSym {
	return base.PkgLinksym("go:track", t.LinkString()+"."+f.Sym.Name, obj.ABI0)
}

func TypeSymPrefix(prefix string, t *types.Type) *types.Sym {
	p := prefix + "." + t.LinkString()
	s := types.TypeSymLookup(p)

	// This function is for looking up type-related generated functions
	// (e.g. eq and hash). Make sure they are indeed generated.
	signatmu.Lock()
	NeedRuntimeType(t)
	signatmu.Unlock()

	//print("algsym: %s -> %+S\n", p, s);

	return s
}

func TypeSym(t *types.Type) *types.Sym {
	if t == nil || (t.IsPtr() && t.Elem() == nil) || t.IsUntyped() {
		base.Fatalf("TypeSym %v", t)
	}
	if t.Kind() == types.TFUNC && t.Recv() != nil {
		base.Fatalf("misuse of method type: %v", t)
	}
	s := types.TypeSym(t)
	signatmu.Lock()
	NeedRuntimeType(t)
	signatmu.Unlock()
	return s
}

func TypeLinksymPrefix(prefix string, t *types.Type) *obj.LSym {
	return TypeSymPrefix(prefix, t).Linksym()
}

func TypeLinksymLookup(name string) *obj.LSym {
	return types.TypeSymLookup(name).Linksym()
}

func TypeLinksym(t *types.Type) *obj.LSym {
	lsym := TypeSym(t).Linksym()
	signatmu.Lock()
	if lsym.Extra == nil {
		ti := lsym.NewTypeInfo()
		ti.Type = t
	}
	signatmu.Unlock()
	return lsym
}

// TypePtrAt returns an expression that evaluates to the
// *runtime._type value for t.
func TypePtrAt(pos src.XPos, t *types.Type) *ir.AddrExpr {
	return typecheck.LinksymAddr(pos, TypeLinksym(t), types.Types[types.TUINT8])
}

// ITabLsym returns the LSym representing the itab for concrete type typ implementing
// interface iface. A dummy tab will be created in the unusual case where typ doesn't
// implement iface. Normally, this wouldn't happen, because the typechecker would
// have reported a compile-time error. This situation can only happen when the
// destination type of a type assert or a type in a type switch is parameterized, so
// it may sometimes, but not always, be a type that can't implement the specified
// interface.
func ITabLsym(typ, iface *types.Type) *obj.LSym {
	s, existed := ir.Pkgs.Itab.LookupOK(typ.LinkString() + "," + iface.LinkString())
	lsym := s.Linksym()

	if !existed {
		writeITab(lsym, typ, iface, true)
	}
	return lsym
}

// ITabAddrAt returns an expression that evaluates to the
// *runtime.itab value for concrete type typ implementing interface
// iface.
func ITabAddrAt(pos src.XPos, typ, iface *types.Type) *ir.AddrExpr {
	s, existed := ir.Pkgs.Itab.LookupOK(typ.LinkString() + "," + iface.LinkString())
	lsym := s.Linksym()

	if !existed {
		writeITab(lsym, typ, iface, false)
	}

	return typecheck.LinksymAddr(pos, lsym, types.Types[types.TUINT8])
}

// needkeyupdate reports whether map updates with t as a key
// need the key to be updated.
func needkeyupdate(t *types.Type) bool {
	switch t.Kind() {
	case types.TBOOL, types.TINT, types.TUINT, types.TINT8, types.TUINT8, types.TINT16, types.TUINT16, types.TINT32, types.TUINT32,
		types.TINT64, types.TUINT64, types.TUINTPTR, types.TPTR, types.TUNSAFEPTR, types.TCHAN:
		return false

	case types.TFLOAT32, types.TFLOAT64, types.TCOMPLEX64, types.TCOMPLEX128, // floats and complex can be +0/-0
		types.TINTER,
		types.TSTRING: // strings might have smaller backing stores
		return true

	case types.TARRAY:
		return needkeyupdate(t.Elem())

	case types.TSTRUCT:
		for _, t1 := range t.Fields() {
			if needkeyupdate(t1.Type) {
				return true
			}
		}
		return false

	default:
		base.Fatalf("bad type for map key: %v", t)
		return true
	}
}

// hashMightPanic reports whether the hash of a map key of type t might panic.
func hashMightPanic(t *types.Type) bool {
	switch t.Kind() {
	case types.TINTER:
		return true

	case types.TARRAY:
		return hashMightPanic(t.Elem())

	case types.TSTRUCT:
		for _, t1 := range t.Fields() {
			if hashMightPanic(t1.Type) {
				return true
			}
		}
		return false

	default:
		return false
	}
}

// formalType replaces predeclared aliases with real types.
// They've been separate internally to make error messages
// better, but we have to merge them in the reflect tables.
func formalType(t *types.Type) *types.Type {
	switch t {
	case types.AnyType, types.ByteType, types.RuneType:
		return types.Types[t.Kind()]
	}
	return t
}

func writeType(t *types.Type) *obj.LSym {
	t = formalType(t)
	if t.IsUntyped() {
		base.Fatalf("writeType %v", t)
	}

	s := types.TypeSym(t)
	lsym := s.Linksym()

	// special case (look for runtime below):
	// when compiling package runtime,
	// emit the type structures for int, float, etc.
	tbase := t
	if t.IsPtr() && t.Sym() == nil && t.Elem().Sym() != nil {
		tbase = t.Elem()
	}
	if tbase.Kind() == types.TFORW {
		base.Fatalf("unresolved defined type: %v", tbase)
	}

	// This is a fake type we generated for our builtin pseudo-runtime
	// package. We'll emit a description for the real type while
	// compiling package runtime, so we don't need or want to emit one
	// from this fake type.
	if sym := tbase.Sym(); sym != nil && sym.Pkg == ir.Pkgs.Runtime {
		return lsym
	}

	if s.Siggen() {
		return lsym
	}
	s.SetSiggen(true)

	if !NeedEmit(tbase) {
		if i := typecheck.BaseTypeIndex(t); i >= 0 {
			lsym.Pkg = tbase.Sym().Pkg.Prefix
			lsym.SymIdx = int32(i)
			lsym.Set(obj.AttrIndexed, true)
		}

		// TODO(mdempsky): Investigate whether this still happens.
		// If we know we don't need to emit code for a type,
		// we should have a link-symbol index for it.
		// See also TODO in NeedEmit.
		return lsym
	}

	// Type layout                          Written by               Marker
	// +--------------------------------+                            - 0
	// | abi/internal.Type              |   dcommontype
	// +--------------------------------+                            - A
	// | additional type-dependent      |   code in the switch below
	// | fields, e.g.                   |
	// | abi/internal.ArrayType.Len     |
	// +--------------------------------+                            - B
	// | internal/abi.UncommonType      |   dextratype
	// | This section is optional,      |
	// | if type has a name or methods  |
	// +--------------------------------+                            - C
	// | variable-length data           |   code in the switch below
	// | referenced by                  |
	// | type-dependent fields, e.g.    |
	// | abi/internal.StructType.Fields |
	// | dataAdd = size of this section |
	// +--------------------------------+                            - D
	// | method list, if any            |   dextratype
	// +--------------------------------+                            - E

	// UncommonType section is included if we have a name or a method.
	extra := t.Sym() != nil || len(methods(t)) != 0

	// Decide the underlying type of the descriptor, and remember
	// the size we need for variable-length data.
	var rt *types.Type
	dataAdd := 0
	switch t.Kind() {
	default:
		rt = rttype.Type
	case types.TARRAY:
		rt = rttype.ArrayType
	case types.TSLICE:
		rt = rttype.SliceType
	case types.TCHAN:
		rt = rttype.ChanType
	case types.TFUNC:
		rt = rttype.FuncType
		dataAdd = (t.NumRecvs() + t.NumParams() + t.NumResults()) * types.PtrSize
	case types.TINTER:
		rt = rttype.InterfaceType
		dataAdd = len(imethods(t)) * int(rttype.IMethod.Size())
	case types.TMAP:
		rt = rttype.MapType
	case types.TPTR:
		rt = rttype.PtrType
		// TODO: use rttype.Type for Elem() is ANY?
	case types.TSTRUCT:
		rt = rttype.StructType
		dataAdd = t.NumFields() * int(rttype.StructField.Size())
	}

	// Compute offsets of each section.
	B := rt.Size()
	C := B
	if extra {
		C = B + rttype.UncommonType.Size()
	}
	D := C + int64(dataAdd)
	E := D + int64(len(methods(t)))*rttype.Method.Size()

	// Write the runtime._type
	c := rttype.NewCursor(lsym, 0, rt)
	if rt == rttype.Type {
		dcommontype(c, t)
	} else {
		dcommontype(c.Field("Type"), t)
	}

	// Write additional type-specific data
	// (Both the fixed size and variable-sized sections.)
	switch t.Kind() {
	case types.TARRAY:
		// internal/abi.ArrayType
		s1 := writeType(t.Elem())
		t2 := types.NewSlice(t.Elem())
		s2 := writeType(t2)
		c.Field("Elem").WritePtr(s1)
		c.Field("Slice").WritePtr(s2)
		c.Field("Len").WriteUintptr(uint64(t.NumElem()))

	case types.TSLICE:
		// internal/abi.SliceType
		s1 := writeType(t.Elem())
		c.Field("Elem").WritePtr(s1)

	case types.TCHAN:
		// internal/abi.ChanType
		s1 := writeType(t.Elem())
		c.Field("Elem").WritePtr(s1)
		c.Field("Dir").WriteInt(int64(t.ChanDir()))

	case types.TFUNC:
		// internal/abi.FuncType
		for _, t1 := range t.RecvParamsResults() {
			writeType(t1.Type)
		}
		inCount := t.NumRecvs() + t.NumParams()
		outCount := t.NumResults()
		if t.IsVariadic() {
			outCount |= 1 << 15
		}

		c.Field("InCount").WriteUint16(uint16(inCount))
		c.Field("OutCount").WriteUint16(uint16(outCount))

		// Array of rtype pointers follows funcType.
		typs := t.RecvParamsResults()
		array := rttype.NewArrayCursor(lsym, C, types.Types[types.TUNSAFEPTR], len(typs))
		for i, t1 := range typs {
			array.Elem(i).WritePtr(writeType(t1.Type))
		}

	case types.TINTER:
		// internal/abi.InterfaceType
		m := imethods(t)
		n := len(m)
		for _, a := range m {
			writeType(a.type_)
		}

		var tpkg *types.Pkg
		if t.Sym() != nil && t != types.Types[t.Kind()] && t != types.ErrorType {
			tpkg = t.Sym().Pkg
		}
		dgopkgpath(c.Field("PkgPath"), tpkg)
		c.Field("Methods").WriteSlice(lsym, C, int64(n), int64(n))

		array := rttype.NewArrayCursor(lsym, C, rttype.IMethod, n)
		for i, a := range m {
			exported := types.IsExported(a.name.Name)
			var pkg *types.Pkg
			if !exported && a.name.Pkg != tpkg {
				pkg = a.name.Pkg
			}
			nsym := dname(a.name.Name, "", pkg, exported, false)

			e := array.Elem(i)
			e.Field("Name").WriteSymPtrOff(nsym, false)
			e.Field("Typ").WriteSymPtrOff(writeType(a.type_), false)
		}

	case types.TMAP:
		// internal/abi.MapType
		s1 := writeType(t.Key())
		s2 := writeType(t.Elem())
		s3 := writeType(MapBucketType(t))
		hasher := genhash(t.Key())

		c.Field("Key").WritePtr(s1)
		c.Field("Elem").WritePtr(s2)
		c.Field("Bucket").WritePtr(s3)
		c.Field("Hasher").WritePtr(hasher)
		var flags uint32
		// Note: flags must match maptype accessors in ../../../../runtime/type.go
		// and maptype builder in ../../../../reflect/type.go:MapOf.
		if t.Key().Size() > MAXKEYSIZE {
			c.Field("KeySize").WriteUint8(uint8(types.PtrSize))
			flags |= 1 // indirect key
		} else {
			c.Field("KeySize").WriteUint8(uint8(t.Key().Size()))
		}

		if t.Elem().Size() > MAXELEMSIZE {
			c.Field("ValueSize").WriteUint8(uint8(types.PtrSize))
			flags |= 2 // indirect value
		} else {
			c.Field("ValueSize").WriteUint8(uint8(t.Elem().Size()))
		}
		c.Field("BucketSize").WriteUint16(uint16(MapBucketType(t).Size()))
		if types.IsReflexive(t.Key()) {
			flags |= 4 // reflexive key
		}
		if needkeyupdate(t.Key()) {
			flags |= 8 // need key update
		}
		if hashMightPanic(t.Key()) {
			flags |= 16 // hash might panic
		}
		c.Field("Flags").WriteUint32(flags)

		if u := t.Underlying(); u != t {
			// If t is a named map type, also keep the underlying map
			// type live in the binary. This is important to make sure that
			// a named map and that same map cast to its underlying type via
			// reflection, use the same hash function. See issue 37716.
			r := obj.Addrel(lsym)
			r.Sym = writeType(u)
			r.Type = objabi.R_KEEP
		}

	case types.TPTR:
		// internal/abi.PtrType
		if t.Elem().Kind() == types.TANY {
			base.Fatalf("bad pointer base type")
		}

		s1 := writeType(t.Elem())
		c.Field("Elem").WritePtr(s1)

	case types.TSTRUCT:
		// internal/abi.StructType
		fields := t.Fields()
		for _, t1 := range fields {
			writeType(t1.Type)
		}

		// All non-exported struct field names within a struct
		// type must originate from a single package. By
		// identifying and recording that package within the
		// struct type descriptor, we can omit that
		// information from the field descriptors.
		var spkg *types.Pkg
		for _, f := range fields {
			if !types.IsExported(f.Sym.Name) {
				spkg = f.Sym.Pkg
				break
			}
		}

		dgopkgpath(c.Field("PkgPath"), spkg)
		c.Field("Fields").WriteSlice(lsym, C, int64(len(fields)), int64(len(fields)))

		array := rttype.NewArrayCursor(lsym, C, rttype.StructField, len(fields))
		for i, f := range fields {
			e := array.Elem(i)
			dnameField(e.Field("Name"), spkg, f)
			e.Field("Typ").WritePtr(writeType(f.Type))
			e.Field("Offset").WriteUintptr(uint64(f.Offset))
		}
	}

	// Write the extra info, if any.
	if extra {
		dextratype(lsym, B, t, dataAdd)
	}

	// Note: DUPOK is required to ensure that we don't end up with more
	// than one type descriptor for a given type, if the type descriptor
	// can be defined in multiple packages, that is, unnamed types,
	// instantiated types and shape types.
	dupok := 0
	if tbase.Sym() == nil || tbase.IsFullyInstantiated() || tbase.HasShape() {
		dupok = obj.DUPOK
	}

	objw.Global(lsym, int32(E), int16(dupok|obj.RODATA))

	// The linker will leave a table of all the typelinks for
	// types in the binary, so the runtime can find them.
	//
	// When buildmode=shared, all types are in typelinks so the
	// runtime can deduplicate type pointers.
	keep := base.Ctxt.Flag_dynlink
	if !keep && t.Sym() == nil {
		// For an unnamed type, we only need the link if the type can
		// be created at run time by reflect.PointerTo and similar
		// functions. If the type exists in the program, those
		// functions must return the existing type structure rather
		// than creating a new one.
		switch t.Kind() {
		case types.TPTR, types.TARRAY, types.TCHAN, types.TFUNC, types.TMAP, types.TSLICE, types.TSTRUCT:
			keep = true
		}
	}
	// Do not put Noalg types in typelinks.  See issue #22605.
	if types.TypeHasNoAlg(t) {
		keep = false
	}
	lsym.Set(obj.AttrMakeTypelink, keep)

	return lsym
}

// InterfaceMethodOffset returns the offset of the i-th method in the interface
// type descriptor, ityp.
func InterfaceMethodOffset(ityp *types.Type, i int64) int64 {
	// interface type descriptor layout is struct {
	//   _type        // commonSize
	//   pkgpath      // 1 word
	//   []imethod    // 3 words (pointing to [...]imethod below)
	//   uncommontype // uncommonSize
	//   [...]imethod
	// }
	// The size of imethod is 8.
	return int64(commonSize()+4*types.PtrSize+uncommonSize(ityp)) + i*8
}

// NeedRuntimeType ensures that a runtime type descriptor is emitted for t.
func NeedRuntimeType(t *types.Type) {
	if _, ok := signatset[t]; !ok {
		signatset[t] = struct{}{}
		signatslice = append(signatslice, typeAndStr{t: t, short: types.TypeSymName(t), regular: t.String()})
	}
}

func WriteRuntimeTypes() {
	// Process signatslice. Use a loop, as writeType adds
	// entries to signatslice while it is being processed.
	for len(signatslice) > 0 {
		signats := signatslice
		// Sort for reproducible builds.
		sort.Sort(typesByString(signats))
		for _, ts := range signats {
			t := ts.t
			writeType(t)
			if t.Sym() != nil {
				writeType(types.NewPtr(t))
			}
		}
		signatslice = signatslice[len(signats):]
	}
}

func WriteGCSymbols() {
	// Emit GC data symbols.
	gcsyms := make([]typeAndStr, 0, len(gcsymset))
	for t := range gcsymset {
		gcsyms = append(gcsyms, typeAndStr{t: t, short: types.TypeSymName(t), regular: t.String()})
	}
	sort.Sort(typesByString(gcsyms))
	for _, ts := range gcsyms {
		dgcsym(ts.t, true)
	}
}

// writeITab writes the itab for concrete type typ implementing interface iface. If
// allowNonImplement is true, allow the case where typ does not implement iface, and just
// create a dummy itab with zeroed-out method entries.
func writeITab(lsym *obj.LSym, typ, iface *types.Type, allowNonImplement bool) {
	// TODO(mdempsky): Fix methodWrapper, geneq, and genhash (and maybe
	// others) to stop clobbering these.
	oldpos, oldfn := base.Pos, ir.CurFunc
	defer func() { base.Pos, ir.CurFunc = oldpos, oldfn }()

	if typ == nil || (typ.IsPtr() && typ.Elem() == nil) || typ.IsUntyped() || iface == nil || !iface.IsInterface() || iface.IsEmptyInterface() {
		base.Fatalf("writeITab(%v, %v)", typ, iface)
	}

	sigs := iface.AllMethods()
	entries := make([]*obj.LSym, 0, len(sigs))

	// both sigs and methods are sorted by name,
	// so we can find the intersection in a single pass
	for _, m := range methods(typ) {
		if m.name == sigs[0].Sym {
			entries = append(entries, m.isym)
			if m.isym == nil {
				panic("NO ISYM")
			}
			sigs = sigs[1:]
			if len(sigs) == 0 {
				break
			}
		}
	}
	completeItab := len(sigs) == 0
	if !allowNonImplement && !completeItab {
		base.Fatalf("incomplete itab")
	}

	// dump empty itab symbol into i.sym
	// type itab struct {
	//   inter  *interfacetype
	//   _type  *_type
	//   hash   uint32 // copy of _type.hash. Used for type switches.
	//   _      [4]byte
	//   fun    [1]uintptr // variable sized. fun[0]==0 means _type does not implement inter.
	// }
	o := objw.SymPtr(lsym, 0, writeType(iface), 0)
	o = objw.SymPtr(lsym, o, writeType(typ), 0)
	o = objw.Uint32(lsym, o, types.TypeHash(typ)) // copy of type hash
	o += 4                                        // skip unused field
	if !completeItab {
		// If typ doesn't implement iface, make method entries be zero.
		o = objw.Uintptr(lsym, o, 0)
		entries = entries[:0]
	}
	for _, fn := range entries {
		o = objw.SymPtrWeak(lsym, o, fn, 0) // method pointer for each method
	}
	// Nothing writes static itabs, so they are read only.
	objw.Global(lsym, int32(o), int16(obj.DUPOK|obj.RODATA))
	lsym.Set(obj.AttrContentAddressable, true)
}

func WritePluginTable() {
	ptabs := typecheck.Target.PluginExports
	if len(ptabs) == 0 {
		return
	}

	lsym := base.Ctxt.Lookup("go:plugin.tabs")
	ot := 0
	for _, p := range ptabs {
		// Dump ptab symbol into go.pluginsym package.
		//
		// type ptab struct {
		//	name nameOff
		//	typ  typeOff // pointer to symbol
		// }
		nsym := dname(p.Sym().Name, "", nil, true, false)
		t := p.Type()
		if p.Class != ir.PFUNC {
			t = types.NewPtr(t)
		}
		tsym := writeType(t)
		ot = objw.SymPtrOff(lsym, ot, nsym)
		ot = objw.SymPtrOff(lsym, ot, tsym)
		// Plugin exports symbols as interfaces. Mark their types
		// as UsedInIface.
		tsym.Set(obj.AttrUsedInIface, true)
	}
	objw.Global(lsym, int32(ot), int16(obj.RODATA))

	lsym = base.Ctxt.Lookup("go:plugin.exports")
	ot = 0
	for _, p := range ptabs {
		ot = objw.SymPtr(lsym, ot, p.Linksym(), 0)
	}
	objw.Global(lsym, int32(ot), int16(obj.RODATA))
}

// writtenByWriteBasicTypes reports whether typ is written by WriteBasicTypes.
// WriteBasicTypes always writes pointer types; any pointer has been stripped off typ already.
func writtenByWriteBasicTypes(typ *types.Type) bool {
	if typ.Sym() == nil && typ.Kind() == types.TFUNC {
		// func(error) string
		if typ.NumRecvs() == 0 &&
			typ.NumParams() == 1 && typ.NumResults() == 1 &&
			typ.Param(0).Type == types.ErrorType &&
			typ.Result(0).Type == types.Types[types.TSTRING] {
			return true
		}
	}

	// Now we have left the basic types plus any and error, plus slices of them.
	// Strip the slice.
	if typ.Sym() == nil && typ.IsSlice() {
		typ = typ.Elem()
	}

	// Basic types.
	sym := typ.Sym()
	if sym != nil && (sym.Pkg == types.BuiltinPkg || sym.Pkg == types.UnsafePkg) {
		return true
	}
	// any or error
	return (sym == nil && typ.IsEmptyInterface()) || typ == types.ErrorType
}

func WriteBasicTypes() {
	// do basic types if compiling package runtime.
	// they have to be in at least one package,
	// and runtime is always loaded implicitly,
	// so this is as good as any.
	// another possible choice would be package main,
	// but using runtime means fewer copies in object files.
	// The code here needs to be in sync with writtenByWriteBasicTypes above.
	if base.Ctxt.Pkgpath != "runtime" {
		return
	}

	// Note: always write NewPtr(t) because NeedEmit's caller strips the pointer.
	var list []*types.Type
	for i := types.Kind(1); i <= types.TBOOL; i++ {
		list = append(list, types.Types[i])
	}
	list = append(list,
		types.Types[types.TSTRING],
		types.Types[types.TUNSAFEPTR],
		types.AnyType,
		types.ErrorType)
	for _, t := range list {
		writeType(types.NewPtr(t))
		writeType(types.NewPtr(types.NewSlice(t)))
	}

	// emit type for func(error) string,
	// which is the type of an auto-generated wrapper.
	writeType(types.NewPtr(types.NewSignature(nil, []*types.Field{
		types.NewField(base.Pos, nil, types.ErrorType),
	}, []*types.Field{
		types.NewField(base.Pos, nil, types.Types[types.TSTRING]),
	})))
}

type typeAndStr struct {
	t       *types.Type
	short   string // "short" here means TypeSymName
	regular string
}

type typesByString []typeAndStr

func (a typesByString) Len() int { return len(a) }
func (a typesByString) Less(i, j int) bool {
	// put named types before unnamed types
	if a[i].t.Sym() != nil && a[j].t.Sym() == nil {
		return true
	}
	if a[i].t.Sym() == nil && a[j].t.Sym() != nil {
		return false
	}

	if a[i].short != a[j].short {
		return a[i].short < a[j].short
	}
	// When the only difference between the types is whether
	// they refer to byte or uint8, such as **byte vs **uint8,
	// the types' NameStrings can be identical.
	// To preserve deterministic sort ordering, sort these by String().
	//
	// TODO(mdempsky): This all seems suspect. Using LinkString would
	// avoid naming collisions, and there shouldn't be a reason to care
	// about "byte" vs "uint8": they share the same runtime type
	// descriptor anyway.
	if a[i].regular != a[j].regular {
		return a[i].regular < a[j].regular
	}
	// Identical anonymous interfaces defined in different locations
	// will be equal for the above checks, but different in DWARF output.
	// Sort by source position to ensure deterministic order.
	// See issues 27013 and 30202.
	if a[i].t.Kind() == types.TINTER && len(a[i].t.AllMethods()) > 0 {
		return a[i].t.AllMethods()[0].Pos.Before(a[j].t.AllMethods()[0].Pos)
	}
	return false
}
func (a typesByString) Swap(i, j int) { a[i], a[j] = a[j], a[i] }

// maxPtrmaskBytes is the maximum length of a GC ptrmask bitmap,
// which holds 1-bit entries describing where pointers are in a given type.
// Above this length, the GC information is recorded as a GC program,
// which can express repetition compactly. In either form, the
// information is used by the runtime to initialize the heap bitmap,
// and for large types (like 128 or more words), they are roughly the
// same speed. GC programs are never much larger and often more
// compact. (If large arrays are involved, they can be arbitrarily
// more compact.)
//
// The cutoff must be large enough that any allocation large enough to
// use a GC program is large enough that it does not share heap bitmap
// bytes with any other objects, allowing the GC program execution to
// assume an aligned start and not use atomic operations. In the current
// runtime, this means all malloc size classes larger than the cutoff must
// be multiples of four words. On 32-bit systems that's 16 bytes, and
// all size classes >= 16 bytes are 16-byte aligned, so no real constraint.
// On 64-bit systems, that's 32 bytes, and 32-byte alignment is guaranteed
// for size classes >= 256 bytes. On a 64-bit system, 256 bytes allocated
// is 32 pointers, the bits for which fit in 4 bytes. So maxPtrmaskBytes
// must be >= 4.
//
// We used to use 16 because the GC programs do have some constant overhead
// to get started, and processing 128 pointers seems to be enough to
// amortize that overhead well.
//
// To make sure that the runtime's chansend can call typeBitsBulkBarrier,
// we raised the limit to 2048, so that even 32-bit systems are guaranteed to
// use bitmaps for objects up to 64 kB in size.
//
// Also known to reflect/type.go.
const maxPtrmaskBytes = 2048

// GCSym returns a data symbol containing GC information for type t, along
// with a boolean reporting whether the UseGCProg bit should be set in the
// type kind, and the ptrdata field to record in the reflect type information.
// GCSym may be called in concurrent backend, so it does not emit the symbol
// content.
func GCSym(t *types.Type) (lsym *obj.LSym, useGCProg bool, ptrdata int64) {
	// Record that we need to emit the GC symbol.
	gcsymmu.Lock()
	if _, ok := gcsymset[t]; !ok {
		gcsymset[t] = struct{}{}
	}
	gcsymmu.Unlock()

	return dgcsym(t, false)
}

// dgcsym returns a data symbol containing GC information for type t, along
// with a boolean reporting whether the UseGCProg bit should be set in the
// type kind, and the ptrdata field to record in the reflect type information.
// When write is true, it writes the symbol data.
func dgcsym(t *types.Type, write bool) (lsym *obj.LSym, useGCProg bool, ptrdata int64) {
	ptrdata = types.PtrDataSize(t)
	if ptrdata/int64(types.PtrSize) <= maxPtrmaskBytes*8 {
		lsym = dgcptrmask(t, write)
		return
	}

	useGCProg = true
	lsym, ptrdata = dgcprog(t, write)
	return
}

// dgcptrmask emits and returns the symbol containing a pointer mask for type t.
func dgcptrmask(t *types.Type, write bool) *obj.LSym {
	// Bytes we need for the ptrmask.
	n := (types.PtrDataSize(t)/int64(types.PtrSize) + 7) / 8
	// Runtime wants ptrmasks padded to a multiple of uintptr in size.
	n = (n + int64(types.PtrSize) - 1) &^ (int64(types.PtrSize) - 1)
	ptrmask := make([]byte, n)
	fillptrmask(t, ptrmask)
	p := fmt.Sprintf("runtime.gcbits.%x", ptrmask)

	lsym := base.Ctxt.Lookup(p)
	if write && !lsym.OnList() {
		for i, x := range ptrmask {
			objw.Uint8(lsym, i, x)
		}
		objw.Global(lsym, int32(len(ptrmask)), obj.DUPOK|obj.RODATA|obj.LOCAL)
		lsym.Set(obj.AttrContentAddressable, true)
	}
	return lsym
}

// fillptrmask fills in ptrmask with 1s corresponding to the
// word offsets in t that hold pointers.
// ptrmask is assumed to fit at least types.PtrDataSize(t)/PtrSize bits.
func fillptrmask(t *types.Type, ptrmask []byte) {
	for i := range ptrmask {
		ptrmask[i] = 0
	}
	if !t.HasPointers() {
		return
	}

	vec := bitvec.New(8 * int32(len(ptrmask)))
	typebits.Set(t, 0, vec)

	nptr := types.PtrDataSize(t) / int64(types.PtrSize)
	for i := int64(0); i < nptr; i++ {
		if vec.Get(int32(i)) {
			ptrmask[i/8] |= 1 << (uint(i) % 8)
		}
	}
}

// dgcprog emits and returns the symbol containing a GC program for type t
// along with the size of the data described by the program (in the range
// [types.PtrDataSize(t), t.Width]).
// In practice, the size is types.PtrDataSize(t) except for non-trivial arrays.
// For non-trivial arrays, the program describes the full t.Width size.
func dgcprog(t *types.Type, write bool) (*obj.LSym, int64) {
	types.CalcSize(t)
	if t.Size() == types.BADWIDTH {
		base.Fatalf("dgcprog: %v badwidth", t)
	}
	lsym := TypeLinksymPrefix(".gcprog", t)
	var p gcProg
	p.init(lsym, write)
	p.emit(t, 0)
	offset := p.w.BitIndex() * int64(types.PtrSize)
	p.end()
	if ptrdata := types.PtrDataSize(t); offset < ptrdata || offset > t.Size() {
		base.Fatalf("dgcprog: %v: offset=%d but ptrdata=%d size=%d", t, offset, ptrdata, t.Size())
	}
	return lsym, offset
}

type gcProg struct {
	lsym   *obj.LSym
	symoff int
	w      gcprog.Writer
	write  bool
}

func (p *gcProg) init(lsym *obj.LSym, write bool) {
	p.lsym = lsym
	p.write = write && !lsym.OnList()
	p.symoff = 4 // first 4 bytes hold program length
	if !write {
		p.w.Init(func(byte) {})
		return
	}
	p.w.Init(p.writeByte)
	if base.Debug.GCProg > 0 {
		fmt.Fprintf(os.Stderr, "compile: start GCProg for %v\n", lsym)
		p.w.Debug(os.Stderr)
	}
}

func (p *gcProg) writeByte(x byte) {
	p.symoff = objw.Uint8(p.lsym, p.symoff, x)
}

func (p *gcProg) end() {
	p.w.End()
	if !p.write {
		return
	}
	objw.Uint32(p.lsym, 0, uint32(p.symoff-4))
	objw.Global(p.lsym, int32(p.symoff), obj.DUPOK|obj.RODATA|obj.LOCAL)
	p.lsym.Set(obj.AttrContentAddressable, true)
	if base.Debug.GCProg > 0 {
		fmt.Fprintf(os.Stderr, "compile: end GCProg for %v\n", p.lsym)
	}
}

func (p *gcProg) emit(t *types.Type, offset int64) {
	types.CalcSize(t)
	if !t.HasPointers() {
		return
	}
	if t.Size() == int64(types.PtrSize) {
		p.w.Ptr(offset / int64(types.PtrSize))
		return
	}
	switch t.Kind() {
	default:
		base.Fatalf("gcProg.emit: unexpected type %v", t)

	case types.TSTRING:
		p.w.Ptr(offset / int64(types.PtrSize))

	case types.TINTER:
		// Note: the first word isn't a pointer. See comment in typebits.Set
		p.w.Ptr(offset/int64(types.PtrSize) + 1)

	case types.TSLICE:
		p.w.Ptr(offset / int64(types.PtrSize))

	case types.TARRAY:
		if t.NumElem() == 0 {
			// should have been handled by haspointers check above
			base.Fatalf("gcProg.emit: empty array")
		}

		// Flatten array-of-array-of-array to just a big array by multiplying counts.
		count := t.NumElem()
		elem := t.Elem()
		for elem.IsArray() {
			count *= elem.NumElem()
			elem = elem.Elem()
		}

		if !p.w.ShouldRepeat(elem.Size()/int64(types.PtrSize), count) {
			// Cheaper to just emit the bits.
			for i := int64(0); i < count; i++ {
				p.emit(elem, offset+i*elem.Size())
			}
			return
		}
		p.emit(elem, offset)
		p.w.ZeroUntil((offset + elem.Size()) / int64(types.PtrSize))
		p.w.Repeat(elem.Size()/int64(types.PtrSize), count-1)

	case types.TSTRUCT:
		for _, t1 := range t.Fields() {
			p.emit(t1.Type, offset+t1.Offset)
		}
	}
}

// ZeroAddr returns the address of a symbol with at least
// size bytes of zeros.
func ZeroAddr(size int64) ir.Node {
	if size >= 1<<31 {
		base.Fatalf("map elem too big %d", size)
	}
	if ZeroSize < size {
		ZeroSize = size
	}
	lsym := base.PkgLinksym("go:map", "zero", obj.ABI0)
	x := ir.NewLinksymExpr(base.Pos, lsym, types.Types[types.TUINT8])
	return typecheck.Expr(typecheck.NodAddr(x))
}

// NeedEmit reports whether typ is a type that we need to emit code
// for (e.g., runtime type descriptors, method wrappers).
func NeedEmit(typ *types.Type) bool {
	// TODO(mdempsky): Export data should keep track of which anonymous
	// and instantiated types were emitted, so at least downstream
	// packages can skip re-emitting them.
	//
	// Perhaps we can just generalize the linker-symbol indexing to
	// track the index of arbitrary types, not just defined types, and
	// use its presence to detect this. The same idea would work for
	// instantiated generic functions too.

	switch sym := typ.Sym(); {
	case writtenByWriteBasicTypes(typ):
		return base.Ctxt.Pkgpath == "runtime"

	case sym == nil:
		// Anonymous type; possibly never seen before or ever again.
		// Need to emit to be safe (however, see TODO above).
		return true

	case sym.Pkg == types.LocalPkg:
		// Local defined type; our responsibility.
		return true

	case typ.IsFullyInstantiated():
		// Instantiated type; possibly instantiated with unique type arguments.
		// Need to emit to be safe (however, see TODO above).
		return true

	case typ.HasShape():
		// Shape type; need to emit even though it lives in the .shape package.
		// TODO: make sure the linker deduplicates them (see dupok in writeType above).
		return true

	default:
		// Should have been emitted by an imported package.
		return false
	}
}

// Generate a wrapper function to convert from
// a receiver of type T to a receiver of type U.
// That is,
//
//	func (t T) M() {
//		...
//	}
//
// already exists; this function generates
//
//	func (u U) M() {
//		u.M()
//	}
//
// where the types T and U are such that u.M() is valid
// and calls the T.M method.
// The resulting function is for use in method tables.
//
//	rcvr - U
//	method - M func (t T)(), a TFIELD type struct
//
// Also wraps methods on instantiated generic types for use in itab entries.
// For an instantiated generic type G[int], we generate wrappers like:
// G[int] pointer shaped:
//
//	func (x G[int]) f(arg) {
//		.inst.G[int].f(dictionary, x, arg)
//	}
//
// G[int] not pointer shaped:
//
//	func (x *G[int]) f(arg) {
//		.inst.G[int].f(dictionary, *x, arg)
//	}
//
// These wrappers are always fully stenciled.
func methodWrapper(rcvr *types.Type, method *types.Field, forItab bool) *obj.LSym {
	if forItab && !types.IsDirectIface(rcvr) {
		rcvr = rcvr.PtrTo()
	}

	newnam := ir.MethodSym(rcvr, method.Sym)
	lsym := newnam.Linksym()

	// Unified IR creates its own wrappers.
	return lsym
}

var ZeroSize int64

// MarkTypeUsedInInterface marks that type t is converted to an interface.
// This information is used in the linker in dead method elimination.
func MarkTypeUsedInInterface(t *types.Type, from *obj.LSym) {
	if t.HasShape() {
		// Shape types shouldn't be put in interfaces, so we shouldn't ever get here.
		base.Fatalf("shape types have no methods %+v", t)
	}
	MarkTypeSymUsedInInterface(TypeLinksym(t), from)
}
func MarkTypeSymUsedInInterface(tsym *obj.LSym, from *obj.LSym) {
	// Emit a marker relocation. The linker will know the type is converted
	// to an interface if "from" is reachable.
	r := obj.Addrel(from)
	r.Sym = tsym
	r.Type = objabi.R_USEIFACE
}

// MarkUsedIfaceMethod marks that an interface method is used in the current
// function. n is OCALLINTER node.
func MarkUsedIfaceMethod(n *ir.CallExpr) {
	// skip unnamed functions (func _())
	if ir.CurFunc.LSym == nil {
		return
	}
	dot := n.Fun.(*ir.SelectorExpr)
	ityp := dot.X.Type()
	if ityp.HasShape() {
		// Here we're calling a method on a generic interface. Something like:
		//
		// type I[T any] interface { foo() T }
		// func f[T any](x I[T]) {
		//     ... = x.foo()
		// }
		// f[int](...)
		// f[string](...)
		//
		// In this case, in f we're calling foo on a generic interface.
		// Which method could that be? Normally we could match the method
		// both by name and by type. But in this case we don't really know
		// the type of the method we're calling. It could be func()int
		// or func()string. So we match on just the function name, instead
		// of both the name and the type used for the non-generic case below.
		// TODO: instantiations at least know the shape of the instantiated
		// type, and the linker could do more complicated matching using
		// some sort of fuzzy shape matching. For now, only use the name
		// of the method for matching.
		r := obj.Addrel(ir.CurFunc.LSym)
		r.Sym = staticdata.StringSymNoCommon(dot.Sel.Name)
		r.Type = objabi.R_USENAMEDMETHOD
		return
	}

	tsym := TypeLinksym(ityp)
	r := obj.Addrel(ir.CurFunc.LSym)
	r.Sym = tsym
	// dot.Offset() is the method index * PtrSize (the offset of code pointer
	// in itab).
	midx := dot.Offset() / int64(types.PtrSize)
	r.Add = InterfaceMethodOffset(ityp, midx)
	r.Type = objabi.R_USEIFACEMETHOD
}

func deref(t *types.Type) *types.Type {
	if t.IsPtr() {
		return t.Elem()
	}
	return t
}<|MERGE_RESOLUTION|>--- conflicted
+++ resolved
@@ -666,14 +666,9 @@
 	memequalvarlen *obj.LSym
 )
 
-<<<<<<< HEAD
 // types.Type 转储成 runtime._type
-// dcommontype dumps the contents of a reflect.rtype (runtime._type).
-func dcommontype(lsym *obj.LSym, t *types.Type) int {
-=======
 // dcommontype dumps the contents of a reflect.rtype (runtime._type) to c.
 func dcommontype(c rttype.Cursor, t *types.Type) {
->>>>>>> f6509cf5
 	types.CalcSize(t)
 	eqfunc := geneq(t)
 
