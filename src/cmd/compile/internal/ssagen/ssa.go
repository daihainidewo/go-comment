--- conflicted
+++ resolved
@@ -7709,15 +7709,8 @@
 	}
 }
 
-<<<<<<< HEAD
 func isStructNotSIMD(t *types.Type) bool {
 	return t.IsStruct() && !t.IsSIMD()
 }
 
-var (
-	BoundsCheckFunc [ssa.BoundsKindCount]*obj.LSym
-	ExtendCheckFunc [ssa.BoundsKindCount]*obj.LSym
-)
-=======
 var BoundsCheckFunc [ssa.BoundsKindCount]*obj.LSym
->>>>>>> 924fe989
