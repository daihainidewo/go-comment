// Copyright 2009 The Go Authors. All rights reserved.
// Use of this source code is governed by a BSD-style
// license that can be found in the LICENSE file.

package types

import (
	"math"
	"slices"

	"cmd/compile/internal/base"
	"cmd/internal/src"
	"internal/types/errors"
)

var PtrSize int

var RegSize int

// Slices in the runtime are represented by three components:
//
//	type slice struct {
//		ptr unsafe.Pointer
//		len int
//		cap int
//	}
//
// Strings in the runtime are represented by two components:
//
//	type string struct {
//		ptr unsafe.Pointer
//		len int
//	}
//
// These variables are the offsets of fields and sizes of these structs.
var (
	SlicePtrOffset int64
	SliceLenOffset int64
	SliceCapOffset int64

	SliceSize  int64
	StringSize int64
)

var SkipSizeForTracing bool

// typePos returns the position associated with t.
// This is where t was declared or where it appeared as a type expression.
func typePos(t *Type) src.XPos {
	if pos := t.Pos(); pos.IsKnown() {
		return pos
	}
	base.Fatalf("bad type: %v", t)
	panic("unreachable")
}

// MaxWidth is the maximum size of a value on the target architecture.
var MaxWidth int64

// CalcSizeDisabled indicates whether it is safe
// to calculate Types' widths and alignments. See CalcSize.
var CalcSizeDisabled bool

// machine size and rounding alignment is dictated around
// the size of a pointer, set in gc.Main (see ../gc/main.go).
var defercalc int

// RoundUp rounds o to a multiple of r, r is a power of 2.
func RoundUp(o int64, r int64) int64 {
	if r < 1 || r > 8 || r&(r-1) != 0 {
		base.Fatalf("Round %d", r)
	}
	return (o + r - 1) &^ (r - 1)
}

// expandiface computes the method set for interface type t by
// expanding embedded interfaces.
func expandiface(t *Type) {
	seen := make(map[*Sym]*Field)
	var methods []*Field

	addMethod := func(m *Field, explicit bool) {
		switch prev := seen[m.Sym]; {
		case prev == nil:
			seen[m.Sym] = m
		case !explicit && Identical(m.Type, prev.Type):
			return
		default:
			base.ErrorfAt(m.Pos, errors.DuplicateDecl, "duplicate method %s", m.Sym.Name)
		}
		methods = append(methods, m)
	}

	{
		methods := t.Methods()
		slices.SortStableFunc(methods, func(a, b *Field) int {
			// Sort embedded types by type name (if any).
			if a.Sym == nil && b.Sym == nil {
				return CompareSyms(a.Type.Sym(), b.Type.Sym())
			}

			// Sort methods before embedded types.
			if a.Sym == nil {
				return -1
			} else if b.Sym == nil {
				return +1
			}

			// Sort methods by symbol name.
			return CompareSyms(a.Sym, b.Sym)
		})
	}

	for _, m := range t.Methods() {
		if m.Sym == nil {
			continue
		}

		CheckSize(m.Type)
		addMethod(m, true)
	}

	for _, m := range t.Methods() {
		if m.Sym != nil || m.Type == nil {
			continue
		}

		// In 1.18, embedded types can be anything. In Go 1.17, we disallow
		// embedding anything other than interfaces. This requirement was caught
		// by types2 already, so allow non-interface here.
		if !m.Type.IsInterface() {
			continue
		}

		// Embedded interface: duplicate all methods
		// and add to t's method set.
		for _, t1 := range m.Type.AllMethods() {
			f := NewField(m.Pos, t1.Sym, t1.Type)
			addMethod(f, false)

			// Clear position after typechecking, for consistency with types2.
			f.Pos = src.NoXPos
		}

		// Clear position after typechecking, for consistency with types2.
		m.Pos = src.NoXPos
	}

	slices.SortFunc(methods, CompareFields)

	if int64(len(methods)) >= MaxWidth/int64(PtrSize) {
		base.ErrorfAt(typePos(t), 0, "interface too large")
	}
	for i, m := range methods {
		m.Offset = int64(i) * int64(PtrSize)
	}

	t.SetAllMethods(methods)
}

// calcStructOffset computes the offsets of a sequence of fields,
// starting at the given offset. It returns the resulting offset and
// maximum field alignment.
func calcStructOffset(t *Type, fields []*Field, offset int64) int64 {
	for _, f := range fields {
		CalcSize(f.Type)
		offset = RoundUp(offset, int64(f.Type.align))

		if t.IsStruct() { // param offsets depend on ABI
			f.Offset = offset

			// If type T contains a field F marked as not-in-heap,
			// then T must also be a not-in-heap type. Otherwise,
			// you could heap allocate T and then get a pointer F,
			// which would be a heap pointer to a not-in-heap type.
			if f.Type.NotInHeap() {
				t.SetNotInHeap(true)
			}
		}

		offset += f.Type.width

		maxwidth := MaxWidth
		// On 32-bit systems, reflect tables impose an additional constraint
		// that each field start offset must fit in 31 bits.
		if maxwidth < 1<<32 {
			maxwidth = 1<<31 - 1
		}
		if offset >= maxwidth {
			base.ErrorfAt(typePos(t), 0, "type %L too large", t)
			offset = 8 // small but nonzero
		}
	}

	return offset
}

func isAtomicStdPkg(p *Pkg) bool {
	if p.Prefix == `""` {
		panic("bad package prefix")
	}
	return p.Prefix == "sync/atomic" || p.Prefix == "internal/runtime/atomic"
}

<<<<<<< HEAD
// CalcSize 计算并存储 t 的大小和对齐方式
// CalcSize calculates and stores the size and alignment for t.
=======
// CalcSize calculates and stores the size, alignment, eq/hash algorithm,
// and ptrBytes for t.
>>>>>>> 7b263895
// If CalcSizeDisabled is set, and the size/alignment
// have not already been calculated, it calls Fatal.
// This is used to prevent data races in the back end.
func CalcSize(t *Type) {
	// Calling CalcSize when typecheck tracing enabled is not safe.
	// See issue #33658.
	if base.EnableTrace && SkipSizeForTracing {
		return
	}
	if PtrSize == 0 {
		// Assume this is a test.
		return
	}

	if t == nil {
		return
	}

	if t.width == -2 {
		t.width = 0
		t.align = 1
		base.Fatalf("invalid recursive type %v", t)
		return
	}

	if t.widthCalculated() {
		// 已经计算过了 返回
		return
	}

	if CalcSizeDisabled {
		base.Fatalf("width not calculated: %v", t)
	}

	// defer CheckSize calls until after we're done
	DeferCheckSize()

	lno := base.Pos
	if pos := t.Pos(); pos.IsKnown() {
		base.Pos = pos
	}

	t.width = -2
	t.align = 0  // 0 means use t.Width, below
	t.alg = AMEM // default
	// default t.ptrBytes is 0.
	if t.Noalg() {
		t.setAlg(ANOALG)
	}

	et := t.Kind()
	switch et {
	case TFUNC, TCHAN, TMAP, TSTRING:
		break

	// SimType == 0 during bootstrap
	default:
		if SimType[t.Kind()] != 0 {
			et = SimType[t.Kind()]
		}
	}

	var w int64
	switch et {
	default:
		base.Fatalf("CalcSize: unknown type: %v", t)

	// compiler-specific stuff
	case TINT8, TUINT8, TBOOL:
		// bool is int8
		w = 1
		t.intRegs = 1

	case TINT16, TUINT16:
		w = 2
		t.intRegs = 1

	case TINT32, TUINT32:
		w = 4
		t.intRegs = 1

	case TINT64, TUINT64:
		w = 8
		t.align = uint8(RegSize)
		t.intRegs = uint8(8 / RegSize)

	case TFLOAT32:
		w = 4
		t.floatRegs = 1
		t.setAlg(AFLOAT32)

	case TFLOAT64:
		w = 8
		t.align = uint8(RegSize)
		t.floatRegs = 1
		t.setAlg(AFLOAT64)

	case TCOMPLEX64:
		w = 8
		t.align = 4
		t.floatRegs = 2
		t.setAlg(ACPLX64)

	case TCOMPLEX128:
		w = 16
		t.align = uint8(RegSize)
		t.floatRegs = 2
		t.setAlg(ACPLX128)

	case TPTR:
		w = int64(PtrSize)
		t.intRegs = 1
		CheckSize(t.Elem())
		t.ptrBytes = int64(PtrSize) // See PtrDataSize

	case TUNSAFEPTR:
		w = int64(PtrSize)
		t.intRegs = 1
		t.ptrBytes = int64(PtrSize)

	case TINTER: // implemented as 2 pointers
		w = 2 * int64(PtrSize)
		t.align = uint8(PtrSize)
		t.intRegs = 2
		expandiface(t)
		if len(t.allMethods.Slice()) == 0 {
			t.setAlg(ANILINTER)
		} else {
			t.setAlg(AINTER)
		}
		t.ptrBytes = int64(2 * PtrSize)

	case TCHAN: // implemented as pointer
		w = int64(PtrSize)
		t.intRegs = 1
		t.ptrBytes = int64(PtrSize)

		CheckSize(t.Elem())

		// Make fake type to trigger channel element size check after
		// any top-level recursive type has been completed.
		t1 := NewChanArgs(t)
		CheckSize(t1)

	case TCHANARGS:
		t1 := t.ChanArgs()
		CalcSize(t1) // just in case
		// Make sure size of t1.Elem() is calculated at this point. We can
		// use CalcSize() here rather than CheckSize(), because the top-level
		// (possibly recursive) type will have been calculated before the fake
		// chanargs is handled.
		CalcSize(t1.Elem())
		if t1.Elem().width >= 1<<16 {
			base.Errorf("channel element type too large (>64kB)")
		}
		w = 1 // anything will do

	case TMAP: // implemented as pointer
		w = int64(PtrSize)
		t.intRegs = 1
		CheckSize(t.Elem())
		CheckSize(t.Key())
		t.setAlg(ANOEQ)
		t.ptrBytes = int64(PtrSize)

	case TFORW: // should have been filled in
		base.Fatalf("invalid recursive type %v", t)

	case TANY: // not a real type; should be replaced before use.
		base.Fatalf("CalcSize any")

	case TSTRING:
		if StringSize == 0 {
			base.Fatalf("early CalcSize string")
		}
		w = StringSize
		t.align = uint8(PtrSize)
		t.intRegs = 2
		t.setAlg(ASTRING)
		t.ptrBytes = int64(PtrSize)

	case TARRAY:
		if t.Elem() == nil {
			break
		}

		CalcSize(t.Elem())
		t.SetNotInHeap(t.Elem().NotInHeap())
		if t.Elem().width != 0 {
			cap := (uint64(MaxWidth) - 1) / uint64(t.Elem().width)
			if uint64(t.NumElem()) > cap {
				base.Errorf("type %L larger than address space", t)
			}
		}
		w = t.NumElem() * t.Elem().width
		t.align = t.Elem().align

		// ABIInternal only allows "trivial" arrays (i.e., length 0 or 1)
		// to be passed by register.
		switch t.NumElem() {
		case 0:
			t.intRegs = 0
			t.floatRegs = 0
		case 1:
			t.intRegs = t.Elem().intRegs
			t.floatRegs = t.Elem().floatRegs
		default:
			t.intRegs = math.MaxUint8
			t.floatRegs = math.MaxUint8
		}
		switch a := t.Elem().alg; a {
		case AMEM, ANOEQ, ANOALG:
			t.setAlg(a)
		default:
			switch t.NumElem() {
			case 0:
				// We checked above that the element type is comparable.
				t.setAlg(AMEM)
			case 1:
				// Single-element array is same as its lone element.
				t.setAlg(a)
			default:
				t.setAlg(ASPECIAL)
			}
		}
		if t.NumElem() > 0 {
			x := PtrDataSize(t.Elem())
			if x > 0 {
				t.ptrBytes = t.Elem().width*(t.NumElem()-1) + x
			}
		}

	case TSLICE:
		if t.Elem() == nil {
			break
		}
		w = SliceSize
		CheckSize(t.Elem())
		t.align = uint8(PtrSize)
		t.intRegs = 3
		t.setAlg(ANOEQ)
		if !t.Elem().NotInHeap() {
			t.ptrBytes = int64(PtrSize)
		}

	case TSTRUCT:
		if t.IsFuncArgStruct() {
			base.Fatalf("CalcSize fn struct %v", t)
		}
		CalcStructSize(t)
		w = t.width

	// make fake type to check later to
	// trigger function argument computation.
	case TFUNC:
		t1 := NewFuncArgs(t)
		CheckSize(t1)
		w = int64(PtrSize) // width of func type is pointer
		t.intRegs = 1
		t.setAlg(ANOEQ)
		t.ptrBytes = int64(PtrSize)

	// function is 3 cated structures;
	// compute their widths as side-effect.
	case TFUNCARGS:
		t1 := t.FuncArgs()
		// TODO(mdempsky): Should package abi be responsible for computing argwid?
		w = calcStructOffset(t1, t1.Recvs(), 0)
		w = calcStructOffset(t1, t1.Params(), w)
		w = RoundUp(w, int64(RegSize))
		w = calcStructOffset(t1, t1.Results(), w)
		w = RoundUp(w, int64(RegSize))
		t1.extra.(*Func).Argwid = w
		t.align = 1
	}

	if PtrSize == 4 && w != int64(int32(w)) {
		base.Errorf("type %v too large", t)
	}

	t.width = w
	if t.align == 0 {
		if w == 0 || w > 8 || w&(w-1) != 0 {
			base.Fatalf("invalid alignment for %v", t)
		}
		t.align = uint8(w)
	}

	base.Pos = lno

	ResumeCheckSize()
}

// CalcStructSize calculates the size of t,
// filling in t.width, t.align, t.intRegs, and t.floatRegs,
// even if size calculation is otherwise disabled.
func CalcStructSize(t *Type) {
	var maxAlign uint8 = 1

	// Recognize special types. This logic is duplicated in go/types and
	// cmd/compile/internal/types2.
	if sym := t.Sym(); sym != nil {
		switch {
		case sym.Name == "align64" && isAtomicStdPkg(sym.Pkg):
			maxAlign = 8
		}
	}

	fields := t.Fields()
	size := calcStructOffset(t, fields, 0)

	// For non-zero-sized structs which end in a zero-sized field, we
	// add an extra byte of padding to the type. This padding ensures
	// that taking the address of a zero-sized field can't manufacture a
	// pointer to the next object in the heap. See issue 9401.
	if size > 0 && fields[len(fields)-1].Type.width == 0 {
		size++
	}

	var intRegs, floatRegs uint64
	for _, field := range fields {
		typ := field.Type

		// The alignment of a struct type is the maximum alignment of its
		// field types.
		if align := typ.align; align > maxAlign {
			maxAlign = align
		}

		// Each field needs its own registers.
		// We sum in uint64 to avoid possible overflows.
		intRegs += uint64(typ.intRegs)
		floatRegs += uint64(typ.floatRegs)
	}

	// Final size includes trailing padding.
	size = RoundUp(size, int64(maxAlign))

	if intRegs > math.MaxUint8 || floatRegs > math.MaxUint8 {
		intRegs = math.MaxUint8
		floatRegs = math.MaxUint8
	}

	t.width = size
	t.align = maxAlign
	t.intRegs = uint8(intRegs)
	t.floatRegs = uint8(floatRegs)

	// Compute eq/hash algorithm type.
	t.alg = AMEM // default
	if t.Noalg() {
		t.setAlg(ANOALG)
	}
	if len(fields) == 1 && !fields[0].Sym.IsBlank() {
		// One-field struct is same as that one field alone.
		t.setAlg(fields[0].Type.alg)
	} else {
		for i, f := range fields {
			a := f.Type.alg
			switch a {
			case ANOEQ, ANOALG:
			case AMEM:
				// Blank fields and padded fields need a special compare.
				if f.Sym.IsBlank() || IsPaddedField(t, i) {
					a = ASPECIAL
				}
			default:
				// Fields with non-memory equality need a special compare.
				a = ASPECIAL
			}
			t.setAlg(a)
		}
	}
	// Compute ptrBytes.
	for i := len(fields) - 1; i >= 0; i-- {
		f := fields[i]
		if size := PtrDataSize(f.Type); size > 0 {
			t.ptrBytes = f.Offset + size
			break
		}
	}
}

func (t *Type) widthCalculated() bool {
	return t.align > 0
}

// when a type's width should be known, we call CheckSize
// to compute it.  during a declaration like
//
//	type T *struct { next T }
//
// it is necessary to defer the calculation of the struct width
// until after T has been initialized to be a pointer to that struct.
// similarly, during import processing structs may be used
// before their definition.  in those situations, calling
// DeferCheckSize() stops width calculations until
// ResumeCheckSize() is called, at which point all the
// CalcSizes that were deferred are executed.
// CalcSize should only be called when the type's size
// is needed immediately.  CheckSize makes sure the
// size is evaluated eventually.

var deferredTypeStack []*Type

func CheckSize(t *Type) {
	if t == nil {
		return
	}

	// function arg structs should not be checked
	// outside of the enclosing function.
	if t.IsFuncArgStruct() {
		base.Fatalf("CheckSize %v", t)
	}

	if defercalc == 0 {
		CalcSize(t)
		return
	}

	// if type has not yet been pushed on deferredTypeStack yet, do it now
	if !t.Deferwidth() {
		t.SetDeferwidth(true)
		deferredTypeStack = append(deferredTypeStack, t)
	}
}

func DeferCheckSize() {
	defercalc++
}

func ResumeCheckSize() {
	if defercalc == 1 {
		for len(deferredTypeStack) > 0 {
			t := deferredTypeStack[len(deferredTypeStack)-1]
			deferredTypeStack = deferredTypeStack[:len(deferredTypeStack)-1]
			t.SetDeferwidth(false)
			CalcSize(t)
		}
	}

	defercalc--
}

// PtrDataSize 返回包含指针数据的 t 前缀的字节长度
// 即返回位置到类型结束字节都不包含指针
// 此偏移量之后的任何内容都是标量数据
// PtrDataSize 仅针对实际的 Go 类型定义
// 在编译器内部类型（例如 TSSA、TRESULTS）上使用它是错误的
// PtrDataSize returns the length in bytes of the prefix of t
// containing pointer data. Anything after this offset is scalar data.
//
// PtrDataSize is only defined for actual Go types. It's an error to
// use it on compiler-internal types (e.g., TSSA, TRESULTS).
func PtrDataSize(t *Type) int64 {
<<<<<<< HEAD
	switch t.Kind() {
	case TBOOL, TINT8, TUINT8, TINT16, TUINT16, TINT32,
		TUINT32, TINT64, TUINT64, TINT, TUINT,
		TUINTPTR, TCOMPLEX64, TCOMPLEX128, TFLOAT32, TFLOAT64:
		return 0

	case TPTR:
		if t.Elem().NotInHeap() {
			return 0
		}
		return int64(PtrSize)

	case TUNSAFEPTR, TFUNC, TCHAN, TMAP:
		return int64(PtrSize)

	case TSTRING:
		// struct { byte *str; intgo len; }
		return int64(PtrSize)

	case TINTER:
		// struct { Itab *tab;	void *data; } or
		// struct { Type *type; void *data; }
		// Note: see comment in typebits.Set
		return 2 * int64(PtrSize)

	case TSLICE:
		if t.Elem().NotInHeap() {
			return 0
		}
		// struct { byte *array; uintgo len; uintgo cap; }
		return int64(PtrSize)

	case TARRAY:
		if t.NumElem() == 0 {
			// 无数组元素返回 0
			return 0
		}
		// t.NumElem() > 0
		// 获取数组单元素的指针偏移
		size := PtrDataSize(t.Elem())
		if size == 0 {
			// 数组元素无指针返回 0
			return 0
		}
		// 元素有指针 返回最后一个元素加上单元素指针偏移
		return (t.NumElem()-1)*t.Elem().Size() + size

	case TSTRUCT:
		// 找到最后一个是指针的字段
		// Find the last field that has pointers, if any.
		fs := t.Fields()
		for i := len(fs) - 1; i >= 0; i-- {
			if size := PtrDataSize(fs[i].Type); size > 0 {
				return fs[i].Offset + size
			}
		}
		return 0

	case TSSA:
		if t != TypeInt128 {
			base.Fatalf("PtrDataSize: unexpected ssa type %v", t)
		}
		return 0

	default:
		base.Fatalf("PtrDataSize: unexpected type, %v", t)
		return 0
=======
	CalcSize(t)
	x := t.ptrBytes
	if t.Kind() == TPTR && t.Elem().NotInHeap() {
		// Note: this is done here instead of when we're setting
		// the ptrBytes field, because at that time (in NewPtr, usually)
		// the NotInHeap bit of the element type might not be set yet.
		x = 0
>>>>>>> 7b263895
	}
	return x
}<|MERGE_RESOLUTION|>--- conflicted
+++ resolved
@@ -202,13 +202,9 @@
 	return p.Prefix == "sync/atomic" || p.Prefix == "internal/runtime/atomic"
 }
 
-<<<<<<< HEAD
 // CalcSize 计算并存储 t 的大小和对齐方式
-// CalcSize calculates and stores the size and alignment for t.
-=======
 // CalcSize calculates and stores the size, alignment, eq/hash algorithm,
 // and ptrBytes for t.
->>>>>>> 7b263895
 // If CalcSizeDisabled is set, and the size/alignment
 // have not already been calculated, it calls Fatal.
 // This is used to prevent data races in the back end.
@@ -665,75 +661,6 @@
 // PtrDataSize is only defined for actual Go types. It's an error to
 // use it on compiler-internal types (e.g., TSSA, TRESULTS).
 func PtrDataSize(t *Type) int64 {
-<<<<<<< HEAD
-	switch t.Kind() {
-	case TBOOL, TINT8, TUINT8, TINT16, TUINT16, TINT32,
-		TUINT32, TINT64, TUINT64, TINT, TUINT,
-		TUINTPTR, TCOMPLEX64, TCOMPLEX128, TFLOAT32, TFLOAT64:
-		return 0
-
-	case TPTR:
-		if t.Elem().NotInHeap() {
-			return 0
-		}
-		return int64(PtrSize)
-
-	case TUNSAFEPTR, TFUNC, TCHAN, TMAP:
-		return int64(PtrSize)
-
-	case TSTRING:
-		// struct { byte *str; intgo len; }
-		return int64(PtrSize)
-
-	case TINTER:
-		// struct { Itab *tab;	void *data; } or
-		// struct { Type *type; void *data; }
-		// Note: see comment in typebits.Set
-		return 2 * int64(PtrSize)
-
-	case TSLICE:
-		if t.Elem().NotInHeap() {
-			return 0
-		}
-		// struct { byte *array; uintgo len; uintgo cap; }
-		return int64(PtrSize)
-
-	case TARRAY:
-		if t.NumElem() == 0 {
-			// 无数组元素返回 0
-			return 0
-		}
-		// t.NumElem() > 0
-		// 获取数组单元素的指针偏移
-		size := PtrDataSize(t.Elem())
-		if size == 0 {
-			// 数组元素无指针返回 0
-			return 0
-		}
-		// 元素有指针 返回最后一个元素加上单元素指针偏移
-		return (t.NumElem()-1)*t.Elem().Size() + size
-
-	case TSTRUCT:
-		// 找到最后一个是指针的字段
-		// Find the last field that has pointers, if any.
-		fs := t.Fields()
-		for i := len(fs) - 1; i >= 0; i-- {
-			if size := PtrDataSize(fs[i].Type); size > 0 {
-				return fs[i].Offset + size
-			}
-		}
-		return 0
-
-	case TSSA:
-		if t != TypeInt128 {
-			base.Fatalf("PtrDataSize: unexpected ssa type %v", t)
-		}
-		return 0
-
-	default:
-		base.Fatalf("PtrDataSize: unexpected type, %v", t)
-		return 0
-=======
 	CalcSize(t)
 	x := t.ptrBytes
 	if t.Kind() == TPTR && t.Elem().NotInHeap() {
@@ -741,7 +668,6 @@
 		// the ptrBytes field, because at that time (in NewPtr, usually)
 		// the NotInHeap bit of the element type might not be set yet.
 		x = 0
->>>>>>> 7b263895
 	}
 	return x
 }