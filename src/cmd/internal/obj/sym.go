--- conflicted
+++ resolved
@@ -462,11 +462,6 @@
 		}
 	}
 
-<<<<<<< HEAD
-	dwsyms := []*LSym{fninfo.dwarfRangesSym, fninfo.dwarfLocSym, fninfo.dwarfDebugLinesSym, fninfo.dwarfInfoSym}
-	for _, dws := range dwsyms {
-		if dws == nil || dws.Size == 0 {
-=======
 	auxsyms := []*LSym{fninfo.dwarfRangesSym, fninfo.dwarfLocSym, fninfo.dwarfDebugLinesSym, fninfo.dwarfInfoSym, fninfo.sehUnwindInfoSym}
 	if wi := fninfo.WasmImport; wi != nil {
 		auxsyms = append(auxsyms, wi.AuxSym)
@@ -476,7 +471,6 @@
 	}
 	for _, s := range auxsyms {
 		if s == nil || s.Size == 0 {
->>>>>>> 7b263895
 			continue
 		}
 		fn(fsym, dws)
@@ -501,17 +495,11 @@
 					fn(s, s.Gotype)
 				}
 			}
-<<<<<<< HEAD
-			if s.Type != objabi.STEXT {
-				continue
-=======
 			if s.Type.IsText() {
 				ctxt.traverseFuncAux(flag, s, fn, files)
 			} else if v := s.VarInfo(); v != nil && v.dwarfInfoSym != nil {
 				fn(s, v.dwarfInfoSym)
->>>>>>> 7b263895
-			}
-			ctxt.traverseFuncAux(flag, s, fn, files)
+			}
 		}
 	}
 }