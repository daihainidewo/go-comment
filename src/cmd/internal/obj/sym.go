--- conflicted
+++ resolved
@@ -85,12 +85,8 @@
 	return ctxt.LookupABIInit(name, abi, nil)
 }
 
-<<<<<<< HEAD
 // LookupABIInit 查找符合 abi 的名字为 name 的连接符号
-// LookupABI looks up a symbol with the given ABI.
-=======
 // LookupABIInit looks up a symbol with the given ABI.
->>>>>>> d5c58085
 // If it does not exist, it creates it and
 // passes it to init for one-time initialization.
 func (ctxt *Link) LookupABIInit(name string, abi ABI, init func(s *LSym)) *LSym {
@@ -194,15 +190,11 @@
 // in which case all the symbols are non-package (for now).
 func (ctxt *Link) NumberSyms() {
 	if ctxt.Headtype == objabi.Haix {
-		// Data must be in a reliable order for reproducible builds.
-		// The original entries are in a reliable order, but the TOC symbols
-		// that are added in Progedit are added by different goroutines
-		// that can be scheduled independently. We need to reorder those
-		// symbols reliably. Sort by name but use a stable sort, so that
-		// any original entries with the same name (all DWARFVAR symbols
-		// have empty names but different relocation sets) are not shuffled.
-		// TODO: Find a better place and optimize to only sort TOC symbols.
-		sort.SliceStable(ctxt.Data, func(i, j int) bool {
+		// Data must be sorted to keep a constant order in TOC symbols.
+		// As they are created during Progedit, two symbols can be switched between
+		// two different compilations. Therefore, BuildID will be different.
+		// TODO: find a better place and optimize to only sort TOC symbols
+		sort.Slice(ctxt.Data, func(i, j int) bool {
 			return ctxt.Data[i].Name < ctxt.Data[j].Name
 		})
 	}
@@ -376,8 +368,6 @@
 						fn(aux)
 					}
 					ctxt.traverseFuncAux(flag, s, f, files)
-				} else if v := s.VarInfo(); v != nil {
-					fnNoNil(v.dwarfInfoSym)
 				}
 			}
 			if flag&traversePcdata != 0 && s.Type == objabi.STEXT {
@@ -427,16 +417,16 @@
 		}
 	}
 
-	auxsyms := []*LSym{fninfo.dwarfRangesSym, fninfo.dwarfLocSym, fninfo.dwarfDebugLinesSym, fninfo.dwarfInfoSym, fninfo.WasmImportSym, fninfo.sehUnwindInfoSym}
-	for _, s := range auxsyms {
-		if s == nil || s.Size == 0 {
+	dwsyms := []*LSym{fninfo.dwarfRangesSym, fninfo.dwarfLocSym, fninfo.dwarfDebugLinesSym, fninfo.dwarfInfoSym}
+	for _, dws := range dwsyms {
+		if dws == nil || dws.Size == 0 {
 			continue
 		}
-		fn(fsym, s)
+		fn(fsym, dws)
 		if flag&traverseRefs != 0 {
-			for _, r := range s.R {
+			for _, r := range dws.R {
 				if r.Sym != nil {
-					fn(s, r.Sym)
+					fn(dws, r.Sym)
 				}
 			}
 		}
@@ -454,11 +444,10 @@
 					fn(s, s.Gotype)
 				}
 			}
-			if s.Type == objabi.STEXT {
-				ctxt.traverseFuncAux(flag, s, fn, files)
-			} else if v := s.VarInfo(); v != nil && v.dwarfInfoSym != nil {
-				fn(s, v.dwarfInfoSym)
-			}
+			if s.Type != objabi.STEXT {
+				continue
+			}
+			ctxt.traverseFuncAux(flag, s, fn, files)
 		}
 	}
 }