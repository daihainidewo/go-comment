--- conflicted
+++ resolved
@@ -695,16 +695,10 @@
 
 // structFields 结构体字段编码器
 type structFields struct {
-<<<<<<< HEAD
 	// list 字段列表
-	// nameIndex 字段名索引 list 位置
-	list      []field
-	nameIndex map[string]int
-=======
 	list         []field
 	byExactName  map[string]*field
 	byFoldedName map[string]*field
->>>>>>> d5c58085
 }
 
 // encode 结构体编码
