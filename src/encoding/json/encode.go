--- conflicted
+++ resolved
@@ -652,21 +652,7 @@
 	}
 }
 
-<<<<<<< HEAD
 // isValidNumber 判断是否是合法的 JSON 数字
-// isValidNumber reports whether s is a valid JSON number literal.
-//
-// isValidNumber should be an internal detail,
-// but widely used packages access it using linkname.
-// Notable members of the hall of shame include:
-//   - github.com/bytedance/sonic
-//
-// Do not remove or change the type signature.
-// See go.dev/issue/67401.
-//
-//go:linkname isValidNumber
-=======
->>>>>>> 927c89bb
 func isValidNumber(s string) bool {
 	// This function implements the JSON numbers grammar.
 	// See https://tools.ietf.org/html/rfc7159#section-6
