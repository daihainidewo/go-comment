--- conflicted
+++ resolved
@@ -79,24 +79,15 @@
 	dwarf5Supported := (goos != "darwin" && goos != "ios" && goos != "aix")
 
 	baseline := goexperiment.Flags{
-<<<<<<< HEAD
-		RegabiWrappers:       regabiSupported,
-		RegabiArgs:           regabiSupported,
-		SIMD:                 goarch == "amd64", // TODO remove this (default to false) when dev.simd is merged
-		Dwarf5:               dwarf5Supported,
-		RandomizedHeapBase64: true,
-=======
 		RegabiWrappers:        regabiSupported,
 		RegabiArgs:            regabiSupported,
+		SIMD:                  goarch == "amd64", // TODO remove this (default to false) when dev.simd is merged
 		Dwarf5:                dwarf5Supported,
 		RandomizedHeapBase64:  true,
 		RuntimeFree:           true,
 		SizeSpecializedMalloc: true,
 		GreenTeaGC:            true,
->>>>>>> 57362e98
-	}
-
-	// Start with the statically enabled set of experiments.
+	}
 	flags := &ExperimentFlags{
 		Flags:    baseline,
 		baseline: baseline,
