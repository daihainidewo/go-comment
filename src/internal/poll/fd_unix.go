// Copyright 2017 The Go Authors. All rights reserved.
// Use of this source code is governed by a BSD-style
// license that can be found in the LICENSE file.

//go:build unix || (js && wasm) || wasip1

package poll

import (
	"internal/itoa"
	"internal/syscall/unix"
	"io"
	"sync/atomic"
	"syscall"
)

// FD is a file descriptor. The net and os packages use this type as a
// field of a larger type representing a network connection or OS file.
type FD struct {
	// 锁
	// Lock sysfd and serialize access to Read and Write methods.
	fdmu fdMutex

	// 系统的文件描述符
	// System file descriptor. Immutable until Close.
	Sysfd int

	// Platform dependent state of the file descriptor.
	SysFile

	// I/O poller.
	pd pollDesc

	// Semaphore signaled when file is closed.
	csema uint32

	// 非零表示只能阻塞不能轮询
	// Non-zero if this file has been set to blocking mode.
	isBlocking uint32

	// Whether this is a streaming descriptor, as opposed to a
	// packet-based descriptor like a UDP socket. Immutable.
	IsStream bool

	// Whether a zero byte read indicates EOF. This is false for a
	// message based socket connection.
	ZeroReadIsEOF bool

	// 是否是文件流
	// Whether this is a file rather than a network socket.
	isFile bool
}

<<<<<<< HEAD
// Init 初始化FD，FD.Sysfd 必须已经设置，可以重复设置
=======
func (fd *FD) initIO() error {
	return nil
}

>>>>>>> 7b263895
// Init initializes the FD. The Sysfd field should already be set.
// This can be called multiple times on a single FD.
// The net argument is a network name from the net package (e.g., "tcp"),
// or "file".
// Set pollable to true if fd should be managed by runtime netpoll.
func (fd *FD) Init(net string, pollable bool) error {
	fd.SysFile.init()

	// We don't actually care about the various network types.
	if net == "file" {
		fd.isFile = true
	}
	if !pollable {
		fd.isBlocking = 1
		return nil
	}
	err := fd.pd.init(fd)
	if err != nil {
		// If we could not initialize the runtime poller,
		// assume we are using blocking mode.
		fd.isBlocking = 1
	}
	return err
}

// destroy 关闭文件描述符
// Destroy closes the file descriptor. This is called when there are
// no remaining references.
func (fd *FD) destroy() error {
	// Poller may want to unregister fd in readiness notification mechanism,
	// so this must be executed before CloseFunc.
	fd.pd.close()

	err := fd.SysFile.destroy(fd.Sysfd)

	fd.Sysfd = -1
	runtime_Semrelease(&fd.csema)
	return err
}

// Close 关闭 FD
// Close closes the FD. The underlying file descriptor is closed by the
// destroy method when there are no remaining references.
func (fd *FD) Close() error {
	if !fd.fdmu.increfAndClose() {
		return errClosing(fd.isFile)
	}

	// Unblock any I/O.  Once it all unblocks and returns,
	// so that it cannot be referring to fd.sysfd anymore,
	// the final decref will close fd.sysfd. This should happen
	// fairly quickly, since all the I/O is non-blocking, and any
	// attempts to block in the pollDesc will return errClosing(fd.isFile).
	fd.pd.evict()

	// The call to decref will call destroy if there are no other
	// references.
	err := fd.decref()

	// Wait until the descriptor is closed. If this was the only
	// reference, it is already closed. Only wait if the file has
	// not been set to blocking mode, as otherwise any current I/O
	// may be blocking, and that would block the Close.
	// No need for an atomic read of isBlocking, increfAndClose means
	// we have exclusive access to fd.
	if fd.isBlocking == 0 {
		runtime_Semacquire(&fd.csema)
	}

	return err
}

// SetBlocking 取消 FD 的轮询 将 FD 设为阻塞
// SetBlocking puts the file into blocking mode.
func (fd *FD) SetBlocking() error {
	if err := fd.incref(); err != nil {
		return err
	}
	defer fd.decref()
	// Atomic store so that concurrent calls to SetBlocking
	// do not cause a race condition. isBlocking only ever goes
	// from 0 to 1 so there is no real race here.
	atomic.StoreUint32(&fd.isBlocking, 1)
	return syscall.SetNonblock(fd.Sysfd, false)
}

// Darwin and FreeBSD can't read or write 2GB+ files at a time,
// even on 64-bit systems.
// The same is true of socket implementations on many systems.
// See golang.org/issue/7812 and golang.org/issue/16266.
// Use 1GB instead of, say, 2GB-1, to keep subsequent reads aligned.
const maxRW = 1 << 30

// Read 读
// Read implements io.Reader.
func (fd *FD) Read(p []byte) (int, error) {
	if err := fd.readLock(); err != nil {
		return 0, err
	}
	defer fd.readUnlock()
	if len(p) == 0 {
		// If the caller wanted a zero byte read, return immediately
		// without trying (but after acquiring the readLock).
		// Otherwise syscall.Read returns 0, nil which looks like
		// io.EOF.
		// TODO(bradfitz): make it wait for readability? (Issue 15735)
		return 0, nil
	}
	if err := fd.pd.prepareRead(fd.isFile); err != nil {
		return 0, err
	}
	if fd.IsStream && len(p) > maxRW {
		p = p[:maxRW]
	}
	for {
		n, err := ignoringEINTRIO(syscall.Read, fd.Sysfd, p)
		if err != nil {
			n = 0
			if err == syscall.EAGAIN && fd.pd.pollable() {
				if err = fd.pd.waitRead(fd.isFile); err == nil {
					continue
				}
			}
		}
		err = fd.eofError(n, err)
		return n, err
	}
}

// Pread wraps the pread system call.
func (fd *FD) Pread(p []byte, off int64) (int, error) {
	// Call incref, not readLock, because since pread specifies the
	// offset it is independent from other reads.
	// Similarly, using the poller doesn't make sense for pread.
	if err := fd.incref(); err != nil {
		return 0, err
	}
	if fd.IsStream && len(p) > maxRW {
		p = p[:maxRW]
	}
	n, err := ignoringEINTR2(func() (int, error) {
		return syscall.Pread(fd.Sysfd, p, off)
	})
	if err != nil {
		n = 0
	}
	fd.decref()
	err = fd.eofError(n, err)
	return n, err
}

// ReadFrom wraps the recvfrom network call.
func (fd *FD) ReadFrom(p []byte) (int, syscall.Sockaddr, error) {
	if err := fd.readLock(); err != nil {
		return 0, nil, err
	}
	defer fd.readUnlock()
	if err := fd.pd.prepareRead(fd.isFile); err != nil {
		return 0, nil, err
	}
	for {
		n, sa, err := syscall.Recvfrom(fd.Sysfd, p, 0)
		if err != nil {
			if err == syscall.EINTR {
				continue
			}
			n = 0
			if err == syscall.EAGAIN && fd.pd.pollable() {
				if err = fd.pd.waitRead(fd.isFile); err == nil {
					continue
				}
			}
		}
		err = fd.eofError(n, err)
		return n, sa, err
	}
}

// ReadFromInet4 wraps the recvfrom network call for IPv4.
func (fd *FD) ReadFromInet4(p []byte, from *syscall.SockaddrInet4) (int, error) {
	if err := fd.readLock(); err != nil {
		return 0, err
	}
	defer fd.readUnlock()
	if err := fd.pd.prepareRead(fd.isFile); err != nil {
		return 0, err
	}
	for {
		n, err := unix.RecvfromInet4(fd.Sysfd, p, 0, from)
		if err != nil {
			if err == syscall.EINTR {
				continue
			}
			n = 0
			if err == syscall.EAGAIN && fd.pd.pollable() {
				if err = fd.pd.waitRead(fd.isFile); err == nil {
					continue
				}
			}
		}
		err = fd.eofError(n, err)
		return n, err
	}
}

// ReadFromInet6 wraps the recvfrom network call for IPv6.
func (fd *FD) ReadFromInet6(p []byte, from *syscall.SockaddrInet6) (int, error) {
	if err := fd.readLock(); err != nil {
		return 0, err
	}
	defer fd.readUnlock()
	if err := fd.pd.prepareRead(fd.isFile); err != nil {
		return 0, err
	}
	for {
		n, err := unix.RecvfromInet6(fd.Sysfd, p, 0, from)
		if err != nil {
			if err == syscall.EINTR {
				continue
			}
			n = 0
			if err == syscall.EAGAIN && fd.pd.pollable() {
				if err = fd.pd.waitRead(fd.isFile); err == nil {
					continue
				}
			}
		}
		err = fd.eofError(n, err)
		return n, err
	}
}

// ReadMsg wraps the recvmsg network call.
func (fd *FD) ReadMsg(p []byte, oob []byte, flags int) (int, int, int, syscall.Sockaddr, error) {
	if err := fd.readLock(); err != nil {
		return 0, 0, 0, nil, err
	}
	defer fd.readUnlock()
	if err := fd.pd.prepareRead(fd.isFile); err != nil {
		return 0, 0, 0, nil, err
	}
	for {
		n, oobn, sysflags, sa, err := syscall.Recvmsg(fd.Sysfd, p, oob, flags)
		if err != nil {
			if err == syscall.EINTR {
				continue
			}
			// TODO(dfc) should n and oobn be set to 0
			if err == syscall.EAGAIN && fd.pd.pollable() {
				if err = fd.pd.waitRead(fd.isFile); err == nil {
					continue
				}
			}
		}
		err = fd.eofError(n, err)
		return n, oobn, sysflags, sa, err
	}
}

// ReadMsgInet4 is ReadMsg, but specialized for syscall.SockaddrInet4.
func (fd *FD) ReadMsgInet4(p []byte, oob []byte, flags int, sa4 *syscall.SockaddrInet4) (int, int, int, error) {
	if err := fd.readLock(); err != nil {
		return 0, 0, 0, err
	}
	defer fd.readUnlock()
	if err := fd.pd.prepareRead(fd.isFile); err != nil {
		return 0, 0, 0, err
	}
	for {
		n, oobn, sysflags, err := unix.RecvmsgInet4(fd.Sysfd, p, oob, flags, sa4)
		if err != nil {
			if err == syscall.EINTR {
				continue
			}
			// TODO(dfc) should n and oobn be set to 0
			if err == syscall.EAGAIN && fd.pd.pollable() {
				if err = fd.pd.waitRead(fd.isFile); err == nil {
					continue
				}
			}
		}
		err = fd.eofError(n, err)
		return n, oobn, sysflags, err
	}
}

// ReadMsgInet6 is ReadMsg, but specialized for syscall.SockaddrInet6.
func (fd *FD) ReadMsgInet6(p []byte, oob []byte, flags int, sa6 *syscall.SockaddrInet6) (int, int, int, error) {
	if err := fd.readLock(); err != nil {
		return 0, 0, 0, err
	}
	defer fd.readUnlock()
	if err := fd.pd.prepareRead(fd.isFile); err != nil {
		return 0, 0, 0, err
	}
	for {
		n, oobn, sysflags, err := unix.RecvmsgInet6(fd.Sysfd, p, oob, flags, sa6)
		if err != nil {
			if err == syscall.EINTR {
				continue
			}
			// TODO(dfc) should n and oobn be set to 0
			if err == syscall.EAGAIN && fd.pd.pollable() {
				if err = fd.pd.waitRead(fd.isFile); err == nil {
					continue
				}
			}
		}
		err = fd.eofError(n, err)
		return n, oobn, sysflags, err
	}
}

// Write implements io.Writer.
func (fd *FD) Write(p []byte) (int, error) {
	if err := fd.writeLock(); err != nil {
		return 0, err
	}
	defer fd.writeUnlock()
	if err := fd.pd.prepareWrite(fd.isFile); err != nil {
		return 0, err
	}
	var nn int
	for {
		max := len(p)
		if fd.IsStream && max-nn > maxRW {
			max = nn + maxRW
		}
		n, err := ignoringEINTRIO(syscall.Write, fd.Sysfd, p[nn:max])
		if n > 0 {
			if n > max-nn {
				// This can reportedly happen when using
				// some VPN software. Issue #61060.
				// If we don't check this we will panic
				// with slice bounds out of range.
				// Use a more informative panic.
				panic("invalid return from write: got " + itoa.Itoa(n) + " from a write of " + itoa.Itoa(max-nn))
			}
			nn += n
		}
		if nn == len(p) {
			return nn, err
		}
		if err == syscall.EAGAIN && fd.pd.pollable() {
			if err = fd.pd.waitWrite(fd.isFile); err == nil {
				continue
			}
		}
		if err != nil {
			return nn, err
		}
		if n == 0 {
			return nn, io.ErrUnexpectedEOF
		}
	}
}

// Pwrite wraps the pwrite system call.
func (fd *FD) Pwrite(p []byte, off int64) (int, error) {
	// Call incref, not writeLock, because since pwrite specifies the
	// offset it is independent from other writes.
	// Similarly, using the poller doesn't make sense for pwrite.
	if err := fd.incref(); err != nil {
		return 0, err
	}
	defer fd.decref()
	var nn int
	for {
		max := len(p)
		if fd.IsStream && max-nn > maxRW {
			max = nn + maxRW
		}
		n, err := syscall.Pwrite(fd.Sysfd, p[nn:max], off+int64(nn))
		if err == syscall.EINTR {
			continue
		}
		if n > 0 {
			nn += n
		}
		if nn == len(p) {
			return nn, err
		}
		if err != nil {
			return nn, err
		}
		if n == 0 {
			return nn, io.ErrUnexpectedEOF
		}
	}
}

// WriteToInet4 wraps the sendto network call for IPv4 addresses.
func (fd *FD) WriteToInet4(p []byte, sa *syscall.SockaddrInet4) (int, error) {
	if err := fd.writeLock(); err != nil {
		return 0, err
	}
	defer fd.writeUnlock()
	if err := fd.pd.prepareWrite(fd.isFile); err != nil {
		return 0, err
	}
	for {
		err := unix.SendtoInet4(fd.Sysfd, p, 0, sa)
		if err == syscall.EINTR {
			continue
		}
		if err == syscall.EAGAIN && fd.pd.pollable() {
			if err = fd.pd.waitWrite(fd.isFile); err == nil {
				continue
			}
		}
		if err != nil {
			return 0, err
		}
		return len(p), nil
	}
}

// WriteToInet6 wraps the sendto network call for IPv6 addresses.
func (fd *FD) WriteToInet6(p []byte, sa *syscall.SockaddrInet6) (int, error) {
	if err := fd.writeLock(); err != nil {
		return 0, err
	}
	defer fd.writeUnlock()
	if err := fd.pd.prepareWrite(fd.isFile); err != nil {
		return 0, err
	}
	for {
		err := unix.SendtoInet6(fd.Sysfd, p, 0, sa)
		if err == syscall.EINTR {
			continue
		}
		if err == syscall.EAGAIN && fd.pd.pollable() {
			if err = fd.pd.waitWrite(fd.isFile); err == nil {
				continue
			}
		}
		if err != nil {
			return 0, err
		}
		return len(p), nil
	}
}

// WriteTo wraps the sendto network call.
func (fd *FD) WriteTo(p []byte, sa syscall.Sockaddr) (int, error) {
	if err := fd.writeLock(); err != nil {
		return 0, err
	}
	defer fd.writeUnlock()
	if err := fd.pd.prepareWrite(fd.isFile); err != nil {
		return 0, err
	}
	for {
		err := syscall.Sendto(fd.Sysfd, p, 0, sa)
		if err == syscall.EINTR {
			continue
		}
		if err == syscall.EAGAIN && fd.pd.pollable() {
			if err = fd.pd.waitWrite(fd.isFile); err == nil {
				continue
			}
		}
		if err != nil {
			return 0, err
		}
		return len(p), nil
	}
}

// WriteMsg wraps the sendmsg network call.
func (fd *FD) WriteMsg(p []byte, oob []byte, sa syscall.Sockaddr) (int, int, error) {
	if err := fd.writeLock(); err != nil {
		return 0, 0, err
	}
	defer fd.writeUnlock()
	if err := fd.pd.prepareWrite(fd.isFile); err != nil {
		return 0, 0, err
	}
	for {
		n, err := syscall.SendmsgN(fd.Sysfd, p, oob, sa, 0)
		if err == syscall.EINTR {
			continue
		}
		if err == syscall.EAGAIN && fd.pd.pollable() {
			if err = fd.pd.waitWrite(fd.isFile); err == nil {
				continue
			}
		}
		if err != nil {
			return n, 0, err
		}
		return n, len(oob), err
	}
}

// WriteMsgInet4 is WriteMsg specialized for syscall.SockaddrInet4.
func (fd *FD) WriteMsgInet4(p []byte, oob []byte, sa *syscall.SockaddrInet4) (int, int, error) {
	if err := fd.writeLock(); err != nil {
		return 0, 0, err
	}
	defer fd.writeUnlock()
	if err := fd.pd.prepareWrite(fd.isFile); err != nil {
		return 0, 0, err
	}
	for {
		n, err := unix.SendmsgNInet4(fd.Sysfd, p, oob, sa, 0)
		if err == syscall.EINTR {
			continue
		}
		if err == syscall.EAGAIN && fd.pd.pollable() {
			if err = fd.pd.waitWrite(fd.isFile); err == nil {
				continue
			}
		}
		if err != nil {
			return n, 0, err
		}
		return n, len(oob), err
	}
}

// WriteMsgInet6 is WriteMsg specialized for syscall.SockaddrInet6.
func (fd *FD) WriteMsgInet6(p []byte, oob []byte, sa *syscall.SockaddrInet6) (int, int, error) {
	if err := fd.writeLock(); err != nil {
		return 0, 0, err
	}
	defer fd.writeUnlock()
	if err := fd.pd.prepareWrite(fd.isFile); err != nil {
		return 0, 0, err
	}
	for {
		n, err := unix.SendmsgNInet6(fd.Sysfd, p, oob, sa, 0)
		if err == syscall.EINTR {
			continue
		}
		if err == syscall.EAGAIN && fd.pd.pollable() {
			if err = fd.pd.waitWrite(fd.isFile); err == nil {
				continue
			}
		}
		if err != nil {
			return n, 0, err
		}
		return n, len(oob), err
	}
}

// Accept wraps the accept network call.
func (fd *FD) Accept() (int, syscall.Sockaddr, string, error) {
	if err := fd.readLock(); err != nil {
		return -1, nil, "", err
	}
	defer fd.readUnlock()

	if err := fd.pd.prepareRead(fd.isFile); err != nil {
		return -1, nil, "", err
	}
	for {
		s, rsa, errcall, err := accept(fd.Sysfd)
		if err == nil {
			return s, rsa, "", err
		}
		switch err {
		case syscall.EINTR:
			continue
		case syscall.EAGAIN:
			if fd.pd.pollable() {
				if err = fd.pd.waitRead(fd.isFile); err == nil {
					continue
				}
			}
		case syscall.ECONNABORTED:
			// This means that a socket on the listen
			// queue was closed before we Accept()ed it;
			// it's a silly error, so try again.
			continue
		}
		return -1, nil, errcall, err
	}
}

// Fchmod wraps syscall.Fchmod.
func (fd *FD) Fchmod(mode uint32) error {
	if err := fd.incref(); err != nil {
		return err
	}
	defer fd.decref()
	return ignoringEINTR(func() error {
		return syscall.Fchmod(fd.Sysfd, mode)
	})
}

// Fstat wraps syscall.Fstat
func (fd *FD) Fstat(s *syscall.Stat_t) error {
	if err := fd.incref(); err != nil {
		return err
	}
	defer fd.decref()
	return ignoringEINTR(func() error {
		return syscall.Fstat(fd.Sysfd, s)
	})
}

// dupCloexecUnsupported indicates whether F_DUPFD_CLOEXEC is supported by the kernel.
var dupCloexecUnsupported atomic.Bool

// DupCloseOnExec dups fd and marks it close-on-exec.
func DupCloseOnExec(fd int) (int, string, error) {
	if syscall.F_DUPFD_CLOEXEC != 0 && !dupCloexecUnsupported.Load() {
		r0, err := unix.Fcntl(fd, syscall.F_DUPFD_CLOEXEC, 0)
		if err == nil {
			return r0, "", nil
		}
		switch err {
		case syscall.EINVAL, syscall.ENOSYS:
			// Old kernel, or js/wasm (which returns
			// ENOSYS). Fall back to the portable way from
			// now on.
			dupCloexecUnsupported.Store(true)
		default:
			return -1, "fcntl", err
		}
	}
	return dupCloseOnExecOld(fd)
}

// Dup duplicates the file descriptor.
func (fd *FD) Dup() (int, string, error) {
	if err := fd.incref(); err != nil {
		return -1, "", err
	}
	defer fd.decref()
	return DupCloseOnExec(fd.Sysfd)
}

// On Unix variants only, expose the IO event for the net code.

// WaitWrite waits until data can be written to fd.
func (fd *FD) WaitWrite() error {
	return fd.pd.waitWrite(fd.isFile)
}

// WriteOnce is for testing only. It makes a single write call.
func (fd *FD) WriteOnce(p []byte) (int, error) {
	if err := fd.writeLock(); err != nil {
		return 0, err
	}
	defer fd.writeUnlock()
	return ignoringEINTRIO(syscall.Write, fd.Sysfd, p)
}

// RawRead invokes the user-defined function f for a read operation.
func (fd *FD) RawRead(f func(uintptr) bool) error {
	if err := fd.readLock(); err != nil {
		return err
	}
	defer fd.readUnlock()
	if err := fd.pd.prepareRead(fd.isFile); err != nil {
		return err
	}
	for {
		if f(uintptr(fd.Sysfd)) {
			return nil
		}
		if err := fd.pd.waitRead(fd.isFile); err != nil {
			return err
		}
	}
}

// RawWrite invokes the user-defined function f for a write operation.
func (fd *FD) RawWrite(f func(uintptr) bool) error {
	if err := fd.writeLock(); err != nil {
		return err
	}
	defer fd.writeUnlock()
	if err := fd.pd.prepareWrite(fd.isFile); err != nil {
		return err
	}
	for {
		if f(uintptr(fd.Sysfd)) {
			return nil
		}
		if err := fd.pd.waitWrite(fd.isFile); err != nil {
			return err
		}
	}
}

// ignoringEINTRIO is like ignoringEINTR, but just for IO calls.
func ignoringEINTRIO(fn func(fd int, p []byte) (int, error), fd int, p []byte) (int, error) {
	for {
		n, err := fn(fd, p)
		if err != syscall.EINTR {
			return n, err
		}
	}
}<|MERGE_RESOLUTION|>--- conflicted
+++ resolved
@@ -51,14 +51,11 @@
 	isFile bool
 }
 
-<<<<<<< HEAD
-// Init 初始化FD，FD.Sysfd 必须已经设置，可以重复设置
-=======
 func (fd *FD) initIO() error {
 	return nil
 }
 
->>>>>>> 7b263895
+// Init 初始化FD，FD.Sysfd 必须已经设置，可以重复设置
 // Init initializes the FD. The Sysfd field should already be set.
 // This can be called multiple times on a single FD.
 // The net argument is a network name from the net package (e.g., "tcp"),
