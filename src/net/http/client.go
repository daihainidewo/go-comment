// Copyright 2009 The Go Authors. All rights reserved.
// Use of this source code is governed by a BSD-style
// license that can be found in the LICENSE file.

// HTTP client. See RFC 7230 through 7235.
//
// This is the high-level Client interface.
// The low-level implementation is in transport.go.

package http

import (
	"context"
	"crypto/tls"
	"encoding/base64"
	"errors"
	"fmt"
	"io"
	"log"
	"net/http/internal/ascii"
	"net/url"
	"reflect"
	"slices"
	"strings"
	"sync"
	"sync/atomic"
	"time"
)

// Client 处理具体http事务 管理cookie 传输 重定向 请求超时
// A Client is an HTTP client. Its zero value ([DefaultClient]) is a
// usable client that uses [DefaultTransport].
//
// The [Client.Transport] typically has internal state (cached TCP
// connections), so Clients should be reused instead of created as
// needed. Clients are safe for concurrent use by multiple goroutines.
//
// A Client is higher-level than a [RoundTripper] (such as [Transport])
// and additionally handles HTTP details such as cookies and
// redirects.
//
// When following redirects, the Client will forward all headers set on the
// initial [Request] except:
//
//   - when forwarding sensitive headers like "Authorization",
//     "WWW-Authenticate", and "Cookie" to untrusted targets.
//     These headers will be ignored when following a redirect to a domain
//     that is not a subdomain match or exact match of the initial domain.
//     For example, a redirect from "foo.com" to either "foo.com" or "sub.foo.com"
//     will forward the sensitive headers, but a redirect to "bar.com" will not.
//   - when forwarding the "Cookie" header with a non-nil cookie Jar.
//     Since each redirect may mutate the state of the cookie jar,
//     a redirect may possibly alter a cookie set in the initial request.
//     When forwarding the "Cookie" header, any mutated cookies will be omitted,
//     with the expectation that the Jar will insert those mutated cookies
//     with the updated values (assuming the origin matches).
//     If Jar is nil, the initial cookies are forwarded without change.
type Client struct {
	// Transport 发送请求返回响应
	// Transport specifies the mechanism by which individual
	// HTTP requests are made.
	// If nil, DefaultTransport is used.
	Transport RoundTripper

	// CheckRedirect 执行重定向函数
	// CheckRedirect specifies the policy for handling redirects.
	// If CheckRedirect is not nil, the client calls it before
	// following an HTTP redirect. The arguments req and via are
	// the upcoming request and the requests made already, oldest
	// first. If CheckRedirect returns an error, the Client's Get
	// method returns both the previous Response (with its Body
	// closed) and CheckRedirect's error (wrapped in a url.Error)
	// instead of issuing the Request req.
	// As a special case, if CheckRedirect returns ErrUseLastResponse,
	// then the most recent response is returned with its body
	// unclosed, along with a nil error.
	//
	// If CheckRedirect is nil, the Client uses its default policy,
	// which is to stop after 10 consecutive requests.
	CheckRedirect func(req *Request, via []*Request) error

	// Jar cookie管理
	// Jar specifies the cookie jar.
	//
	// The Jar is used to insert relevant cookies into every
	// outbound Request and is updated with the cookie values
	// of every inbound Response. The Jar is consulted for every
	// redirect that the Client follows.
	//
	// If Jar is nil, cookies are only sent if they are explicitly
	// set on the Request.
	Jar CookieJar

	// Timeout 请求超时
	// Timeout specifies a time limit for requests made by this
	// Client. The timeout includes connection time, any
	// redirects, and reading the response body. The timer remains
	// running after Get, Head, Post, or Do return and will
	// interrupt reading of the Response.Body.
	//
	// A Timeout of zero means no timeout.
	//
	// The Client cancels requests to the underlying Transport
	// as if the Request's Context ended.
	//
	// For compatibility, the Client will also use the deprecated
	// CancelRequest method on Transport if found. New
	// RoundTripper implementations should use the Request's Context
	// for cancellation instead of implementing CancelRequest.
	Timeout time.Duration
}

// DefaultClient is the default [Client] and is used by [Get], [Head], and [Post].
var DefaultClient = &Client{}

// RoundTripper 执行单次http事务 并且必须并发安全 只具有传输功能不具有处理功能
// RoundTripper is an interface representing the ability to execute a
// single HTTP transaction, obtaining the [Response] for a given [Request].
//
// A RoundTripper must be safe for concurrent use by multiple
// goroutines.
type RoundTripper interface {
	// RoundTrip executes a single HTTP transaction, returning
	// a Response for the provided Request.
	//
	// RoundTrip should not attempt to interpret the response. In
	// particular, RoundTrip must return err == nil if it obtained
	// a response, regardless of the response's HTTP status code.
	// A non-nil err should be reserved for failure to obtain a
	// response. Similarly, RoundTrip should not attempt to
	// handle higher-level protocol details such as redirects,
	// authentication, or cookies.
	//
	// RoundTrip should not modify the request, except for
	// consuming and closing the Request's Body. RoundTrip may
	// read fields of the request in a separate goroutine. Callers
	// should not mutate or reuse the request until the Response's
	// Body has been closed.
	//
	// RoundTrip must always close the body, including on errors,
	// but depending on the implementation may do so in a separate
	// goroutine even after RoundTrip returns. This means that
	// callers wanting to reuse the body for subsequent requests
	// must arrange to wait for the Close call before doing so.
	//
	// The Request's URL and Header fields must be initialized.
	RoundTrip(*Request) (*Response, error)
}

// refererForURL 将上次的请求认证信息抹去并返回
// refererForURL returns a referer without any authentication info or
// an empty string if lastReq scheme is https and newReq scheme is http.
// If the referer was explicitly set, then it will continue to be used.
func refererForURL(lastReq, newReq *url.URL, explicitRef string) string {
	// https://tools.ietf.org/html/rfc7231#section-5.5.2
	//   "Clients SHOULD NOT include a Referer header field in a
	//    (non-secure) HTTP request if the referring page was
	//    transferred with a secure protocol."
	if lastReq.Scheme == "https" && newReq.Scheme == "http" {
		// 上次请求是https 新请求是http 就返回空字符串
		return ""
	}
	if explicitRef != "" {
		return explicitRef
	}

	referer := lastReq.String()
	if lastReq.User != nil {
		// This is not very efficient, but is the best we can
		// do without:
		// - introducing a new method on URL
		// - creating a race condition
		// - copying the URL struct manually, which would cause
		//   maintenance problems down the line
		auth := lastReq.User.String() + "@"
		referer = strings.Replace(referer, auth, "", 1)
	}
	return referer
}

// send 发送请求 接收响应
// didTimeout is non-nil only if err != nil.
func (c *Client) send(req *Request, deadline time.Time) (resp *Response, didTimeout func() bool, err error) {
	cookieURL := req.URL
	if req.Host != "" {
		cookieURL = cloneURL(cookieURL)
		cookieURL.Host = req.Host
	}
	if c.Jar != nil {
<<<<<<< HEAD
		for _, cookie := range c.Jar.Cookies(req.URL) {
			// 填充cookie
=======
		for _, cookie := range c.Jar.Cookies(cookieURL) {
>>>>>>> e8ed85d6
			req.AddCookie(cookie)
		}
	}
	resp, didTimeout, err = send(req, c.transport(), deadline)
	if err != nil {
		return nil, didTimeout, err
	}
	if c.Jar != nil {
		if rc := resp.Cookies(); len(rc) > 0 {
<<<<<<< HEAD
			// 设置cookie
			c.Jar.SetCookies(req.URL, rc)
=======
			c.Jar.SetCookies(cookieURL, rc)
>>>>>>> e8ed85d6
		}
	}
	return resp, nil, nil
}

func (c *Client) deadline() time.Time {
	if c.Timeout > 0 {
		return time.Now().Add(c.Timeout)
	}
	return time.Time{}
}

func (c *Client) transport() RoundTripper {
	if c.Transport != nil {
		return c.Transport
	}
	return DefaultTransport
}

// ErrSchemeMismatch is returned when a server returns an HTTP response to an HTTPS client.
var ErrSchemeMismatch = errors.New("http: server gave HTTP response to HTTPS client")

// send issues an HTTP request.
// Caller should close resp.Body when done reading from it.
func send(ireq *Request, rt RoundTripper, deadline time.Time) (resp *Response, didTimeout func() bool, err error) {
	req := ireq // req is either the original request, or a modified fork

	if rt == nil {
		req.closeBody()
		return nil, alwaysFalse, errors.New("http: no Client.Transport or DefaultTransport")
	}

	if req.URL == nil {
		req.closeBody()
		return nil, alwaysFalse, errors.New("http: nil Request.URL")
	}

	if req.RequestURI != "" {
		req.closeBody()
		return nil, alwaysFalse, errors.New("http: Request.RequestURI can't be set in client requests")
	}

	// forkReq forks req into a shallow clone of ireq the first
	// time it's called.
	forkReq := func() {
		if ireq == req {
			req = new(Request)
			*req = *ireq // shallow clone
		}
	}

	// Most the callers of send (Get, Post, et al) don't need
	// Headers, leaving it uninitialized. We guarantee to the
	// Transport that this has been initialized, though.
	if req.Header == nil {
		forkReq()
		// 新header
		req.Header = make(Header)
	}

	if u := req.URL.User; u != nil && req.Header.Get("Authorization") == "" {
		username := u.Username()
		password, _ := u.Password()
		forkReq()
		req.Header = cloneOrMakeHeader(ireq.Header)
		req.Header.Set("Authorization", "Basic "+basicAuth(username, password))
	}

	// 设置请求超时
	if !deadline.IsZero() {
		forkReq()
	}
	stopTimer, didTimeout := setRequestCancel(req, rt, deadline)

	// 发送请求
	resp, err = rt.RoundTrip(req)
	if err != nil {
		stopTimer()
		if resp != nil {
			log.Printf("RoundTripper returned a response & error; ignoring response")
		}
		if tlsErr, ok := err.(tls.RecordHeaderError); ok {
			// If we get a bad TLS record header, check to see if the
			// response looks like HTTP and give a more helpful error.
			// See golang.org/issue/11111.
			if string(tlsErr.RecordHeader[:]) == "HTTP/" {
				err = ErrSchemeMismatch
			}
		}
		return nil, didTimeout, err
	}
	if resp == nil {
		return nil, didTimeout, fmt.Errorf("http: RoundTripper implementation (%T) returned a nil *Response with a nil error", rt)
	}
	if resp.Body == nil {
		// The documentation on the Body field says “The http Client and Transport
		// guarantee that Body is always non-nil, even on responses without a body
		// or responses with a zero-length body.” Unfortunately, we didn't document
		// that same constraint for arbitrary RoundTripper implementations, and
		// RoundTripper implementations in the wild (mostly in tests) assume that
		// they can use a nil Body to mean an empty one (similar to Request.Body).
		// (See https://golang.org/issue/38095.)
		//
		// If the ContentLength allows the Body to be empty, fill in an empty one
		// here to ensure that it is non-nil.
		if resp.ContentLength > 0 && req.Method != "HEAD" {
			return nil, didTimeout, fmt.Errorf("http: RoundTripper implementation (%T) returned a *Response with content length %d but a nil Body", rt, resp.ContentLength)
		}
		resp.Body = io.NopCloser(strings.NewReader(""))
	}
	if !deadline.IsZero() {
		resp.Body = &cancelTimerBody{
			stop:          stopTimer,
			rc:            resp.Body,
			reqDidTimeout: didTimeout,
		}
	}
	return resp, nil, nil
}

// timeBeforeContextDeadline 检测ctx中的deadline是否超过t 如果ctx没有deadline 返回true
// timeBeforeContextDeadline reports whether the non-zero Time t is
// before ctx's deadline, if any. If ctx does not have a deadline, it
// always reports true (the deadline is considered infinite).
func timeBeforeContextDeadline(t time.Time, ctx context.Context) bool {
	d, ok := ctx.Deadline()
	if !ok {
		return true
	}
	return t.Before(d)
}

// knownRoundTripperImpl rt是否可以处理req
// knownRoundTripperImpl reports whether rt is a RoundTripper that's
// maintained by the Go team and known to implement the latest
// optional semantics (notably contexts). The Request is used
// to check whether this particular request is using an alternate protocol,
// in which case we need to check the RoundTripper for that protocol.
func knownRoundTripperImpl(rt RoundTripper, req *Request) bool {
	switch t := rt.(type) {
	case *Transport:
		if altRT := t.alternateRoundTripper(req); altRT != nil {
			return knownRoundTripperImpl(altRT, req)
		}
		return true
	case *http2Transport, http2noDialH2RoundTripper:
		return true
	}
	// There's a very minor chance of a false positive with this.
	// Instead of detecting our golang.org/x/net/http2.Transport,
	// it might detect a Transport type in a different http2
	// package. But I know of none, and the only problem would be
	// some temporarily leaked goroutines if the transport didn't
	// support contexts. So this is a good enough heuristic:
	if reflect.TypeOf(rt).String() == "*http2.Transport" {
		return true
	}
	return false
}

// setRequestCancel 设置取消请求
// setRequestCancel sets req.Cancel and adds a deadline context to req
// if deadline is non-zero. The RoundTripper's type is used to
// determine whether the legacy CancelRequest behavior should be used.
//
// As background, there are three ways to cancel a request:
// First was Transport.CancelRequest. (deprecated)
// Second was Request.Cancel.
// Third was Request.Context.
// This function populates the second and third, and uses the first if it really needs to.
func setRequestCancel(req *Request, rt RoundTripper, deadline time.Time) (stopTimer func(), didTimeout func() bool) {
	if deadline.IsZero() {
		return nop, alwaysFalse
	}
	knownTransport := knownRoundTripperImpl(rt, req)
	oldCtx := req.Context()

	// 如果没有取消函数 并且 可以传输
	if req.Cancel == nil && knownTransport {
		// 已经过期了则直接返回空操作
		// If they already had a Request.Context that's
		// expiring sooner, do nothing:
		if !timeBeforeContextDeadline(deadline, oldCtx) {
			return nop, alwaysFalse
		}

		// 返回
		var cancelCtx func()
		req.ctx, cancelCtx = context.WithDeadline(oldCtx, deadline)
		return cancelCtx, func() bool { return time.Now().After(deadline) }
	}

	// 还有req.Cancel
	initialReqCancel := req.Cancel // the user's original Request.Cancel, if any

	var cancelCtx func()
	if timeBeforeContextDeadline(deadline, oldCtx) {
		// 如果没有过期获取取消函数
		req.ctx, cancelCtx = context.WithDeadline(oldCtx, deadline)
	}

	cancel := make(chan struct{})
	req.Cancel = cancel

	// doCancel 执行取消请求
	doCancel := func() {
		// The second way in the func comment above:
		close(cancel)
		// The first way, used only for RoundTripper
		// implementations written before Go 1.5 or Go 1.6.
		type canceler interface{ CancelRequest(*Request) }
		if v, ok := rt.(canceler); ok {
			v.CancelRequest(req)
		}
	}

	// stopTimer 返回的取消函数
	stopTimerCh := make(chan struct{})
	stopTimer = sync.OnceFunc(func() {
		close(stopTimerCh)
		if cancelCtx != nil {
			cancelCtx()
		}
	})

	timer := time.NewTimer(time.Until(deadline))
	var timedOut atomic.Bool

	go func() {
		select {
		case <-initialReqCancel:
			// 调用req的cancel函数
			doCancel()
			timer.Stop()
		case <-timer.C:
			timedOut.Store(true)
			doCancel()
		case <-stopTimerCh:
			// 外部调用取消函数
			timer.Stop()
		}
	}()

	return stopTimer, timedOut.Load
}

// basicAuth 将用户密码使用base64编码
// See 2 (end of page 4) https://www.ietf.org/rfc/rfc2617.txt
// "To receive authorization, the client sends the userid and password,
// separated by a single colon (":") character, within a base64
// encoded string in the credentials."
// It is not meant to be urlencoded.
func basicAuth(username, password string) string {
	auth := username + ":" + password
	return base64.StdEncoding.EncodeToString([]byte(auth))
}

// Get issues a GET to the specified URL. If the response is one of
// the following redirect codes, Get follows the redirect, up to a
// maximum of 10 redirects:
//
//	301 (Moved Permanently)
//	302 (Found)
//	303 (See Other)
//	307 (Temporary Redirect)
//	308 (Permanent Redirect)
//
// An error is returned if there were too many redirects or if there
// was an HTTP protocol error. A non-2xx response doesn't cause an
// error. Any returned error will be of type [*url.Error]. The url.Error
// value's Timeout method will report true if the request timed out.
//
// When err is nil, resp always contains a non-nil resp.Body.
// Caller should close resp.Body when done reading from it.
//
// Get is a wrapper around DefaultClient.Get.
//
// To make a request with custom headers, use [NewRequest] and
// DefaultClient.Do.
//
// To make a request with a specified context.Context, use [NewRequestWithContext]
// and DefaultClient.Do.
func Get(url string) (resp *Response, err error) {
	return DefaultClient.Get(url)
}

// Get issues a GET to the specified URL. If the response is one of the
// following redirect codes, Get follows the redirect after calling the
// [Client.CheckRedirect] function:
//
//	301 (Moved Permanently)
//	302 (Found)
//	303 (See Other)
//	307 (Temporary Redirect)
//	308 (Permanent Redirect)
//
// An error is returned if the [Client.CheckRedirect] function fails
// or if there was an HTTP protocol error. A non-2xx response doesn't
// cause an error. Any returned error will be of type [*url.Error]. The
// url.Error value's Timeout method will report true if the request
// timed out.
//
// When err is nil, resp always contains a non-nil resp.Body.
// Caller should close resp.Body when done reading from it.
//
// To make a request with custom headers, use [NewRequest] and [Client.Do].
//
// To make a request with a specified context.Context, use [NewRequestWithContext]
// and Client.Do.
func (c *Client) Get(url string) (resp *Response, err error) {
	req, err := NewRequest("GET", url, nil)
	if err != nil {
		return nil, err
	}
	return c.Do(req)
}

// alwaysFalse 函数false
func alwaysFalse() bool { return false }

// ErrUseLastResponse can be returned by Client.CheckRedirect hooks to
// control how redirects are processed. If returned, the next request
// is not sent and the most recent response is returned with its body
// unclosed.
var ErrUseLastResponse = errors.New("net/http: use last response")

// checkRedirect 检查重定向
// checkRedirect calls either the user's configured CheckRedirect
// function, or the default.
func (c *Client) checkRedirect(req *Request, via []*Request) error {
	fn := c.CheckRedirect
	if fn == nil {
		fn = defaultCheckRedirect
	}
	return fn(req, via)
}

// redirectBehavior 处理重定向
// redirectBehavior describes what should happen when the
// client encounters a 3xx status code from the server.
func redirectBehavior(reqMethod string, resp *Response, ireq *Request) (redirectMethod string, shouldRedirect, includeBody bool) {
	switch resp.StatusCode {
	case 301, 302, 303: // 重定向使用GET
		redirectMethod = reqMethod // 重定向方法
		shouldRedirect = true      // 是否重定向
		includeBody = false        // 是否包含body数据

		// RFC 2616 allowed automatic redirection only with GET and
		// HEAD requests. RFC 7231 lifts this restriction, but we still
		// restrict other methods to GET to maintain compatibility.
		// See Issue 18570.
		if reqMethod != "GET" && reqMethod != "HEAD" {
			redirectMethod = "GET"
		}
	case 307, 308:
		redirectMethod = reqMethod
		shouldRedirect = true
		includeBody = true

		// 如果有body存在数据则停止重定向
		if ireq.GetBody == nil && ireq.outgoingLength() != 0 {
			// We had a request body, and 307/308 require
			// re-sending it, but GetBody is not defined. So just
			// return this response to the user instead of an
			// error, like we did in Go 1.7 and earlier.
			shouldRedirect = false
		}
	}
	return redirectMethod, shouldRedirect, includeBody
}

// urlErrorOp 格式化method 首字母不变后面均转为小写
// urlErrorOp returns the (*url.Error).Op value to use for the
// provided (*Request).Method value.
func urlErrorOp(method string) string {
	if method == "" {
		return "Get"
	}
	if lowerMethod, ok := ascii.ToLower(method); ok {
		return method[:1] + lowerMethod[1:]
	}
	return method
}

// Do sends an HTTP request and returns an HTTP response, following
// policy (such as redirects, cookies, auth) as configured on the
// client.
//
// An error is returned if caused by client policy (such as
// CheckRedirect), or failure to speak HTTP (such as a network
// connectivity problem). A non-2xx status code doesn't cause an
// error.
//
// If the returned error is nil, the [Response] will contain a non-nil
// Body which the user is expected to close. If the Body is not both
// read to EOF and closed, the [Client]'s underlying [RoundTripper]
// (typically [Transport]) may not be able to re-use a persistent TCP
// connection to the server for a subsequent "keep-alive" request.
//
// The request Body, if non-nil, will be closed by the underlying
// Transport, even on errors. The Body may be closed asynchronously after
// Do returns.
//
// On error, any Response can be ignored. A non-nil Response with a
// non-nil error only occurs when CheckRedirect fails, and even then
// the returned [Response.Body] is already closed.
//
// Generally [Get], [Post], or [PostForm] will be used instead of Do.
//
// If the server replies with a redirect, the Client first uses the
// CheckRedirect function to determine whether the redirect should be
// followed. If permitted, a 301, 302, or 303 redirect causes
// subsequent requests to use HTTP method GET
// (or HEAD if the original request was HEAD), with no body.
// A 307 or 308 redirect preserves the original HTTP method and body,
// provided that the [Request.GetBody] function is defined.
// The [NewRequest] function automatically sets GetBody for common
// standard library body types.
//
// Any returned error will be of type [*url.Error]. The url.Error
// value's Timeout method will report true if the request timed out.
func (c *Client) Do(req *Request) (*Response, error) {
	return c.do(req)
}

var testHookClientDoResult func(retres *Response, reterr error)

func (c *Client) do(req *Request) (retres *Response, reterr error) {
	if testHookClientDoResult != nil {
		defer func() { testHookClientDoResult(retres, reterr) }()
	}
	if req.URL == nil {
		req.closeBody()
		return nil, &url.Error{
			Op:  urlErrorOp(req.Method),
			Err: errors.New("http: nil Request.URL"),
		}
	}
	_ = *c // panic early if c is nil; see go.dev/issue/53521

	var (
		deadline      = c.deadline()
		reqs          []*Request
		resp          *Response
		copyHeaders   = c.makeHeadersCopier(req)
		reqBodyClosed = false // have we closed the current req.Body?

		// Redirect behavior:
		redirectMethod        string
		includeBody           = true
		stripSensitiveHeaders = false
	)
	// uerr 封装 err 为 url.Error 错误
	uerr := func(err error) error {
		// the body may have been closed already by c.send()
		if !reqBodyClosed {
			req.closeBody()
		}
		var urlStr string
		if resp != nil && resp.Request != nil {
			urlStr = stripPassword(resp.Request.URL)
		} else {
			urlStr = stripPassword(req.URL)
		}
		return &url.Error{
			Op:  urlErrorOp(reqs[0].Method),
			URL: urlStr,
			Err: err,
		}
	}
	for {
		// For all but the first request, create the next
		// request hop and replace req.
		if len(reqs) > 0 {
			// 重定向执行逻辑
			// 获取重定向地址
			loc := resp.Header.Get("Location")
			if loc == "" {
				// While most 3xx responses include a Location, it is not
				// required and 3xx responses without a Location have been
				// observed in the wild. See issues #17773 and #49281.
				return resp, nil
			}
			u, err := req.URL.Parse(loc)
			if err != nil {
				resp.closeBody()
				return nil, uerr(fmt.Errorf("failed to parse Location header %q: %v", loc, err))
			}
			host := ""
			if req.Host != "" && req.Host != req.URL.Host {
				// If the caller specified a custom Host header and the
				// redirect location is relative, preserve the Host header
				// through the redirect. See issue #22233.
				if u, _ := url.Parse(loc); u != nil && !u.IsAbs() {
					host = req.Host
				}
			}
			ireq := reqs[0]
			req = &Request{
				Method:   redirectMethod,
				Response: resp,
				URL:      u,
				Header:   make(Header),
				Host:     host,
				Cancel:   ireq.Cancel, // 使用初始req的取消函数
				ctx:      ireq.ctx,    // 使用初始req的ctx
			}
			if includeBody && ireq.GetBody != nil {
				req.Body, err = ireq.GetBody()
				if err != nil {
					resp.closeBody()
					return nil, uerr(err)
				}
				req.GetBody = ireq.GetBody
				req.ContentLength = ireq.ContentLength
			}

			// Copy original headers before setting the Referer,
			// in case the user set Referer on their first request.
			// If they really want to override, they can do it in
			// their CheckRedirect func.
			if !stripSensitiveHeaders && reqs[0].URL.Host != req.URL.Host {
				if !shouldCopyHeaderOnRedirect(reqs[0].URL, req.URL) {
					stripSensitiveHeaders = true
				}
			}
			copyHeaders(req, stripSensitiveHeaders, !includeBody)
			// Add the Referer header from the most recent
			// request URL to the new one, if it's not https->http:
			if ref := refererForURL(reqs[len(reqs)-1].URL, req.URL, req.Header.Get("Referer")); ref != "" {
				req.Header.Set("Referer", ref)
			}
			err = c.checkRedirect(req, reqs)

			// Sentinel error to let users select the
			// previous response, without closing its
			// body. See Issue 10069.
			if err == ErrUseLastResponse {
				return resp, nil
			}

			// Close the previous response's body. But
			// read at least some of the body so if it's
			// small the underlying TCP connection will be
			// re-used. No need to check for errors: if it
			// fails, the Transport won't reuse it anyway.
			const maxBodySlurpSize = 2 << 10
			if resp.ContentLength == -1 || resp.ContentLength <= maxBodySlurpSize {
				// 丢弃响应body
				io.CopyN(io.Discard, resp.Body, maxBodySlurpSize)
			}
			resp.Body.Close()

			if err != nil {
				// Special case for Go 1 compatibility: return both the response
				// and an error if the CheckRedirect function failed.
				// See https://golang.org/issue/3795
				// The resp.Body has already been closed.
				ue := uerr(err)
				ue.(*url.Error).URL = loc
				return resp, ue
			}
		}

		// 追加请求列表
		reqs = append(reqs, req)
		var err error
		var didTimeout func() bool
		// 发送请求
		if resp, didTimeout, err = c.send(req, deadline); err != nil {
			// c.send() always closes req.Body
			reqBodyClosed = true
			if !deadline.IsZero() && didTimeout() {
				err = &timeoutError{err.Error() + " (Client.Timeout exceeded while awaiting headers)"}
			}
			return nil, uerr(err)
		}

		// 判断是否需要重定向
		var shouldRedirect, includeBodyOnHop bool
		redirectMethod, shouldRedirect, includeBodyOnHop = redirectBehavior(req.Method, resp, reqs[0])
		if !shouldRedirect {
			return resp, nil
		}
		if !includeBodyOnHop {
			// Once a hop drops the body, we never send it again
			// (because we're now handling a redirect for a request with no body).
			includeBody = false
		}

		req.closeBody()
	}
}

// makeHeadersCopier 复制ireq
// makeHeadersCopier makes a function that copies headers from the
// initial Request, ireq. For every redirect, this function must be called
// so that it can copy headers into the upcoming Request.
func (c *Client) makeHeadersCopier(ireq *Request) func(req *Request, stripSensitiveHeaders, stripBodyHeaders bool) {
	// The headers to copy are from the very initial request.
	// We use a closured callback to keep a reference to these original headers.
	var (
		ireqhdr  = cloneOrMakeHeader(ireq.Header)
		icookies map[string][]*Cookie
	)
	// 填充cookie
	if c.Jar != nil && ireq.Header.Get("Cookie") != "" {
		icookies = make(map[string][]*Cookie)
		for _, c := range ireq.Cookies() {
			icookies[c.Name] = append(icookies[c.Name], c)
		}
	}

<<<<<<< HEAD
	return func(req *Request, stripSensitiveHeaders bool) {
		// 把cookie和header填充进去
		// 如果存在Jar，并且通过请求标头提供了一些初始Cookie，那么在进行重定向时，
		// 我们可能需要更改初始Cookie，因为每次重定向最终都可能会修改先前存在的Cookie。
		// 由于已经在请求标头中设置的cookie不包含有关原始域和路径的信息，因此以下逻辑假定无论域或路径如何，
		// 任何新设置的cookie都会覆盖原始cookie。
=======
	return func(req *Request, stripSensitiveHeaders, stripBodyHeaders bool) {
>>>>>>> e8ed85d6
		// If Jar is present and there was some initial cookies provided
		// via the request header, then we may need to alter the initial
		// cookies as we follow redirects since each redirect may end up
		// modifying a pre-existing cookie.
		//
		// Since cookies already set in the request header do not contain
		// information about the original domain and path, the logic below
		// assumes any new set cookies override the original cookie
		// regardless of domain or path.
		//
		// See https://golang.org/issue/17494
		if c.Jar != nil && icookies != nil {
			var changed bool
			resp := req.Response // The response that caused the upcoming redirect
			for _, c := range resp.Cookies() {
				if _, ok := icookies[c.Name]; ok {
					delete(icookies, c.Name)
					changed = true
				}
			}
			if changed {
				ireqhdr.Del("Cookie")
				var ss []string
				for _, cs := range icookies {
					for _, c := range cs {
						ss = append(ss, c.Name+"="+c.Value)
					}
				}
				slices.Sort(ss) // Ensure deterministic headers
				ireqhdr.Set("Cookie", strings.Join(ss, "; "))
			}
		}

		// 复制请求Header
		// Copy the initial request's Header values
		// (at least the safe ones).
		for k, vv := range ireqhdr {
			sensitive := false
			body := false
			switch CanonicalHeaderKey(k) {
			case "Authorization", "Www-Authenticate", "Cookie", "Cookie2",
				"Proxy-Authorization", "Proxy-Authenticate":
				sensitive = true

			case "Content-Encoding", "Content-Language", "Content-Location",
				"Content-Type":
				// Headers relating to the body which is removed for
				// POST to GET redirects
				// https://fetch.spec.whatwg.org/#http-redirect-fetch
				body = true

			}
			if !(sensitive && stripSensitiveHeaders) && !(body && stripBodyHeaders) {
				req.Header[k] = vv
			}
		}
	}
}

// defaultCheckRedirect 默认检测重定向函数 限制重定向次数
func defaultCheckRedirect(req *Request, via []*Request) error {
	if len(via) >= 10 {
		return errors.New("stopped after 10 redirects")
	}
	return nil
}

// Post issues a POST to the specified URL.
//
// Caller should close resp.Body when done reading from it.
//
// If the provided body is an [io.Closer], it is closed after the
// request.
//
// Post is a wrapper around DefaultClient.Post.
//
// To set custom headers, use [NewRequest] and DefaultClient.Do.
//
// See the [Client.Do] method documentation for details on how redirects
// are handled.
//
// To make a request with a specified context.Context, use [NewRequestWithContext]
// and DefaultClient.Do.
func Post(url, contentType string, body io.Reader) (resp *Response, err error) {
	return DefaultClient.Post(url, contentType, body)
}

// Post issues a POST to the specified URL.
//
// Caller should close resp.Body when done reading from it.
//
// If the provided body is an [io.Closer], it is closed after the
// request.
//
// To set custom headers, use [NewRequest] and [Client.Do].
//
// To make a request with a specified context.Context, use [NewRequestWithContext]
// and [Client.Do].
//
// See the [Client.Do] method documentation for details on how redirects
// are handled.
func (c *Client) Post(url, contentType string, body io.Reader) (resp *Response, err error) {
	req, err := NewRequest("POST", url, body)
	if err != nil {
		return nil, err
	}
	req.Header.Set("Content-Type", contentType)
	return c.Do(req)
}

// PostForm issues a POST to the specified URL, with data's keys and
// values URL-encoded as the request body.
//
// The Content-Type header is set to application/x-www-form-urlencoded.
// To set other headers, use [NewRequest] and DefaultClient.Do.
//
// When err is nil, resp always contains a non-nil resp.Body.
// Caller should close resp.Body when done reading from it.
//
// PostForm is a wrapper around DefaultClient.PostForm.
//
// See the [Client.Do] method documentation for details on how redirects
// are handled.
//
// To make a request with a specified [context.Context], use [NewRequestWithContext]
// and DefaultClient.Do.
func PostForm(url string, data url.Values) (resp *Response, err error) {
	return DefaultClient.PostForm(url, data)
}

// PostForm issues a POST to the specified URL,
// with data's keys and values URL-encoded as the request body.
//
// The Content-Type header is set to application/x-www-form-urlencoded.
// To set other headers, use [NewRequest] and [Client.Do].
//
// When err is nil, resp always contains a non-nil resp.Body.
// Caller should close resp.Body when done reading from it.
//
// See the [Client.Do] method documentation for details on how redirects
// are handled.
//
// To make a request with a specified context.Context, use [NewRequestWithContext]
// and Client.Do.
func (c *Client) PostForm(url string, data url.Values) (resp *Response, err error) {
	return c.Post(url, "application/x-www-form-urlencoded", strings.NewReader(data.Encode()))
}

// Head issues a HEAD to the specified URL. If the response is one of
// the following redirect codes, Head follows the redirect, up to a
// maximum of 10 redirects:
//
//	301 (Moved Permanently)
//	302 (Found)
//	303 (See Other)
//	307 (Temporary Redirect)
//	308 (Permanent Redirect)
//
// Head is a wrapper around DefaultClient.Head.
//
// To make a request with a specified [context.Context], use [NewRequestWithContext]
// and DefaultClient.Do.
func Head(url string) (resp *Response, err error) {
	return DefaultClient.Head(url)
}

// Head issues a HEAD to the specified URL. If the response is one of the
// following redirect codes, Head follows the redirect after calling the
// [Client.CheckRedirect] function:
//
//	301 (Moved Permanently)
//	302 (Found)
//	303 (See Other)
//	307 (Temporary Redirect)
//	308 (Permanent Redirect)
//
// To make a request with a specified [context.Context], use [NewRequestWithContext]
// and [Client.Do].
func (c *Client) Head(url string) (resp *Response, err error) {
	req, err := NewRequest("HEAD", url, nil)
	if err != nil {
		return nil, err
	}
	return c.Do(req)
}

// CloseIdleConnections closes any connections on its Transport which
// were previously connected from previous requests but are now
// sitting idle in a "keep-alive" state. It does not interrupt any
// connections currently in use.
//
// If [Client.Transport] does not have a [Client.CloseIdleConnections] method
// then this method does nothing.
func (c *Client) CloseIdleConnections() {
	type closeIdler interface {
		CloseIdleConnections()
	}
	if tr, ok := c.transport().(closeIdler); ok {
		tr.CloseIdleConnections()
	}
}

// cancelTimerBody 封装了 rc 多了两个特性
// 1) 读取错误或关闭时，将调用停止函数
// 2) 读取失败时，如果reqDidTimeout为true，则将错误包装并标记为net.Error，达到超时
// cancelTimerBody is an io.ReadCloser that wraps rc with two features:
//  1. On Read error or close, the stop func is called.
//  2. On Read failure, if reqDidTimeout is true, the error is wrapped and
//     marked as net.Error that hit its timeout.
type cancelTimerBody struct {
	stop          func() // stops the time.Timer waiting to cancel the request
	rc            io.ReadCloser
	reqDidTimeout func() bool
}

func (b *cancelTimerBody) Read(p []byte) (n int, err error) {
	n, err = b.rc.Read(p)
	if err == nil {
		return n, nil
	}
	if err == io.EOF {
		return n, err
	}
	if b.reqDidTimeout() {
		err = &timeoutError{err.Error() + " (Client.Timeout or context cancellation while reading body)"}
	}
	return n, err
}

func (b *cancelTimerBody) Close() error {
	err := b.rc.Close()
	b.stop()
	return err
}

// shouldCopyHeaderOnRedirect 通过headerKey字段判断dest是否是initial的子域名
func shouldCopyHeaderOnRedirect(initial, dest *url.URL) bool {
	// Permit sending auth/cookie headers from "foo.com"
	// to "sub.foo.com".

	// Note that we don't send all cookies to subdomains
	// automatically. This function is only used for
	// Cookies set explicitly on the initial outgoing
	// client request. Cookies automatically added via the
	// CookieJar mechanism continue to follow each
	// cookie's scope as set by Set-Cookie. But for
	// outgoing requests with the Cookie header set
	// directly, we don't know their scope, so we assume
	// it's for *.domain.com.

	ihost := idnaASCIIFromURL(initial)
	dhost := idnaASCIIFromURL(dest)
	return isDomainOrSubdomain(dhost, ihost)
}

// isDomainOrSubdomain sub是否能是parent的子域名
// isDomainOrSubdomain reports whether sub is a subdomain (or exact
// match) of the parent domain.
//
// Both domains must already be in canonical form.
func isDomainOrSubdomain(sub, parent string) bool {
	if sub == parent {
		return true
	}
	// If sub contains a :, it's probably an IPv6 address (and is definitely not a hostname).
	// Don't check the suffix in this case, to avoid matching the contents of a IPv6 zone.
	// For example, "::1%.www.example.com" is not a subdomain of "www.example.com".
	if strings.ContainsAny(sub, ":%") {
		return false
	}
	// If sub is "foo.example.com" and parent is "example.com",
	// that means sub must end in "."+parent.
	// Do it without allocating.
	if !strings.HasSuffix(sub, parent) {
		return false
	}
	return sub[len(sub)-len(parent)-1] == '.'
}

// stripPassword 掩盖密码
func stripPassword(u *url.URL) string {
	_, passSet := u.User.Password()
	if passSet {
		return strings.Replace(u.String(), u.User.String()+"@", u.User.Username()+":***@", 1)
	}
	return u.String()
}<|MERGE_RESOLUTION|>--- conflicted
+++ resolved
@@ -187,12 +187,8 @@
 		cookieURL.Host = req.Host
 	}
 	if c.Jar != nil {
-<<<<<<< HEAD
-		for _, cookie := range c.Jar.Cookies(req.URL) {
+		for _, cookie := range c.Jar.Cookies(cookieURL) {
 			// 填充cookie
-=======
-		for _, cookie := range c.Jar.Cookies(cookieURL) {
->>>>>>> e8ed85d6
 			req.AddCookie(cookie)
 		}
 	}
@@ -202,12 +198,8 @@
 	}
 	if c.Jar != nil {
 		if rc := resp.Cookies(); len(rc) > 0 {
-<<<<<<< HEAD
 			// 设置cookie
-			c.Jar.SetCookies(req.URL, rc)
-=======
 			c.Jar.SetCookies(cookieURL, rc)
->>>>>>> e8ed85d6
 		}
 	}
 	return resp, nil, nil
@@ -821,16 +813,12 @@
 		}
 	}
 
-<<<<<<< HEAD
-	return func(req *Request, stripSensitiveHeaders bool) {
+	return func(req *Request, stripSensitiveHeaders, stripBodyHeaders bool) {
 		// 把cookie和header填充进去
 		// 如果存在Jar，并且通过请求标头提供了一些初始Cookie，那么在进行重定向时，
 		// 我们可能需要更改初始Cookie，因为每次重定向最终都可能会修改先前存在的Cookie。
 		// 由于已经在请求标头中设置的cookie不包含有关原始域和路径的信息，因此以下逻辑假定无论域或路径如何，
 		// 任何新设置的cookie都会覆盖原始cookie。
-=======
-	return func(req *Request, stripSensitiveHeaders, stripBodyHeaders bool) {
->>>>>>> e8ed85d6
 		// If Jar is present and there was some initial cookies provided
 		// via the request header, then we may need to alter the initial
 		// cookies as we follow redirects since each redirect may end up
