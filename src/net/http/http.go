// Copyright 2016 The Go Authors. All rights reserved.
// Use of this source code is governed by a BSD-style
// license that can be found in the LICENSE file.

//go:generate bundle -o=h2_bundle.go -prefix=http2 -tags=!nethttpomithttp2 -import=golang.org/x/net/internal/httpcommon=net/http/internal/httpcommon golang.org/x/net/http2

package http

import (
	"io"
	"strconv"
	"strings"
	"time"
	"unicode/utf8"

	"golang.org/x/net/http/httpguts"
)

<<<<<<< HEAD
// incomparable 不可比较类型
=======
// Protocols is a set of HTTP protocols.
// The zero value is an empty set of protocols.
//
// The supported protocols are:
//
//   - HTTP1 is the HTTP/1.0 and HTTP/1.1 protocols.
//     HTTP1 is supported on both unsecured TCP and secured TLS connections.
//
//   - HTTP2 is the HTTP/2 protcol over a TLS connection.
//
//   - UnencryptedHTTP2 is the HTTP/2 protocol over an unsecured TCP connection.
type Protocols struct {
	bits uint8
}

const (
	protoHTTP1 = 1 << iota
	protoHTTP2
	protoUnencryptedHTTP2
)

// HTTP1 reports whether p includes HTTP/1.
func (p Protocols) HTTP1() bool { return p.bits&protoHTTP1 != 0 }

// SetHTTP1 adds or removes HTTP/1 from p.
func (p *Protocols) SetHTTP1(ok bool) { p.setBit(protoHTTP1, ok) }

// HTTP2 reports whether p includes HTTP/2.
func (p Protocols) HTTP2() bool { return p.bits&protoHTTP2 != 0 }

// SetHTTP2 adds or removes HTTP/2 from p.
func (p *Protocols) SetHTTP2(ok bool) { p.setBit(protoHTTP2, ok) }

// UnencryptedHTTP2 reports whether p includes unencrypted HTTP/2.
func (p Protocols) UnencryptedHTTP2() bool { return p.bits&protoUnencryptedHTTP2 != 0 }

// SetUnencryptedHTTP2 adds or removes unencrypted HTTP/2 from p.
func (p *Protocols) SetUnencryptedHTTP2(ok bool) { p.setBit(protoUnencryptedHTTP2, ok) }

func (p *Protocols) setBit(bit uint8, ok bool) {
	if ok {
		p.bits |= bit
	} else {
		p.bits &^= bit
	}
}

func (p Protocols) String() string {
	var s []string
	if p.HTTP1() {
		s = append(s, "HTTP1")
	}
	if p.HTTP2() {
		s = append(s, "HTTP2")
	}
	if p.UnencryptedHTTP2() {
		s = append(s, "UnencryptedHTTP2")
	}
	return "{" + strings.Join(s, ",") + "}"
}

>>>>>>> 7b263895
// incomparable is a zero-width, non-comparable type. Adding it to a struct
// makes that struct also non-comparable, and generally doesn't add
// any size (as long as it's first).
type incomparable [0]func()

// maxInt64 is the effective "infinite" value for the Server and
// Transport's byte-limiting readers.
const maxInt64 = 1<<63 - 1

// aLongTimeAgo is a non-zero time, far in the past, used for
// immediate cancellation of network operations.
var aLongTimeAgo = time.Unix(1, 0)

// omitBundledHTTP2 is set by omithttp2.go when the nethttpomithttp2
// build tag is set. That means h2_bundle.go isn't compiled in and we
// shouldn't try to use it.
var omitBundledHTTP2 bool

// TODO(bradfitz): move common stuff here. The other files have accumulated
// generic http stuff in random places.

// contextKey is a value for use with context.WithValue. It's used as
// a pointer so it fits in an interface{} without allocation.
type contextKey struct {
	name string
}

func (k *contextKey) String() string { return "net/http context value " + k.name }

// Given a string of the form "host", "host:port", or "[ipv6::address]:port",
// return true if the string includes a port.
func hasPort(s string) bool { return strings.LastIndex(s, ":") > strings.LastIndex(s, "]") }

// removeEmptyPort strips the empty port in ":port" to ""
// as mandated by RFC 3986 Section 6.2.3.
func removeEmptyPort(host string) string {
	if hasPort(host) {
		return strings.TrimSuffix(host, ":")
	}
	return host
}

func isNotToken(r rune) bool {
	return !httpguts.IsTokenRune(r)
}

// isToken reports whether v is a valid token (https://www.rfc-editor.org/rfc/rfc2616#section-2.2).
func isToken(v string) bool {
	// For historical reasons, this function is called ValidHeaderFieldName (see issue #67031).
	return httpguts.ValidHeaderFieldName(v)
}

// stringContainsCTLByte reports whether s contains any ASCII control character.
func stringContainsCTLByte(s string) bool {
	for i := 0; i < len(s); i++ {
		b := s[i]
		if b < ' ' || b == 0x7f {
			return true
		}
	}
	return false
}

func hexEscapeNonASCII(s string) string {
	newLen := 0
	for i := 0; i < len(s); i++ {
		if s[i] >= utf8.RuneSelf {
			newLen += 3
		} else {
			newLen++
		}
	}
	if newLen == len(s) {
		return s
	}
	b := make([]byte, 0, newLen)
	var pos int
	for i := 0; i < len(s); i++ {
		if s[i] >= utf8.RuneSelf {
			if pos < i {
				b = append(b, s[pos:i]...)
			}
			b = append(b, '%')
			b = strconv.AppendInt(b, int64(s[i]), 16)
			pos = i + 1
		}
	}
	if pos < len(s) {
		b = append(b, s[pos:]...)
	}
	return string(b)
}

<<<<<<< HEAD
// NoBody 用于空的body
// NoBody is an io.ReadCloser with no bytes. Read always returns EOF
=======
// NoBody is an [io.ReadCloser] with no bytes. Read always returns EOF
>>>>>>> 7b263895
// and Close always returns nil. It can be used in an outgoing client
// request to explicitly signal that a request has zero bytes.
// An alternative, however, is to simply set [Request.Body] to nil.
var NoBody = noBody{}

type noBody struct{}

func (noBody) Read([]byte) (int, error)         { return 0, io.EOF }
func (noBody) Close() error                     { return nil }
func (noBody) WriteTo(io.Writer) (int64, error) { return 0, nil }

var (
	// verify that an io.Copy from NoBody won't require a buffer:
	_ io.WriterTo   = NoBody
	_ io.ReadCloser = NoBody
)

// PushOptions describes options for [Pusher.Push].
type PushOptions struct {
	// Method specifies the HTTP method for the promised request.
	// If set, it must be "GET" or "HEAD". Empty means "GET".
	Method string

	// Header specifies additional promised request headers. This cannot
	// include HTTP/2 pseudo header fields like ":path" and ":scheme",
	// which will be added automatically.
	Header Header
}

// Pusher is the interface implemented by ResponseWriters that support
// HTTP/2 server push. For more background, see
// https://tools.ietf.org/html/rfc7540#section-8.2.
type Pusher interface {
	// Push initiates an HTTP/2 server push. This constructs a synthetic
	// request using the given target and options, serializes that request
	// into a PUSH_PROMISE frame, then dispatches that request using the
	// server's request handler. If opts is nil, default options are used.
	//
	// The target must either be an absolute path (like "/path") or an absolute
	// URL that contains a valid host and the same scheme as the parent request.
	// If the target is a path, it will inherit the scheme and host of the
	// parent request.
	//
	// The HTTP/2 spec disallows recursive pushes and cross-authority pushes.
	// Push may or may not detect these invalid pushes; however, invalid
	// pushes will be detected and canceled by conforming clients.
	//
	// Handlers that wish to push URL X should call Push before sending any
	// data that may trigger a request for URL X. This avoids a race where the
	// client issues requests for X before receiving the PUSH_PROMISE for X.
	//
	// Push will run in a separate goroutine making the order of arrival
	// non-deterministic. Any required synchronization needs to be implemented
	// by the caller.
	//
	// Push returns ErrNotSupported if the client has disabled push or if push
	// is not supported on the underlying connection.
	Push(target string, opts *PushOptions) error
}

// HTTP2Config defines HTTP/2 configuration parameters common to
// both [Transport] and [Server].
type HTTP2Config struct {
	// MaxConcurrentStreams optionally specifies the number of
	// concurrent streams that a peer may have open at a time.
	// If zero, MaxConcurrentStreams defaults to at least 100.
	MaxConcurrentStreams int

	// MaxDecoderHeaderTableSize optionally specifies an upper limit for the
	// size of the header compression table used for decoding headers sent
	// by the peer.
	// A valid value is less than 4MiB.
	// If zero or invalid, a default value is used.
	MaxDecoderHeaderTableSize int

	// MaxEncoderHeaderTableSize optionally specifies an upper limit for the
	// header compression table used for sending headers to the peer.
	// A valid value is less than 4MiB.
	// If zero or invalid, a default value is used.
	MaxEncoderHeaderTableSize int

	// MaxReadFrameSize optionally specifies the largest frame
	// this endpoint is willing to read.
	// A valid value is between 16KiB and 16MiB, inclusive.
	// If zero or invalid, a default value is used.
	MaxReadFrameSize int

	// MaxReceiveBufferPerConnection is the maximum size of the
	// flow control window for data received on a connection.
	// A valid value is at least 64KiB and less than 4MiB.
	// If invalid, a default value is used.
	MaxReceiveBufferPerConnection int

	// MaxReceiveBufferPerStream is the maximum size of
	// the flow control window for data received on a stream (request).
	// A valid value is less than 4MiB.
	// If zero or invalid, a default value is used.
	MaxReceiveBufferPerStream int

	// SendPingTimeout is the timeout after which a health check using a ping
	// frame will be carried out if no frame is received on a connection.
	// If zero, no health check is performed.
	SendPingTimeout time.Duration

	// PingTimeout is the timeout after which a connection will be closed
	// if a response to a ping is not received.
	// If zero, a default of 15 seconds is used.
	PingTimeout time.Duration

	// WriteByteTimeout is the timeout after which a connection will be
	// closed if no data can be written to it. The timeout begins when data is
	// available to write, and is extended whenever any bytes are written.
	WriteByteTimeout time.Duration

	// PermitProhibitedCipherSuites, if true, permits the use of
	// cipher suites prohibited by the HTTP/2 spec.
	PermitProhibitedCipherSuites bool

	// CountError, if non-nil, is called on HTTP/2 errors.
	// It is intended to increment a metric for monitoring.
	// The errType contains only lowercase letters, digits, and underscores
	// (a-z, 0-9, _).
	CountError func(errType string)
}<|MERGE_RESOLUTION|>--- conflicted
+++ resolved
@@ -16,9 +16,6 @@
 	"golang.org/x/net/http/httpguts"
 )
 
-<<<<<<< HEAD
-// incomparable 不可比较类型
-=======
 // Protocols is a set of HTTP protocols.
 // The zero value is an empty set of protocols.
 //
@@ -80,7 +77,7 @@
 	return "{" + strings.Join(s, ",") + "}"
 }
 
->>>>>>> 7b263895
+// incomparable 不可比较类型
 // incomparable is a zero-width, non-comparable type. Adding it to a struct
 // makes that struct also non-comparable, and generally doesn't add
 // any size (as long as it's first).
@@ -174,12 +171,8 @@
 	return string(b)
 }
 
-<<<<<<< HEAD
 // NoBody 用于空的body
-// NoBody is an io.ReadCloser with no bytes. Read always returns EOF
-=======
 // NoBody is an [io.ReadCloser] with no bytes. Read always returns EOF
->>>>>>> 7b263895
 // and Close always returns nil. It can be used in an outgoing client
 // request to explicitly signal that a request has zero bytes.
 // An alternative, however, is to simply set [Request.Body] to nil.
