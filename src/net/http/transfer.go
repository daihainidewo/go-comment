// Copyright 2009 The Go Authors. All rights reserved.
// Use of this source code is governed by a BSD-style
// license that can be found in the LICENSE file.

package http

import (
	"bufio"
	"bytes"
	"errors"
	"fmt"
	"io"
	"net/http/httptrace"
	"net/http/internal"
	"net/http/internal/ascii"
	"net/textproto"
	"reflect"
	"sort"
	"strconv"
	"strings"
	"sync"
	"time"

	"golang.org/x/net/http/httpguts"
)

// ErrLineTooLong is returned when reading request or response bodies
// with malformed chunked encoding.
var ErrLineTooLong = internal.ErrLineTooLong

type errorReader struct {
	err error
}

func (r errorReader) Read(p []byte) (n int, err error) {
	return 0, r.err
}

type byteReader struct {
	b    byte
	done bool
}

func (br *byteReader) Read(p []byte) (n int, err error) {
	if br.done {
		return 0, io.EOF
	}
	if len(p) == 0 {
		return 0, nil
	}
	br.done = true
	p[0] = br.b
	return 1, io.EOF
}

// transferWriter inspects the fields of a user-supplied Request or Response,
// sanitizes them without changing the user object and provides methods for
// writing the respective header, body and trailer in wire format.
type transferWriter struct {
	Method           string
	Body             io.Reader
	BodyCloser       io.Closer
	ResponseToHEAD   bool
	ContentLength    int64 // -1 means unknown, 0 means exactly none
	Close            bool
	TransferEncoding []string
	Header           Header
	Trailer          Header
	IsResponse       bool
	bodyReadError    error // any non-EOF error from reading Body

	FlushHeaders bool            // flush headers to network before body
	ByteReadCh   chan readResult // non-nil if probeRequestBody called
}

func newTransferWriter(r any) (t *transferWriter, err error) {
// newTransferWriter 把 Request 或 Response 转换成 transferWriter
	t = &transferWriter{}

	// Extract relevant fields
	atLeastHTTP11 := false
	switch rr := r.(type) {
	case *Request:
		if rr.ContentLength != 0 && rr.Body == nil {
			return nil, fmt.Errorf("http: Request.ContentLength=%d with nil Body", rr.ContentLength)
		}
		t.Method = valueOrDefault(rr.Method, "GET")
		t.Close = rr.Close
		t.TransferEncoding = rr.TransferEncoding
		t.Header = rr.Header
		t.Trailer = rr.Trailer
		t.Body = rr.Body
		t.BodyCloser = rr.Body
		t.ContentLength = rr.outgoingLength()
		if t.ContentLength < 0 && len(t.TransferEncoding) == 0 && t.shouldSendChunkedRequestBody() {
			t.TransferEncoding = []string{"chunked"}
		}
		// If there's a body, conservatively flush the headers
		// to any bufio.Writer we're writing to, just in case
		// the server needs the headers early, before we copy
		// the body and possibly block. We make an exception
		// for the common standard library in-memory types,
		// though, to avoid unnecessary TCP packets on the
		// wire. (Issue 22088.)
		if t.ContentLength != 0 && !isKnownInMemoryReader(t.Body) {
			t.FlushHeaders = true
		}

		atLeastHTTP11 = true // Transport requests are always 1.1 or 2.0
	case *Response:
		t.IsResponse = true
		if rr.Request != nil {
			t.Method = rr.Request.Method
		}
		t.Body = rr.Body
		t.BodyCloser = rr.Body
		t.ContentLength = rr.ContentLength
		t.Close = rr.Close
		t.TransferEncoding = rr.TransferEncoding
		t.Header = rr.Header
		t.Trailer = rr.Trailer
		atLeastHTTP11 = rr.ProtoAtLeast(1, 1)
		t.ResponseToHEAD = noResponseBodyExpected(t.Method)
	}

	// Sanitize Body,ContentLength,TransferEncoding
	if t.ResponseToHEAD {
		t.Body = nil
		if chunked(t.TransferEncoding) {
			t.ContentLength = -1
		}
	} else {
		if !atLeastHTTP11 || t.Body == nil {
			t.TransferEncoding = nil
		}
		if chunked(t.TransferEncoding) {
			t.ContentLength = -1
		} else if t.Body == nil { // no chunking, no body
			t.ContentLength = 0
		}
	}

	// Sanitize Trailer
	if !chunked(t.TransferEncoding) {
		t.Trailer = nil
	}

	return t, nil
}

// shouldSendChunkedRequestBody reports whether we should try to send a
// chunked request body to the server. In particular, the case we really
// want to prevent is sending a GET or other typically-bodyless request to a
// server with a chunked body when the body has zero bytes, since GETs with
// bodies (while acceptable according to specs), even zero-byte chunked
// bodies, are approximately never seen in the wild and confuse most
// servers. See Issue 18257, as one example.
//
// The only reason we'd send such a request is if the user set the Body to a
// non-nil value (say, io.NopCloser(bytes.NewReader(nil))) and didn't
// set ContentLength, or NewRequest set it to -1 (unknown), so then we assume
// there's bytes to send.
//
// This code tries to read a byte from the Request.Body in such cases to see
// whether the body actually has content (super rare) or is actually just
// a non-nil content-less ReadCloser (the more common case). In that more
// common case, we act as if their Body were nil instead, and don't send
// a body.
func (t *transferWriter) shouldSendChunkedRequestBody() bool {
	// Note that t.ContentLength is the corrected content length
	// from rr.outgoingLength, so 0 actually means zero, not unknown.
	if t.ContentLength >= 0 || t.Body == nil { // redundant checks; caller did them
		return false
	}
	if t.Method == "CONNECT" {
		return false
	}
	if requestMethodUsuallyLacksBody(t.Method) {
		// Only probe the Request.Body for GET/HEAD/DELETE/etc
		// requests, because it's only those types of requests
		// that confuse servers.
		t.probeRequestBody() // adjusts t.Body, t.ContentLength
		return t.Body != nil
	}
	// For all other request types (PUT, POST, PATCH, or anything
	// made-up we've never heard of), assume it's normal and the server
	// can deal with a chunked request body. Maybe we'll adjust this
	// later.
	return true
}

// probeRequestBody 检测是否是空body
// probeRequestBody reads a byte from t.Body to see whether it's empty
// (returns io.EOF right away).
//
// But because we've had problems with this blocking users in the past
// (issue 17480) when the body is a pipe (perhaps waiting on the response
// headers before the pipe is fed data), we need to be careful and bound how
// long we wait for it. This delay will only affect users if all the following
// are true:
//   - the request body blocks
//   - the content length is not set (or set to -1)
//   - the method doesn't usually have a body (GET, HEAD, DELETE, ...)
//   - there is no transfer-encoding=chunked already set.
//
// In other words, this delay will not normally affect anybody, and there
// are workarounds if it does.
func (t *transferWriter) probeRequestBody() {
	t.ByteReadCh = make(chan readResult, 1)
	go func(body io.Reader) {
		var buf [1]byte
		var rres readResult
		rres.n, rres.err = body.Read(buf[:])
		if rres.n == 1 {
			rres.b = buf[0]
		}
		t.ByteReadCh <- rres
		close(t.ByteReadCh)
	}(t.Body)
	timer := time.NewTimer(200 * time.Millisecond)
	select {
	case rres := <-t.ByteReadCh:
		timer.Stop()
		if rres.n == 0 && rres.err == io.EOF {
			// It was empty.
			t.Body = nil
			t.ContentLength = 0
		} else if rres.n == 1 {
			if rres.err != nil {
				t.Body = io.MultiReader(&byteReader{b: rres.b}, errorReader{rres.err})
			} else {
				t.Body = io.MultiReader(&byteReader{b: rres.b}, t.Body)
			}
		} else if rres.err != nil {
			t.Body = errorReader{rres.err}
		}
	case <-timer.C:
		// Too slow. Don't wait. Read it later, and keep
		// assuming that this is ContentLength == -1
		// (unknown), which means we'll send a
		// "Transfer-Encoding: chunked" header.
		t.Body = io.MultiReader(finishAsyncByteRead{t}, t.Body)
		// Request that Request.Write flush the headers to the
		// network before writing the body, since our body may not
		// become readable until it's seen the response headers.
		t.FlushHeaders = true
	}
}

func noResponseBodyExpected(requestMethod string) bool {
	return requestMethod == "HEAD"
}

func (t *transferWriter) shouldSendContentLength() bool {
	if chunked(t.TransferEncoding) {
		return false
	}
	if t.ContentLength > 0 {
		return true
	}
	if t.ContentLength < 0 {
		return false
	}
	// Many servers expect a Content-Length for these methods
	if t.Method == "POST" || t.Method == "PUT" || t.Method == "PATCH" {
		return true
	}
	if t.ContentLength == 0 && isIdentity(t.TransferEncoding) {
		if t.Method == "GET" || t.Method == "HEAD" {
			return false
		}
		return true
	}

	return false
}

func (t *transferWriter) writeHeader(w io.Writer, trace *httptrace.ClientTrace) error {
	if t.Close && !hasToken(t.Header.get("Connection"), "close") {
		if _, err := io.WriteString(w, "Connection: close\r\n"); err != nil {
			return err
		}
		if trace != nil && trace.WroteHeaderField != nil {
			trace.WroteHeaderField("Connection", []string{"close"})
		}
	}

	// Write Content-Length and/or Transfer-Encoding whose values are a
	// function of the sanitized field triple (Body, ContentLength,
	// TransferEncoding)
	if t.shouldSendContentLength() {
		if _, err := io.WriteString(w, "Content-Length: "); err != nil {
			return err
		}
		if _, err := io.WriteString(w, strconv.FormatInt(t.ContentLength, 10)+"\r\n"); err != nil {
			return err
		}
		if trace != nil && trace.WroteHeaderField != nil {
			trace.WroteHeaderField("Content-Length", []string{strconv.FormatInt(t.ContentLength, 10)})
		}
	} else if chunked(t.TransferEncoding) {
		if _, err := io.WriteString(w, "Transfer-Encoding: chunked\r\n"); err != nil {
			return err
		}
		if trace != nil && trace.WroteHeaderField != nil {
			trace.WroteHeaderField("Transfer-Encoding", []string{"chunked"})
		}
	}

	// Write Trailer header
	if t.Trailer != nil {
		keys := make([]string, 0, len(t.Trailer))
		for k := range t.Trailer {
			k = CanonicalHeaderKey(k)
			switch k {
			case "Transfer-Encoding", "Trailer", "Content-Length":
				return badStringError("invalid Trailer key", k)
			}
			keys = append(keys, k)
		}
		if len(keys) > 0 {
			sort.Strings(keys)
			// TODO: could do better allocation-wise here, but trailers are rare,
			// so being lazy for now.
			if _, err := io.WriteString(w, "Trailer: "+strings.Join(keys, ",")+"\r\n"); err != nil {
				return err
			}
			if trace != nil && trace.WroteHeaderField != nil {
				trace.WroteHeaderField("Trailer", keys)
			}
		}
	}

	return nil
}

// always closes t.BodyCloser
func (t *transferWriter) writeBody(w io.Writer) (err error) {
	var ncopy int64
	closed := false
	defer func() {
		if closed || t.BodyCloser == nil {
			return
		}
		if closeErr := t.BodyCloser.Close(); closeErr != nil && err == nil {
			err = closeErr
		}
	}()

	// Write body. We "unwrap" the body first if it was wrapped in a
	// nopCloser or readTrackingBody. This is to ensure that we can take advantage of
	// OS-level optimizations in the event that the body is an
	// *os.File.
	if t.Body != nil {
		var body = t.unwrapBody()
		if chunked(t.TransferEncoding) {
			if bw, ok := w.(*bufio.Writer); ok && !t.IsResponse {
				w = &internal.FlushAfterChunkWriter{Writer: bw}
			}
			cw := internal.NewChunkedWriter(w)
			_, err = t.doBodyCopy(cw, body)
			if err == nil {
				err = cw.Close()
			}
		} else if t.ContentLength == -1 {
			dst := w
			if t.Method == "CONNECT" {
				dst = bufioFlushWriter{dst}
			}
			ncopy, err = t.doBodyCopy(dst, body)
		} else {
			ncopy, err = t.doBodyCopy(w, io.LimitReader(body, t.ContentLength))
			if err != nil {
				return err
			}
			var nextra int64
			nextra, err = t.doBodyCopy(io.Discard, body)
			ncopy += nextra
		}
		if err != nil {
			return err
		}
	}
	if t.BodyCloser != nil {
		closed = true
		if err := t.BodyCloser.Close(); err != nil {
			return err
		}
	}

	if !t.ResponseToHEAD && t.ContentLength != -1 && t.ContentLength != ncopy {
		return fmt.Errorf("http: ContentLength=%d with Body length %d",
			t.ContentLength, ncopy)
	}

	if chunked(t.TransferEncoding) {
		// Write Trailer header
		if t.Trailer != nil {
			if err := t.Trailer.Write(w); err != nil {
				return err
			}
		}
		// Last chunk, empty trailer
		_, err = io.WriteString(w, "\r\n")
	}
	return err
}

// doBodyCopy wraps a copy operation, with any resulting error also
// being saved in bodyReadError.
//
// This function is only intended for use in writeBody.
func (t *transferWriter) doBodyCopy(dst io.Writer, src io.Reader) (n int64, err error) {
	n, err = io.Copy(dst, src)
	if err != nil && err != io.EOF {
		t.bodyReadError = err
	}
	return
}

// unwrapBodyReader unwraps the body's inner reader if it's a
// nopCloser. This is to ensure that body writes sourced from local
// files (*os.File types) are properly optimized.
//
// This function is only intended for use in writeBody.
func (t *transferWriter) unwrapBody() io.Reader {
	if r, ok := unwrapNopCloser(t.Body); ok {
		return r
	}
	if r, ok := t.Body.(*readTrackingBody); ok {
		r.didRead = true
		return r.ReadCloser
	}
	return t.Body
}

type transferReader struct {
	// Input
	Header        Header
	StatusCode    int
	RequestMethod string
	ProtoMajor    int
	ProtoMinor    int
	// Output
	Body          io.ReadCloser
	ContentLength int64
	Chunked       bool
	Close         bool
	Trailer       Header
}

func (t *transferReader) protoAtLeast(m, n int) bool {
	return t.ProtoMajor > m || (t.ProtoMajor == m && t.ProtoMinor >= n)
}

// bodyAllowedForStatus reports whether a given response status code
// permits a body. See RFC 7230, section 3.3.
func bodyAllowedForStatus(status int) bool {
	switch {
	case status >= 100 && status <= 199:
		return false
	case status == 204:
		return false
	case status == 304:
		return false
	}
	return true
}

var (
	suppressedHeaders304    = []string{"Content-Type", "Content-Length", "Transfer-Encoding"}
	suppressedHeadersNoBody = []string{"Content-Length", "Transfer-Encoding"}
	excludedHeadersNoBody   = map[string]bool{"Content-Length": true, "Transfer-Encoding": true}
)

func suppressedHeaders(status int) []string {
	switch {
	case status == 304:
		// RFC 7232 section 4.1
		return suppressedHeaders304
	case !bodyAllowedForStatus(status):
		return suppressedHeadersNoBody
	}
	return nil
}

// readTransfer 读取传输数据 支持请求和响应
// msg is *Request or *Response.
func readTransfer(msg any, r *bufio.Reader) (err error) {
	t := &transferReader{RequestMethod: "GET"}

	// Unify input
	isResponse := false
	switch rr := msg.(type) {
	case *Response:
		t.Header = rr.Header
		t.StatusCode = rr.StatusCode
		t.ProtoMajor = rr.ProtoMajor
		t.ProtoMinor = rr.ProtoMinor
		t.Close = shouldClose(t.ProtoMajor, t.ProtoMinor, t.Header, true)
		isResponse = true
		if rr.Request != nil {
			t.RequestMethod = rr.Request.Method
		}
	case *Request:
		t.Header = rr.Header
		t.RequestMethod = rr.Method
		t.ProtoMajor = rr.ProtoMajor
		t.ProtoMinor = rr.ProtoMinor
		// Transfer semantics for Requests are exactly like those for
		// Responses with status code 200, responding to a GET method
		t.StatusCode = 200
		t.Close = rr.Close
	default:
		panic("unexpected type")
	}

	// 默认 http 版本1.1
	// Default to HTTP/1.1
	if t.ProtoMajor == 0 && t.ProtoMinor == 0 {
		t.ProtoMajor, t.ProtoMinor = 1, 1
	}

	// 检测是不是chunked传输
	// Transfer-Encoding: chunked, and overriding Content-Length.
	if err := t.parseTransferEncoding(); err != nil {
		return err
	}

	// 标准化 Content-Length 的值
	realLength, err := fixLength(isResponse, t.StatusCode, t.RequestMethod, t.Header, t.Chunked)
	if err != nil {
		return err
	}
	if isResponse && t.RequestMethod == "HEAD" {
		if n, err := parseContentLength(t.Header.get("Content-Length")); err != nil {
			return err
		} else {
			t.ContentLength = n
		}
	} else {
		t.ContentLength = realLength
	}

	// Trailer
	t.Trailer, err = fixTrailer(t.Header, t.Chunked)
	if err != nil {
		return err
	}

	// If there is no Content-Length or chunked Transfer-Encoding on a *Response
	// and the status is not 1xx, 204 or 304, then the body is unbounded.
	// See RFC 7230, section 3.3.
	switch msg.(type) {
	case *Response:
		if realLength == -1 && !t.Chunked && bodyAllowedForStatus(t.StatusCode) {
			// Unbounded body.
			t.Close = true
		}
	}

	// 根据传输的数据类型创建不同的读者
	// Prepare body reader. ContentLength < 0 means chunked encoding
	// or close connection when finished, since multipart is not supported yet
	switch {
	case t.Chunked:
		if isResponse && (noResponseBodyExpected(t.RequestMethod) || !bodyAllowedForStatus(t.StatusCode)) {
			t.Body = NoBody
		} else {
			t.Body = &body{src: internal.NewChunkedReader(r), hdr: msg, r: r, closing: t.Close}
		}
	case realLength == 0:
		t.Body = NoBody
	case realLength > 0:
		t.Body = &body{src: io.LimitReader(r, realLength), closing: t.Close}
	default:
		// realLength < 0, i.e. "Content-Length" not mentioned in header
		if t.Close {
			// Close semantics (i.e. HTTP/1.0)
			t.Body = &body{src: r, closing: t.Close}
		} else {
			// Persistent connection (i.e. HTTP/1.1)
			t.Body = NoBody
		}
	}

	// 统一输出内容
	// Unify output
	switch rr := msg.(type) {
	case *Request:
		rr.Body = t.Body
		rr.ContentLength = t.ContentLength
		if t.Chunked {
			rr.TransferEncoding = []string{"chunked"}
		}
		rr.Close = t.Close
		rr.Trailer = t.Trailer
	case *Response:
		rr.Body = t.Body
		rr.ContentLength = t.ContentLength
		if t.Chunked {
			rr.TransferEncoding = []string{"chunked"}
		}
		rr.Close = t.Close
		rr.Trailer = t.Trailer
	}

	return nil
}

// Checks whether chunked is part of the encodings stack.
func chunked(te []string) bool { return len(te) > 0 && te[0] == "chunked" }

// Checks whether the encoding is explicitly "identity".
func isIdentity(te []string) bool { return len(te) == 1 && te[0] == "identity" }

// unsupportedTEError reports unsupported transfer-encodings.
type unsupportedTEError struct {
	err string
}

func (uste *unsupportedTEError) Error() string {
	return uste.err
}

// isUnsupportedTEError checks if the error is of type
// unsupportedTEError. It is usually invoked with a non-nil err.
func isUnsupportedTEError(err error) bool {
	_, ok := err.(*unsupportedTEError)
	return ok
}

// parseTransferEncoding 根据 Transfer-Encoding header 设置 t.Chunked
// parseTransferEncoding sets t.Chunked based on the Transfer-Encoding header.
func (t *transferReader) parseTransferEncoding() error {
	raw, present := t.Header["Transfer-Encoding"]
	if !present {
		// 没有就返回
		return nil
	}
	delete(t.Header, "Transfer-Encoding")

	// Issue 12785; ignore Transfer-Encoding on HTTP/1.0 requests.
	if !t.protoAtLeast(1, 1) {
		// 忽略1.0的Transfer-Encoding
		return nil
	}

	// Like nginx, we only support a single Transfer-Encoding header field, and
	// only if set to "chunked". This is one of the most security sensitive
	// surfaces in HTTP/1.1 due to the risk of request smuggling, so we keep it
	// strict and simple.
	if len(raw) != 1 {
		// 只能有一个值
		return &unsupportedTEError{fmt.Sprintf("too many transfer encodings: %q", raw)}
	}
	if !ascii.EqualFold(raw[0], "chunked") {
		return &unsupportedTEError{fmt.Sprintf("unsupported transfer encoding: %q", raw[0])}
	}

	// RFC 7230 3.3.2 says "A sender MUST NOT send a Content-Length header field
	// in any message that contains a Transfer-Encoding header field."
	//
	// but also: "If a message is received with both a Transfer-Encoding and a
	// Content-Length header field, the Transfer-Encoding overrides the
	// Content-Length. Such a message might indicate an attempt to perform
	// request smuggling (Section 9.5) or response splitting (Section 9.4) and
	// ought to be handled as an error. A sender MUST remove the received
	// Content-Length field prior to forwarding such a message downstream."
	//
	// Reportedly, these appear in the wild.
	// 如果是chunked就忽略Content-Length
	delete(t.Header, "Content-Length")

	// 标记为chunked数据
	t.Chunked = true
	return nil
}

// fixLength 标准化 Content-Length 只有编码格式错误才会返回err
// Determine the expected body length, using RFC 7230 Section 3.3. This
// function is not a method, because ultimately it should be shared by
// ReadResponse and ReadRequest.
func fixLength(isResponse bool, status int, requestMethod string, header Header, chunked bool) (int64, error) {
	isRequest := !isResponse
	contentLens := header["Content-Length"]

	// 优化 Content-Length Header
	// Hardening against HTTP request smuggling
	if len(contentLens) > 1 {
		// 多个 Content-Length header 值不同返回err 值相同删除重复的
		// Per RFC 7230 Section 3.3.2, prevent multiple
		// Content-Length headers if they differ in value.
		// If there are dups of the value, remove the dups.
		// See Issue 16490.
		first := textproto.TrimString(contentLens[0])
		for _, ct := range contentLens[1:] {
			if first != textproto.TrimString(ct) {
				return 0, fmt.Errorf("http: message cannot contain multiple Content-Length headers; got %q", contentLens)
			}
		}

		// deduplicate Content-Length
		header.Del("Content-Length")
		header.Add("Content-Length", first)

		contentLens = header["Content-Length"]
	}

	// Logic based on response type or status
	if isResponse && noResponseBodyExpected(requestMethod) {
		return 0, nil
	}
	if status/100 == 1 {
		return 0, nil
	}
	switch status {
	case 204, 304:
		return 0, nil
	}

	// Logic based on Transfer-Encoding
	if chunked {
		return -1, nil
	}

	// Logic based on Content-Length
	var cl string
	if len(contentLens) == 1 {
		cl = textproto.TrimString(contentLens[0])
	}
	if cl != "" {
		n, err := parseContentLength(cl)
		if err != nil {
			return -1, err
		}
		return n, nil
	}
	header.Del("Content-Length")

	if isRequest {
		// RFC 7230 neither explicitly permits nor forbids an
		// entity-body on a GET request so we permit one if
		// declared, but we default to 0 here (not -1 below)
		// if there's no mention of a body.
		// Likewise, all other request methods are assumed to have
		// no body if neither Transfer-Encoding chunked nor a
		// Content-Length are set.
		return 0, nil
	}

	// Body-EOF logic based on other methods (like closing, or chunked coding)
	return -1, nil
}

// shouldClose header中包含 Connection: close
// Determine whether to hang up after sending a request and body, or
// receiving a response and body
// 'header' is the request headers.
func shouldClose(major, minor int, header Header, removeCloseHeader bool) bool {
	if major < 1 {
		return true
	}

	conv := header["Connection"]
	hasClose := httpguts.HeaderValuesContainsToken(conv, "close")
	if major == 1 && minor == 0 {
		// http1.0 不是 keep-alive 就返回 false
		return hasClose || !httpguts.HeaderValuesContainsToken(conv, "keep-alive")
	}

	if hasClose && removeCloseHeader {
		header.Del("Connection")
	}

	return hasClose
}

<<<<<<< HEAD
// fixTrailer 修正header中的trailer
// Parse the trailer header
=======
// Parse the trailer header.
>>>>>>> a3989632
func fixTrailer(header Header, chunked bool) (Header, error) {
	vv, ok := header["Trailer"]
	if !ok {
		return nil, nil
	}
	if !chunked {
		// Trailer and no chunking:
		// this is an invalid use case for trailer header.
		// Nevertheless, no error will be returned and we
		// let users decide if this is a valid HTTP message.
		// The Trailer header will be kept in Response.Header
		// but not populate Response.Trailer.
		// See issue #27197.
		return nil, nil
	}
	header.Del("Trailer")

	trailer := make(Header)
	var err error
	for _, v := range vv {
		foreachHeaderElement(v, func(key string) {
			key = CanonicalHeaderKey(key)
			switch key {
			case "Transfer-Encoding", "Trailer", "Content-Length":
				if err == nil {
					err = badStringError("bad trailer key", key)
					return
				}
			}
			trailer[key] = nil
		})
	}
	if err != nil {
		return nil, err
	}
	if len(trailer) == 0 {
		return nil, nil
	}
	return trailer, nil
}

// body turns a Reader into a ReadCloser.
// Close ensures that the body has been fully read
// and then reads the trailer if necessary.
type body struct {
	src          io.Reader
	hdr          any           // non-nil (Response or Request) value means read trailer
	r            *bufio.Reader // underlying wire-format reader for the trailer
	closing      bool          // is the connection to be closed after reading body?
	doEarlyClose bool          // whether Close should stop early

	mu         sync.Mutex // guards following, and calls to Read and Close
	sawEOF     bool
	closed     bool
	earlyClose bool   // Close called and we didn't read to the end of src
	onHitEOF   func() // if non-nil, func to call when EOF is Read
}

// ErrBodyReadAfterClose is returned when reading a Request or Response
// Body after the body has been closed. This typically happens when the body is
// read after an HTTP Handler calls WriteHeader or Write on its
// ResponseWriter.
var ErrBodyReadAfterClose = errors.New("http: invalid Read on closed Body")

func (b *body) Read(p []byte) (n int, err error) {
	b.mu.Lock()
	defer b.mu.Unlock()
	if b.closed {
		return 0, ErrBodyReadAfterClose
	}
	return b.readLocked(p)
}

// Must hold b.mu.
func (b *body) readLocked(p []byte) (n int, err error) {
	if b.sawEOF {
		return 0, io.EOF
	}
	n, err = b.src.Read(p)

	if err == io.EOF {
		b.sawEOF = true
		// Chunked case. Read the trailer.
		if b.hdr != nil {
			if e := b.readTrailer(); e != nil {
				err = e
				// Something went wrong in the trailer, we must not allow any
				// further reads of any kind to succeed from body, nor any
				// subsequent requests on the server connection. See
				// golang.org/issue/12027
				b.sawEOF = false
				b.closed = true
			}
			b.hdr = nil
		} else {
			// If the server declared the Content-Length, our body is a LimitedReader
			// and we need to check whether this EOF arrived early.
			if lr, ok := b.src.(*io.LimitedReader); ok && lr.N > 0 {
				err = io.ErrUnexpectedEOF
			}
		}
	}

	// If we can return an EOF here along with the read data, do
	// so. This is optional per the io.Reader contract, but doing
	// so helps the HTTP transport code recycle its connection
	// earlier (since it will see this EOF itself), even if the
	// client doesn't do future reads or Close.
	if err == nil && n > 0 {
		if lr, ok := b.src.(*io.LimitedReader); ok && lr.N == 0 {
			err = io.EOF
			b.sawEOF = true
		}
	}

	if b.sawEOF && b.onHitEOF != nil {
		b.onHitEOF()
	}

	return n, err
}

var (
	singleCRLF = []byte("\r\n")
	doubleCRLF = []byte("\r\n\r\n")
)

func seeUpcomingDoubleCRLF(r *bufio.Reader) bool {
	for peekSize := 4; ; peekSize++ {
		// This loop stops when Peek returns an error,
		// which it does when r's buffer has been filled.
		buf, err := r.Peek(peekSize)
		if bytes.HasSuffix(buf, doubleCRLF) {
			return true
		}
		if err != nil {
			break
		}
	}
	return false
}

var errTrailerEOF = errors.New("http: unexpected EOF reading trailer")

func (b *body) readTrailer() error {
	// The common case, since nobody uses trailers.
	buf, err := b.r.Peek(2)
	if bytes.Equal(buf, singleCRLF) {
		b.r.Discard(2)
		return nil
	}
	if len(buf) < 2 {
		return errTrailerEOF
	}
	if err != nil {
		return err
	}

	// Make sure there's a header terminator coming up, to prevent
	// a DoS with an unbounded size Trailer. It's not easy to
	// slip in a LimitReader here, as textproto.NewReader requires
	// a concrete *bufio.Reader. Also, we can't get all the way
	// back up to our conn's LimitedReader that *might* be backing
	// this bufio.Reader. Instead, a hack: we iteratively Peek up
	// to the bufio.Reader's max size, looking for a double CRLF.
	// This limits the trailer to the underlying buffer size, typically 4kB.
	if !seeUpcomingDoubleCRLF(b.r) {
		return errors.New("http: suspiciously long trailer after chunked body")
	}

	hdr, err := textproto.NewReader(b.r).ReadMIMEHeader()
	if err != nil {
		if err == io.EOF {
			return errTrailerEOF
		}
		return err
	}
	switch rr := b.hdr.(type) {
	case *Request:
		mergeSetHeader(&rr.Trailer, Header(hdr))
	case *Response:
		mergeSetHeader(&rr.Trailer, Header(hdr))
	}
	return nil
}

func mergeSetHeader(dst *Header, src Header) {
	if *dst == nil {
		*dst = src
		return
	}
	for k, vv := range src {
		(*dst)[k] = vv
	}
}

// unreadDataSizeLocked returns the number of bytes of unread input.
// It returns -1 if unknown.
// b.mu must be held.
func (b *body) unreadDataSizeLocked() int64 {
	if lr, ok := b.src.(*io.LimitedReader); ok {
		return lr.N
	}
	return -1
}

func (b *body) Close() error {
	b.mu.Lock()
	defer b.mu.Unlock()
	if b.closed {
		return nil
	}
	var err error
	switch {
	case b.sawEOF:
		// Already saw EOF, so no need going to look for it.
	case b.hdr == nil && b.closing:
		// no trailer and closing the connection next.
		// no point in reading to EOF.
	case b.doEarlyClose:
		// Read up to maxPostHandlerReadBytes bytes of the body, looking
		// for EOF (and trailers), so we can re-use this connection.
		if lr, ok := b.src.(*io.LimitedReader); ok && lr.N > maxPostHandlerReadBytes {
			// There was a declared Content-Length, and we have more bytes remaining
			// than our maxPostHandlerReadBytes tolerance. So, give up.
			b.earlyClose = true
		} else {
			var n int64
			// Consume the body, or, which will also lead to us reading
			// the trailer headers after the body, if present.
			n, err = io.CopyN(io.Discard, bodyLocked{b}, maxPostHandlerReadBytes)
			if err == io.EOF {
				err = nil
			}
			if n == maxPostHandlerReadBytes {
				b.earlyClose = true
			}
		}
	default:
		// Fully consume the body, which will also lead to us reading
		// the trailer headers after the body, if present.
		_, err = io.Copy(io.Discard, bodyLocked{b})
	}
	b.closed = true
	return err
}

func (b *body) didEarlyClose() bool {
	b.mu.Lock()
	defer b.mu.Unlock()
	return b.earlyClose
}

// bodyRemains reports whether future Read calls might
// yield data.
func (b *body) bodyRemains() bool {
	b.mu.Lock()
	defer b.mu.Unlock()
	return !b.sawEOF
}

func (b *body) registerOnHitEOF(fn func()) {
	b.mu.Lock()
	defer b.mu.Unlock()
	b.onHitEOF = fn
}

// bodyLocked is an io.Reader reading from a *body when its mutex is
// already held.
type bodyLocked struct {
	b *body
}

func (bl bodyLocked) Read(p []byte) (n int, err error) {
	if bl.b.closed {
		return 0, ErrBodyReadAfterClose
	}
	return bl.b.readLocked(p)
}

// parseContentLength 解析 Content-Length 字段值
// parseContentLength trims whitespace from s and returns -1 if no value
// is set, or the value if it's >= 0.
func parseContentLength(cl string) (int64, error) {
	cl = textproto.TrimString(cl)
	if cl == "" {
		return -1, nil
	}
	n, err := strconv.ParseUint(cl, 10, 63)
	if err != nil {
		return 0, badStringError("bad Content-Length", cl)
	}
	return int64(n), nil

}

// finishAsyncByteRead finishes reading the 1-byte sniff
// from the ContentLength==0, Body!=nil case.
type finishAsyncByteRead struct {
	tw *transferWriter
}

func (fr finishAsyncByteRead) Read(p []byte) (n int, err error) {
	if len(p) == 0 {
		return
	}
	rres := <-fr.tw.ByteReadCh
	n, err = rres.n, rres.err
	if n == 1 {
		p[0] = rres.b
	}
	if err == nil {
		err = io.EOF
	}
	return
}

var nopCloserType = reflect.TypeOf(io.NopCloser(nil))
var nopCloserWriterToType = reflect.TypeOf(io.NopCloser(struct {
	io.Reader
	io.WriterTo
}{}))

// unwrapNopCloser return the underlying reader and true if r is a NopCloser
// else it return false.
func unwrapNopCloser(r io.Reader) (underlyingReader io.Reader, isNopCloser bool) {
	switch reflect.TypeOf(r) {
	case nopCloserType, nopCloserWriterToType:
		return reflect.ValueOf(r).Field(0).Interface().(io.Reader), true
	default:
		return nil, false
	}
}

// isKnownInMemoryReader reports whether r is a type known to not
// block on Read. Its caller uses this as an optional optimization to
// send fewer TCP packets.
func isKnownInMemoryReader(r io.Reader) bool {
	switch r.(type) {
	case *bytes.Reader, *bytes.Buffer, *strings.Reader:
		return true
	}
	if r, ok := unwrapNopCloser(r); ok {
		return isKnownInMemoryReader(r)
	}
	if r, ok := r.(*readTrackingBody); ok {
		return isKnownInMemoryReader(r.ReadCloser)
	}
	return false
}

// bufioFlushWriter is an io.Writer wrapper that flushes all writes
// on its wrapped writer if it's a *bufio.Writer.
type bufioFlushWriter struct{ w io.Writer }

func (fw bufioFlushWriter) Write(p []byte) (n int, err error) {
	n, err = fw.w.Write(p)
	if bw, ok := fw.w.(*bufio.Writer); n > 0 && ok {
		ferr := bw.Flush()
		if ferr != nil && err == nil {
			err = ferr
		}
	}
	return
}<|MERGE_RESOLUTION|>--- conflicted
+++ resolved
@@ -776,12 +776,8 @@
 	return hasClose
 }
 
-<<<<<<< HEAD
 // fixTrailer 修正header中的trailer
-// Parse the trailer header
-=======
 // Parse the trailer header.
->>>>>>> a3989632
 func fixTrailer(header Header, chunked bool) (Header, error) {
 	vv, ok := header["Trailer"]
 	if !ok {
