// Copyright 2009 The Go Authors. All rights reserved.
// Use of this source code is governed by a BSD-style
// license that can be found in the LICENSE file.

package http

import (
	"bufio"
	"bytes"
	"errors"
	"fmt"
	"io"
	"net/http/httptrace"
	"net/http/internal"
	"net/http/internal/ascii"
	"net/textproto"
	"reflect"
	"sort"
	"strconv"
	"strings"
	"sync"
	"time"

	"golang.org/x/net/http/httpguts"
)

// ErrLineTooLong is returned when reading request or response bodies
// with malformed chunked encoding.
var ErrLineTooLong = internal.ErrLineTooLong

type errorReader struct {
	err error
}

func (r errorReader) Read(p []byte) (n int, err error) {
	return 0, r.err
}

type byteReader struct {
	b    byte
	done bool
}

func (br *byteReader) Read(p []byte) (n int, err error) {
	if br.done {
		return 0, io.EOF
	}
	if len(p) == 0 {
		return 0, nil
	}
	br.done = true
	p[0] = br.b
	return 1, io.EOF
}

// transferWriter inspects the fields of a user-supplied Request or Response,
// sanitizes them without changing the user object and provides methods for
// writing the respective header, body and trailer in wire format.
type transferWriter struct {
	Method           string
	Body             io.Reader
	BodyCloser       io.Closer
	ResponseToHEAD   bool
	ContentLength    int64 // -1 means unknown, 0 means exactly none
	Close            bool
	TransferEncoding []string
	Header           Header
	Trailer          Header
	IsResponse       bool
	bodyReadError    error // any non-EOF error from reading Body

	FlushHeaders bool            // flush headers to network before body
	ByteReadCh   chan readResult // non-nil if probeRequestBody called
}

<<<<<<< HEAD
// newTransferWriter 把 Request 或 Response 转换成 transferWriter
func newTransferWriter(r interface{}) (t *transferWriter, err error) {
=======
func newTransferWriter(r any) (t *transferWriter, err error) {
>>>>>>> 86b5f6a7
	t = &transferWriter{}

	// Extract relevant fields
	atLeastHTTP11 := false
	switch rr := r.(type) {
	case *Request:
		if rr.ContentLength != 0 && rr.Body == nil {
			return nil, fmt.Errorf("http: Request.ContentLength=%d with nil Body", rr.ContentLength)
		}
		t.Method = valueOrDefault(rr.Method, "GET")
		t.Close = rr.Close
		t.TransferEncoding = rr.TransferEncoding
		t.Header = rr.Header
		t.Trailer = rr.Trailer
		t.Body = rr.Body
		t.BodyCloser = rr.Body
		t.ContentLength = rr.outgoingLength()
		if t.ContentLength < 0 && len(t.TransferEncoding) == 0 && t.shouldSendChunkedRequestBody() {
			t.TransferEncoding = []string{"chunked"}
		}
		// If there's a body, conservatively flush the headers
		// to any bufio.Writer we're writing to, just in case
		// the server needs the headers early, before we copy
		// the body and possibly block. We make an exception
		// for the common standard library in-memory types,
		// though, to avoid unnecessary TCP packets on the
		// wire. (Issue 22088.)
		if t.ContentLength != 0 && !isKnownInMemoryReader(t.Body) {
			t.FlushHeaders = true
		}

		atLeastHTTP11 = true // Transport requests are always 1.1 or 2.0
	case *Response:
		t.IsResponse = true
		if rr.Request != nil {
			t.Method = rr.Request.Method
		}
		t.Body = rr.Body
		t.BodyCloser = rr.Body
		t.ContentLength = rr.ContentLength
		t.Close = rr.Close
		t.TransferEncoding = rr.TransferEncoding
		t.Header = rr.Header
		t.Trailer = rr.Trailer
		atLeastHTTP11 = rr.ProtoAtLeast(1, 1)
		t.ResponseToHEAD = noResponseBodyExpected(t.Method)
	}

	// Sanitize Body,ContentLength,TransferEncoding
	if t.ResponseToHEAD {
		t.Body = nil
		if chunked(t.TransferEncoding) {
			t.ContentLength = -1
		}
	} else {
		if !atLeastHTTP11 || t.Body == nil {
			t.TransferEncoding = nil
		}
		if chunked(t.TransferEncoding) {
			t.ContentLength = -1
		} else if t.Body == nil { // no chunking, no body
			t.ContentLength = 0
		}
	}

	// Sanitize Trailer
	if !chunked(t.TransferEncoding) {
		t.Trailer = nil
	}

	return t, nil
}

// shouldSendChunkedRequestBody reports whether we should try to send a
// chunked request body to the server. In particular, the case we really
// want to prevent is sending a GET or other typically-bodyless request to a
// server with a chunked body when the body has zero bytes, since GETs with
// bodies (while acceptable according to specs), even zero-byte chunked
// bodies, are approximately never seen in the wild and confuse most
// servers. See Issue 18257, as one example.
//
// The only reason we'd send such a request is if the user set the Body to a
// non-nil value (say, io.NopCloser(bytes.NewReader(nil))) and didn't
// set ContentLength, or NewRequest set it to -1 (unknown), so then we assume
// there's bytes to send.
//
// This code tries to read a byte from the Request.Body in such cases to see
// whether the body actually has content (super rare) or is actually just
// a non-nil content-less ReadCloser (the more common case). In that more
// common case, we act as if their Body were nil instead, and don't send
// a body.
func (t *transferWriter) shouldSendChunkedRequestBody() bool {
	// Note that t.ContentLength is the corrected content length
	// from rr.outgoingLength, so 0 actually means zero, not unknown.
	if t.ContentLength >= 0 || t.Body == nil { // redundant checks; caller did them
		return false
	}
	if t.Method == "CONNECT" {
		return false
	}
	if requestMethodUsuallyLacksBody(t.Method) {
		// Only probe the Request.Body for GET/HEAD/DELETE/etc
		// requests, because it's only those types of requests
		// that confuse servers.
		t.probeRequestBody() // adjusts t.Body, t.ContentLength
		return t.Body != nil
	}
	// For all other request types (PUT, POST, PATCH, or anything
	// made-up we've never heard of), assume it's normal and the server
	// can deal with a chunked request body. Maybe we'll adjust this
	// later.
	return true
}

// probeRequestBody 检测是否是空body
// probeRequestBody reads a byte from t.Body to see whether it's empty
// (returns io.EOF right away).
//
// But because we've had problems with this blocking users in the past
// (issue 17480) when the body is a pipe (perhaps waiting on the response
// headers before the pipe is fed data), we need to be careful and bound how
// long we wait for it. This delay will only affect users if all the following
// are true:
//   * the request body blocks
//   * the content length is not set (or set to -1)
//   * the method doesn't usually have a body (GET, HEAD, DELETE, ...)
//   * there is no transfer-encoding=chunked already set.
// In other words, this delay will not normally affect anybody, and there
// are workarounds if it does.
func (t *transferWriter) probeRequestBody() {
	t.ByteReadCh = make(chan readResult, 1)
	go func(body io.Reader) {
		var buf [1]byte
		var rres readResult
		rres.n, rres.err = body.Read(buf[:])
		if rres.n == 1 {
			rres.b = buf[0]
		}
		t.ByteReadCh <- rres
		close(t.ByteReadCh)
	}(t.Body)
	timer := time.NewTimer(200 * time.Millisecond)
	select {
	case rres := <-t.ByteReadCh:
		timer.Stop()
		if rres.n == 0 && rres.err == io.EOF {
			// It was empty.
			t.Body = nil
			t.ContentLength = 0
		} else if rres.n == 1 {
			if rres.err != nil {
				t.Body = io.MultiReader(&byteReader{b: rres.b}, errorReader{rres.err})
			} else {
				t.Body = io.MultiReader(&byteReader{b: rres.b}, t.Body)
			}
		} else if rres.err != nil {
			t.Body = errorReader{rres.err}
		}
	case <-timer.C:
		// Too slow. Don't wait. Read it later, and keep
		// assuming that this is ContentLength == -1
		// (unknown), which means we'll send a
		// "Transfer-Encoding: chunked" header.
		t.Body = io.MultiReader(finishAsyncByteRead{t}, t.Body)
		// Request that Request.Write flush the headers to the
		// network before writing the body, since our body may not
		// become readable until it's seen the response headers.
		t.FlushHeaders = true
	}
}

func noResponseBodyExpected(requestMethod string) bool {
	return requestMethod == "HEAD"
}

func (t *transferWriter) shouldSendContentLength() bool {
	if chunked(t.TransferEncoding) {
		return false
	}
	if t.ContentLength > 0 {
		return true
	}
	if t.ContentLength < 0 {
		return false
	}
	// Many servers expect a Content-Length for these methods
	if t.Method == "POST" || t.Method == "PUT" || t.Method == "PATCH" {
		return true
	}
	if t.ContentLength == 0 && isIdentity(t.TransferEncoding) {
		if t.Method == "GET" || t.Method == "HEAD" {
			return false
		}
		return true
	}

	return false
}

func (t *transferWriter) writeHeader(w io.Writer, trace *httptrace.ClientTrace) error {
	if t.Close && !hasToken(t.Header.get("Connection"), "close") {
		if _, err := io.WriteString(w, "Connection: close\r\n"); err != nil {
			return err
		}
		if trace != nil && trace.WroteHeaderField != nil {
			trace.WroteHeaderField("Connection", []string{"close"})
		}
	}

	// Write Content-Length and/or Transfer-Encoding whose values are a
	// function of the sanitized field triple (Body, ContentLength,
	// TransferEncoding)
	if t.shouldSendContentLength() {
		if _, err := io.WriteString(w, "Content-Length: "); err != nil {
			return err
		}
		if _, err := io.WriteString(w, strconv.FormatInt(t.ContentLength, 10)+"\r\n"); err != nil {
			return err
		}
		if trace != nil && trace.WroteHeaderField != nil {
			trace.WroteHeaderField("Content-Length", []string{strconv.FormatInt(t.ContentLength, 10)})
		}
	} else if chunked(t.TransferEncoding) {
		if _, err := io.WriteString(w, "Transfer-Encoding: chunked\r\n"); err != nil {
			return err
		}
		if trace != nil && trace.WroteHeaderField != nil {
			trace.WroteHeaderField("Transfer-Encoding", []string{"chunked"})
		}
	}

	// Write Trailer header
	if t.Trailer != nil {
		keys := make([]string, 0, len(t.Trailer))
		for k := range t.Trailer {
			k = CanonicalHeaderKey(k)
			switch k {
			case "Transfer-Encoding", "Trailer", "Content-Length":
				return badStringError("invalid Trailer key", k)
			}
			keys = append(keys, k)
		}
		if len(keys) > 0 {
			sort.Strings(keys)
			// TODO: could do better allocation-wise here, but trailers are rare,
			// so being lazy for now.
			if _, err := io.WriteString(w, "Trailer: "+strings.Join(keys, ",")+"\r\n"); err != nil {
				return err
			}
			if trace != nil && trace.WroteHeaderField != nil {
				trace.WroteHeaderField("Trailer", keys)
			}
		}
	}

	return nil
}

// always closes t.BodyCloser
func (t *transferWriter) writeBody(w io.Writer) (err error) {
	var ncopy int64
	closed := false
	defer func() {
		if closed || t.BodyCloser == nil {
			return
		}
		if closeErr := t.BodyCloser.Close(); closeErr != nil && err == nil {
			err = closeErr
		}
	}()

	// Write body. We "unwrap" the body first if it was wrapped in a
	// nopCloser or readTrackingBody. This is to ensure that we can take advantage of
	// OS-level optimizations in the event that the body is an
	// *os.File.
	if t.Body != nil {
		var body = t.unwrapBody()
		if chunked(t.TransferEncoding) {
			if bw, ok := w.(*bufio.Writer); ok && !t.IsResponse {
				w = &internal.FlushAfterChunkWriter{Writer: bw}
			}
			cw := internal.NewChunkedWriter(w)
			_, err = t.doBodyCopy(cw, body)
			if err == nil {
				err = cw.Close()
			}
		} else if t.ContentLength == -1 {
			dst := w
			if t.Method == "CONNECT" {
				dst = bufioFlushWriter{dst}
			}
			ncopy, err = t.doBodyCopy(dst, body)
		} else {
			ncopy, err = t.doBodyCopy(w, io.LimitReader(body, t.ContentLength))
			if err != nil {
				return err
			}
			var nextra int64
			nextra, err = t.doBodyCopy(io.Discard, body)
			ncopy += nextra
		}
		if err != nil {
			return err
		}
	}
	if t.BodyCloser != nil {
		closed = true
		if err := t.BodyCloser.Close(); err != nil {
			return err
		}
	}

	if !t.ResponseToHEAD && t.ContentLength != -1 && t.ContentLength != ncopy {
		return fmt.Errorf("http: ContentLength=%d with Body length %d",
			t.ContentLength, ncopy)
	}

	if chunked(t.TransferEncoding) {
		// Write Trailer header
		if t.Trailer != nil {
			if err := t.Trailer.Write(w); err != nil {
				return err
			}
		}
		// Last chunk, empty trailer
		_, err = io.WriteString(w, "\r\n")
	}
	return err
}

// doBodyCopy wraps a copy operation, with any resulting error also
// being saved in bodyReadError.
//
// This function is only intended for use in writeBody.
func (t *transferWriter) doBodyCopy(dst io.Writer, src io.Reader) (n int64, err error) {
	n, err = io.Copy(dst, src)
	if err != nil && err != io.EOF {
		t.bodyReadError = err
	}
	return
}

// unwrapBodyReader unwraps the body's inner reader if it's a
// nopCloser. This is to ensure that body writes sourced from local
// files (*os.File types) are properly optimized.
//
// This function is only intended for use in writeBody.
func (t *transferWriter) unwrapBody() io.Reader {
	if reflect.TypeOf(t.Body) == nopCloserType {
		return reflect.ValueOf(t.Body).Field(0).Interface().(io.Reader)
	}
	if r, ok := t.Body.(*readTrackingBody); ok {
		r.didRead = true
		return r.ReadCloser
	}
	return t.Body
}

type transferReader struct {
	// Input
	Header        Header
	StatusCode    int
	RequestMethod string
	ProtoMajor    int
	ProtoMinor    int
	// Output
	Body          io.ReadCloser
	ContentLength int64
	Chunked       bool
	Close         bool
	Trailer       Header
}

func (t *transferReader) protoAtLeast(m, n int) bool {
	return t.ProtoMajor > m || (t.ProtoMajor == m && t.ProtoMinor >= n)
}

// bodyAllowedForStatus reports whether a given response status code
// permits a body. See RFC 7230, section 3.3.
func bodyAllowedForStatus(status int) bool {
	switch {
	case status >= 100 && status <= 199:
		return false
	case status == 204:
		return false
	case status == 304:
		return false
	}
	return true
}

var (
	suppressedHeaders304    = []string{"Content-Type", "Content-Length", "Transfer-Encoding"}
	suppressedHeadersNoBody = []string{"Content-Length", "Transfer-Encoding"}
)

func suppressedHeaders(status int) []string {
	switch {
	case status == 304:
		// RFC 7232 section 4.1
		return suppressedHeaders304
	case !bodyAllowedForStatus(status):
		return suppressedHeadersNoBody
	}
	return nil
}

// readTransfer 读取传输数据 支持请求和响应
// msg is *Request or *Response.
func readTransfer(msg any, r *bufio.Reader) (err error) {
	t := &transferReader{RequestMethod: "GET"}

	// Unify input
	isResponse := false
	switch rr := msg.(type) {
	case *Response:
		t.Header = rr.Header
		t.StatusCode = rr.StatusCode
		t.ProtoMajor = rr.ProtoMajor
		t.ProtoMinor = rr.ProtoMinor
		t.Close = shouldClose(t.ProtoMajor, t.ProtoMinor, t.Header, true)
		isResponse = true
		if rr.Request != nil {
			t.RequestMethod = rr.Request.Method
		}
	case *Request:
		t.Header = rr.Header
		t.RequestMethod = rr.Method
		t.ProtoMajor = rr.ProtoMajor
		t.ProtoMinor = rr.ProtoMinor
		// Transfer semantics for Requests are exactly like those for
		// Responses with status code 200, responding to a GET method
		t.StatusCode = 200
		t.Close = rr.Close
	default:
		panic("unexpected type")
	}

	// 默认 http 版本1.1
	// Default to HTTP/1.1
	if t.ProtoMajor == 0 && t.ProtoMinor == 0 {
		t.ProtoMajor, t.ProtoMinor = 1, 1
	}

	// 检测是不是chunked传输
	// Transfer-Encoding: chunked, and overriding Content-Length.
	if err := t.parseTransferEncoding(); err != nil {
		return err
	}

	// 标准化 Content-Length 的值
	realLength, err := fixLength(isResponse, t.StatusCode, t.RequestMethod, t.Header, t.Chunked)
	if err != nil {
		return err
	}
	if isResponse && t.RequestMethod == "HEAD" {
		if n, err := parseContentLength(t.Header.get("Content-Length")); err != nil {
			return err
		} else {
			t.ContentLength = n
		}
	} else {
		t.ContentLength = realLength
	}

	// Trailer
	t.Trailer, err = fixTrailer(t.Header, t.Chunked)
	if err != nil {
		return err
	}

	// If there is no Content-Length or chunked Transfer-Encoding on a *Response
	// and the status is not 1xx, 204 or 304, then the body is unbounded.
	// See RFC 7230, section 3.3.
	switch msg.(type) {
	case *Response:
		if realLength == -1 && !t.Chunked && bodyAllowedForStatus(t.StatusCode) {
			// Unbounded body.
			t.Close = true
		}
	}

	// 根据传输的数据类型创建不同的读者
	// Prepare body reader. ContentLength < 0 means chunked encoding
	// or close connection when finished, since multipart is not supported yet
	switch {
	case t.Chunked:
		if noResponseBodyExpected(t.RequestMethod) || !bodyAllowedForStatus(t.StatusCode) {
			t.Body = NoBody
		} else {
			t.Body = &body{src: internal.NewChunkedReader(r), hdr: msg, r: r, closing: t.Close}
		}
	case realLength == 0:
		t.Body = NoBody
	case realLength > 0:
		t.Body = &body{src: io.LimitReader(r, realLength), closing: t.Close}
	default:
		// realLength < 0, i.e. "Content-Length" not mentioned in header
		if t.Close {
			// Close semantics (i.e. HTTP/1.0)
			t.Body = &body{src: r, closing: t.Close}
		} else {
			// Persistent connection (i.e. HTTP/1.1)
			t.Body = NoBody
		}
	}

	// 统一输出内容
	// Unify output
	switch rr := msg.(type) {
	case *Request:
		rr.Body = t.Body
		rr.ContentLength = t.ContentLength
		if t.Chunked {
			rr.TransferEncoding = []string{"chunked"}
		}
		rr.Close = t.Close
		rr.Trailer = t.Trailer
	case *Response:
		rr.Body = t.Body
		rr.ContentLength = t.ContentLength
		if t.Chunked {
			rr.TransferEncoding = []string{"chunked"}
		}
		rr.Close = t.Close
		rr.Trailer = t.Trailer
	}

	return nil
}

// Checks whether chunked is part of the encodings stack
func chunked(te []string) bool { return len(te) > 0 && te[0] == "chunked" }

// Checks whether the encoding is explicitly "identity".
func isIdentity(te []string) bool { return len(te) == 1 && te[0] == "identity" }

// unsupportedTEError reports unsupported transfer-encodings.
type unsupportedTEError struct {
	err string
}

func (uste *unsupportedTEError) Error() string {
	return uste.err
}

// isUnsupportedTEError checks if the error is of type
// unsupportedTEError. It is usually invoked with a non-nil err.
func isUnsupportedTEError(err error) bool {
	_, ok := err.(*unsupportedTEError)
	return ok
}

// parseTransferEncoding 根据 Transfer-Encoding header 设置 t.Chunked
// parseTransferEncoding sets t.Chunked based on the Transfer-Encoding header.
func (t *transferReader) parseTransferEncoding() error {
	raw, present := t.Header["Transfer-Encoding"]
	if !present {
		// 没有就返回
		return nil
	}
	delete(t.Header, "Transfer-Encoding")

	// Issue 12785; ignore Transfer-Encoding on HTTP/1.0 requests.
	if !t.protoAtLeast(1, 1) {
		// 忽略1.0的Transfer-Encoding
		return nil
	}

	// Like nginx, we only support a single Transfer-Encoding header field, and
	// only if set to "chunked". This is one of the most security sensitive
	// surfaces in HTTP/1.1 due to the risk of request smuggling, so we keep it
	// strict and simple.
	if len(raw) != 1 {
		// 只能有一个值
		return &unsupportedTEError{fmt.Sprintf("too many transfer encodings: %q", raw)}
	}
	if !ascii.EqualFold(textproto.TrimString(raw[0]), "chunked") {
		return &unsupportedTEError{fmt.Sprintf("unsupported transfer encoding: %q", raw[0])}
	}

	// RFC 7230 3.3.2 says "A sender MUST NOT send a Content-Length header field
	// in any message that contains a Transfer-Encoding header field."
	//
	// but also: "If a message is received with both a Transfer-Encoding and a
	// Content-Length header field, the Transfer-Encoding overrides the
	// Content-Length. Such a message might indicate an attempt to perform
	// request smuggling (Section 9.5) or response splitting (Section 9.4) and
	// ought to be handled as an error. A sender MUST remove the received
	// Content-Length field prior to forwarding such a message downstream."
	//
	// Reportedly, these appear in the wild.
	// 如果是chunked就忽略Content-Length
	delete(t.Header, "Content-Length")

	// 标记为chunked数据
	t.Chunked = true
	return nil
}

// fixLength 标准化 Content-Length 只有编码格式错误才会返回err
// Determine the expected body length, using RFC 7230 Section 3.3. This
// function is not a method, because ultimately it should be shared by
// ReadResponse and ReadRequest.
func fixLength(isResponse bool, status int, requestMethod string, header Header, chunked bool) (int64, error) {
	isRequest := !isResponse
	contentLens := header["Content-Length"]

	// 优化 Content-Length Header
	// Hardening against HTTP request smuggling
	if len(contentLens) > 1 {
		// 多个 Content-Length header 值不同返回err 值相同删除重复的
		// Per RFC 7230 Section 3.3.2, prevent multiple
		// Content-Length headers if they differ in value.
		// If there are dups of the value, remove the dups.
		// See Issue 16490.
		first := textproto.TrimString(contentLens[0])
		for _, ct := range contentLens[1:] {
			if first != textproto.TrimString(ct) {
				return 0, fmt.Errorf("http: message cannot contain multiple Content-Length headers; got %q", contentLens)
			}
		}

		// deduplicate Content-Length
		header.Del("Content-Length")
		header.Add("Content-Length", first)

		contentLens = header["Content-Length"]
	}

	// Logic based on response type or status
	if noResponseBodyExpected(requestMethod) {
		// For HTTP requests, as part of hardening against request
		// smuggling (RFC 7230), don't allow a Content-Length header for
		// methods which don't permit bodies. As an exception, allow
		// exactly one Content-Length header if its value is "0".
		if isRequest && len(contentLens) > 0 && !(len(contentLens) == 1 && contentLens[0] == "0") {
			return 0, fmt.Errorf("http: method cannot contain a Content-Length; got %q", contentLens)
		}
		return 0, nil
	}
	if status/100 == 1 {
		return 0, nil
	}
	switch status {
	case 204, 304:
		return 0, nil
	}

	// Logic based on Transfer-Encoding
	if chunked {
		return -1, nil
	}

	// Logic based on Content-Length
	var cl string
	if len(contentLens) == 1 {
		cl = textproto.TrimString(contentLens[0])
	}
	if cl != "" {
		n, err := parseContentLength(cl)
		if err != nil {
			return -1, err
		}
		return n, nil
	}
	header.Del("Content-Length")

	if isRequest {
		// RFC 7230 neither explicitly permits nor forbids an
		// entity-body on a GET request so we permit one if
		// declared, but we default to 0 here (not -1 below)
		// if there's no mention of a body.
		// Likewise, all other request methods are assumed to have
		// no body if neither Transfer-Encoding chunked nor a
		// Content-Length are set.
		return 0, nil
	}

	// Body-EOF logic based on other methods (like closing, or chunked coding)
	return -1, nil
}

// shouldClose header中包含 Connection: close
// Determine whether to hang up after sending a request and body, or
// receiving a response and body
// 'header' is the request headers
func shouldClose(major, minor int, header Header, removeCloseHeader bool) bool {
	if major < 1 {
		return true
	}

	conv := header["Connection"]
	hasClose := httpguts.HeaderValuesContainsToken(conv, "close")
	if major == 1 && minor == 0 {
		// http1.0 不是 keep-alive 就返回 false
		return hasClose || !httpguts.HeaderValuesContainsToken(conv, "keep-alive")
	}

	if hasClose && removeCloseHeader {
		header.Del("Connection")
	}

	return hasClose
}

// fixTrailer 修正header中的trailer
// Parse the trailer header
func fixTrailer(header Header, chunked bool) (Header, error) {
	vv, ok := header["Trailer"]
	if !ok {
		return nil, nil
	}
	if !chunked {
		// Trailer and no chunking:
		// this is an invalid use case for trailer header.
		// Nevertheless, no error will be returned and we
		// let users decide if this is a valid HTTP message.
		// The Trailer header will be kept in Response.Header
		// but not populate Response.Trailer.
		// See issue #27197.
		return nil, nil
	}
	header.Del("Trailer")

	trailer := make(Header)
	var err error
	for _, v := range vv {
		foreachHeaderElement(v, func(key string) {
			key = CanonicalHeaderKey(key)
			switch key {
			case "Transfer-Encoding", "Trailer", "Content-Length":
				if err == nil {
					err = badStringError("bad trailer key", key)
					return
				}
			}
			trailer[key] = nil
		})
	}
	if err != nil {
		return nil, err
	}
	if len(trailer) == 0 {
		return nil, nil
	}
	return trailer, nil
}

// body turns a Reader into a ReadCloser.
// Close ensures that the body has been fully read
// and then reads the trailer if necessary.
type body struct {
	src          io.Reader
	hdr          any           // non-nil (Response or Request) value means read trailer
	r            *bufio.Reader // underlying wire-format reader for the trailer
	closing      bool          // is the connection to be closed after reading body?
	doEarlyClose bool          // whether Close should stop early

	mu         sync.Mutex // guards following, and calls to Read and Close
	sawEOF     bool
	closed     bool
	earlyClose bool   // Close called and we didn't read to the end of src
	onHitEOF   func() // if non-nil, func to call when EOF is Read
}

// ErrBodyReadAfterClose is returned when reading a Request or Response
// Body after the body has been closed. This typically happens when the body is
// read after an HTTP Handler calls WriteHeader or Write on its
// ResponseWriter.
var ErrBodyReadAfterClose = errors.New("http: invalid Read on closed Body")

func (b *body) Read(p []byte) (n int, err error) {
	b.mu.Lock()
	defer b.mu.Unlock()
	if b.closed {
		return 0, ErrBodyReadAfterClose
	}
	return b.readLocked(p)
}

// Must hold b.mu.
func (b *body) readLocked(p []byte) (n int, err error) {
	if b.sawEOF {
		return 0, io.EOF
	}
	n, err = b.src.Read(p)

	if err == io.EOF {
		b.sawEOF = true
		// Chunked case. Read the trailer.
		if b.hdr != nil {
			if e := b.readTrailer(); e != nil {
				err = e
				// Something went wrong in the trailer, we must not allow any
				// further reads of any kind to succeed from body, nor any
				// subsequent requests on the server connection. See
				// golang.org/issue/12027
				b.sawEOF = false
				b.closed = true
			}
			b.hdr = nil
		} else {
			// If the server declared the Content-Length, our body is a LimitedReader
			// and we need to check whether this EOF arrived early.
			if lr, ok := b.src.(*io.LimitedReader); ok && lr.N > 0 {
				err = io.ErrUnexpectedEOF
			}
		}
	}

	// If we can return an EOF here along with the read data, do
	// so. This is optional per the io.Reader contract, but doing
	// so helps the HTTP transport code recycle its connection
	// earlier (since it will see this EOF itself), even if the
	// client doesn't do future reads or Close.
	if err == nil && n > 0 {
		if lr, ok := b.src.(*io.LimitedReader); ok && lr.N == 0 {
			err = io.EOF
			b.sawEOF = true
		}
	}

	if b.sawEOF && b.onHitEOF != nil {
		b.onHitEOF()
	}

	return n, err
}

var (
	singleCRLF = []byte("\r\n")
	doubleCRLF = []byte("\r\n\r\n")
)

func seeUpcomingDoubleCRLF(r *bufio.Reader) bool {
	for peekSize := 4; ; peekSize++ {
		// This loop stops when Peek returns an error,
		// which it does when r's buffer has been filled.
		buf, err := r.Peek(peekSize)
		if bytes.HasSuffix(buf, doubleCRLF) {
			return true
		}
		if err != nil {
			break
		}
	}
	return false
}

var errTrailerEOF = errors.New("http: unexpected EOF reading trailer")

func (b *body) readTrailer() error {
	// The common case, since nobody uses trailers.
	buf, err := b.r.Peek(2)
	if bytes.Equal(buf, singleCRLF) {
		b.r.Discard(2)
		return nil
	}
	if len(buf) < 2 {
		return errTrailerEOF
	}
	if err != nil {
		return err
	}

	// Make sure there's a header terminator coming up, to prevent
	// a DoS with an unbounded size Trailer. It's not easy to
	// slip in a LimitReader here, as textproto.NewReader requires
	// a concrete *bufio.Reader. Also, we can't get all the way
	// back up to our conn's LimitedReader that *might* be backing
	// this bufio.Reader. Instead, a hack: we iteratively Peek up
	// to the bufio.Reader's max size, looking for a double CRLF.
	// This limits the trailer to the underlying buffer size, typically 4kB.
	if !seeUpcomingDoubleCRLF(b.r) {
		return errors.New("http: suspiciously long trailer after chunked body")
	}

	hdr, err := textproto.NewReader(b.r).ReadMIMEHeader()
	if err != nil {
		if err == io.EOF {
			return errTrailerEOF
		}
		return err
	}
	switch rr := b.hdr.(type) {
	case *Request:
		mergeSetHeader(&rr.Trailer, Header(hdr))
	case *Response:
		mergeSetHeader(&rr.Trailer, Header(hdr))
	}
	return nil
}

func mergeSetHeader(dst *Header, src Header) {
	if *dst == nil {
		*dst = src
		return
	}
	for k, vv := range src {
		(*dst)[k] = vv
	}
}

// unreadDataSizeLocked returns the number of bytes of unread input.
// It returns -1 if unknown.
// b.mu must be held.
func (b *body) unreadDataSizeLocked() int64 {
	if lr, ok := b.src.(*io.LimitedReader); ok {
		return lr.N
	}
	return -1
}

func (b *body) Close() error {
	b.mu.Lock()
	defer b.mu.Unlock()
	if b.closed {
		return nil
	}
	var err error
	switch {
	case b.sawEOF:
		// Already saw EOF, so no need going to look for it.
	case b.hdr == nil && b.closing:
		// no trailer and closing the connection next.
		// no point in reading to EOF.
	case b.doEarlyClose:
		// Read up to maxPostHandlerReadBytes bytes of the body, looking
		// for EOF (and trailers), so we can re-use this connection.
		if lr, ok := b.src.(*io.LimitedReader); ok && lr.N > maxPostHandlerReadBytes {
			// There was a declared Content-Length, and we have more bytes remaining
			// than our maxPostHandlerReadBytes tolerance. So, give up.
			b.earlyClose = true
		} else {
			var n int64
			// Consume the body, or, which will also lead to us reading
			// the trailer headers after the body, if present.
			n, err = io.CopyN(io.Discard, bodyLocked{b}, maxPostHandlerReadBytes)
			if err == io.EOF {
				err = nil
			}
			if n == maxPostHandlerReadBytes {
				b.earlyClose = true
			}
		}
	default:
		// Fully consume the body, which will also lead to us reading
		// the trailer headers after the body, if present.
		_, err = io.Copy(io.Discard, bodyLocked{b})
	}
	b.closed = true
	return err
}

func (b *body) didEarlyClose() bool {
	b.mu.Lock()
	defer b.mu.Unlock()
	return b.earlyClose
}

// bodyRemains reports whether future Read calls might
// yield data.
func (b *body) bodyRemains() bool {
	b.mu.Lock()
	defer b.mu.Unlock()
	return !b.sawEOF
}

func (b *body) registerOnHitEOF(fn func()) {
	b.mu.Lock()
	defer b.mu.Unlock()
	b.onHitEOF = fn
}

// bodyLocked is an io.Reader reading from a *body when its mutex is
// already held.
type bodyLocked struct {
	b *body
}

func (bl bodyLocked) Read(p []byte) (n int, err error) {
	if bl.b.closed {
		return 0, ErrBodyReadAfterClose
	}
	return bl.b.readLocked(p)
}

// parseContentLength 解析 Content-Length 字段值
// parseContentLength trims whitespace from s and returns -1 if no value
// is set, or the value if it's >= 0.
func parseContentLength(cl string) (int64, error) {
	cl = textproto.TrimString(cl)
	if cl == "" {
		return -1, nil
	}
	n, err := strconv.ParseUint(cl, 10, 63)
	if err != nil {
		return 0, badStringError("bad Content-Length", cl)
	}
	return int64(n), nil

}

// finishAsyncByteRead finishes reading the 1-byte sniff
// from the ContentLength==0, Body!=nil case.
type finishAsyncByteRead struct {
	tw *transferWriter
}

func (fr finishAsyncByteRead) Read(p []byte) (n int, err error) {
	if len(p) == 0 {
		return
	}
	rres := <-fr.tw.ByteReadCh
	n, err = rres.n, rres.err
	if n == 1 {
		p[0] = rres.b
	}
	if err == nil {
		err = io.EOF
	}
	return
}

var nopCloserType = reflect.TypeOf(io.NopCloser(nil))

// isKnownInMemoryReader reports whether r is a type known to not
// block on Read. Its caller uses this as an optional optimization to
// send fewer TCP packets.
func isKnownInMemoryReader(r io.Reader) bool {
	switch r.(type) {
	case *bytes.Reader, *bytes.Buffer, *strings.Reader:
		return true
	}
	if reflect.TypeOf(r) == nopCloserType {
		return isKnownInMemoryReader(reflect.ValueOf(r).Field(0).Interface().(io.Reader))
	}
	if r, ok := r.(*readTrackingBody); ok {
		return isKnownInMemoryReader(r.ReadCloser)
	}
	return false
}

// bufioFlushWriter is an io.Writer wrapper that flushes all writes
// on its wrapped writer if it's a *bufio.Writer.
type bufioFlushWriter struct{ w io.Writer }

func (fw bufioFlushWriter) Write(p []byte) (n int, err error) {
	n, err = fw.w.Write(p)
	if bw, ok := fw.w.(*bufio.Writer); n > 0 && ok {
		ferr := bw.Flush()
		if ferr != nil && err == nil {
			err = ferr
		}
	}
	return
}<|MERGE_RESOLUTION|>--- conflicted
+++ resolved
@@ -73,12 +73,8 @@
 	ByteReadCh   chan readResult // non-nil if probeRequestBody called
 }
 
-<<<<<<< HEAD
+func newTransferWriter(r any) (t *transferWriter, err error) {
 // newTransferWriter 把 Request 或 Response 转换成 transferWriter
-func newTransferWriter(r interface{}) (t *transferWriter, err error) {
-=======
-func newTransferWriter(r any) (t *transferWriter, err error) {
->>>>>>> 86b5f6a7
 	t = &transferWriter{}
 
 	// Extract relevant fields
