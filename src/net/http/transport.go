--- conflicted
+++ resolved
@@ -121,15 +121,12 @@
 	// If Proxy is nil or returns a nil *URL, no proxy is used.
 	Proxy func(*Request) (*url.URL, error)
 
-<<<<<<< HEAD
-	// DialContext 有context的拨号函数
-=======
 	// OnProxyConnectResponse is called when the Transport gets an HTTP response from
 	// a proxy for a CONNECT request. It's called before the check for a 200 OK response.
 	// If it returns an error, the request fails with that error.
 	OnProxyConnectResponse func(ctx context.Context, proxyURL *url.URL, connectReq *Request, connectRes *Response) error
 
->>>>>>> a3989632
+	// DialContext 有context的拨号函数
 	// DialContext specifies the dial function for creating unencrypted TCP connections.
 	// If DialContext is nil (and the deprecated Dial below is also nil),
 	// then the transport dials using package net.
@@ -390,12 +387,9 @@
 	return t.DialTLS != nil || t.DialTLSContext != nil
 }
 
-<<<<<<< HEAD
+var http2client = godebug.New("http2client")
+
 // onceSetNextProtoDefaults 初始化 TLSNextProto 只能由 t.nextProtoOnce.Do 调用
-=======
-var http2client = godebug.New("http2client")
-
->>>>>>> a3989632
 // onceSetNextProtoDefaults initializes TLSNextProto.
 // It must be called via t.nextProtoOnce.Do.
 func (t *Transport) onceSetNextProtoDefaults() {
@@ -892,15 +886,9 @@
 	envProxyFuncValue func(*url.URL) (*url.URL, error)
 )
 
-<<<<<<< HEAD
 // envProxyFunc 获取http代理环境变量
-// defaultProxyConfig returns a ProxyConfig value looked up
-// from the environment. This mitigates expensive lookups
-// on some platforms (e.g. Windows).
-=======
 // envProxyFunc returns a function that reads the
 // environment variable to determine the proxy address.
->>>>>>> a3989632
 func envProxyFunc() func(*url.URL) (*url.URL, error) {
 	envProxyOnce.Do(func() {
 		envProxyFuncValue = httpproxy.FromEnvironment().ProxyFunc()
@@ -2937,12 +2925,9 @@
 	"socks5": "1080",
 }
 
-<<<<<<< HEAD
+// canonicalAddr returns url.Host but always with a ":port" suffix.
 // canonicalAddr 格式化url host后带port
-// canonicalAddr returns url.Host but always with a ":port" suffix
-=======
 // canonicalAddr returns url.Host but always with a ":port" suffix.
->>>>>>> a3989632
 func canonicalAddr(url *url.URL) string {
 	addr := url.Hostname()
 	if v, err := idnaASCII(addr); err == nil {
