--- conflicted
+++ resolved
@@ -101,11 +101,7 @@
 	idleLRU      connLRU                             // lru 淘汰
 
 	reqMu       sync.Mutex
-<<<<<<< HEAD
-	reqCanceler map[cancelKey]func(error) // 请求对应的cancel函数
-=======
-	reqCanceler map[*Request]context.CancelCauseFunc
->>>>>>> 7b263895
+	reqCanceler map[*Request]context.CancelCauseFunc // 请求对应的cancel函数
 
 	altMu    sync.Mutex   // guards changing altProto only
 	altProto atomic.Value // of nil or map[string]RoundTripper, key is URI scheme
@@ -319,15 +315,6 @@
 	// upgrades, set this to true.
 	ForceAttemptHTTP2 bool
 
-<<<<<<< HEAD
-// cancelKey canceler map 的 key 类型
-// 表示不用新建的链接而是用原有链接
-// A cancelKey is the key of the reqCanceler map.
-// We wrap the *Request in this type since we want to use the original request,
-// not any transient one created by roundTrip.
-type cancelKey struct {
-	req *Request
-=======
 	// HTTP2 configures HTTP/2 connections.
 	//
 	// This field does not yet have any effect.
@@ -343,7 +330,6 @@
 	// If ForceAttemptHTTP2 is true, or if TLSNextProto contains an "h2" entry,
 	// the default is HTTP/1 and HTTP/2.
 	Protocols *Protocols
->>>>>>> 7b263895
 }
 
 func (t *Transport) writeBufferSize() int {
@@ -540,12 +526,8 @@
 	return envProxyFunc()(req.URL)
 }
 
-<<<<<<< HEAD
 // ProxyURL 生成一个返回fixedURL的函数
-// ProxyURL returns a proxy function (for use in a Transport)
-=======
 // ProxyURL returns a proxy function (for use in a [Transport])
->>>>>>> 7b263895
 // that always returns the same URL.
 func ProxyURL(fixedURL *url.URL) func(*Request) (*url.URL, error) {
 	return func(*Request) (*url.URL, error) {
@@ -558,19 +540,12 @@
 // optional extra headers to write and stores any error to return
 // from roundTrip.
 type transportRequest struct {
-<<<<<<< HEAD
-	*Request                         // 原始请求 original request, not to be mutated
-	extra     Header                 // 额外扩展 Header extra headers to write, or nil
-	trace     *httptrace.ClientTrace // http请求过程中的一些hook http trace optional
-	cancelKey cancelKey              // Request
-=======
 	*Request                        // original request, not to be mutated
 	extra    Header                 // extra headers to write, or nil
 	trace    *httptrace.ClientTrace // optional
 
 	ctx    context.Context // canceled when we are done with the request
 	cancel context.CancelCauseFunc
->>>>>>> 7b263895
 
 	mu  sync.Mutex // 保护 error guards err
 	err error      // 第一个错误 first setError value for mapRoundTripError to consider
@@ -618,9 +593,6 @@
 	return altProto[req.URL.Scheme]
 }
 
-<<<<<<< HEAD
-// roundTrip 发送请求获取响应
-=======
 func validateHeaders(hdrs Header) string {
 	for k, vv := range hdrs {
 		if !httpguts.ValidHeaderFieldName(k) {
@@ -637,7 +609,7 @@
 	return ""
 }
 
->>>>>>> 7b263895
+// roundTrip 发送请求获取响应
 // roundTrip implements a RoundTripper over HTTP.
 func (t *Transport) roundTrip(req *Request) (_ *Response, err error) {
 	t.nextProtoOnce.Do(t.onceSetNextProtoDefaults)
@@ -655,21 +627,6 @@
 	scheme := req.URL.Scheme
 	isHTTP := scheme == "http" || scheme == "https"
 	if isHTTP {
-<<<<<<< HEAD
-		// 验证http请求header的kv字段合法性
-		for k, vv := range req.Header {
-			if !httpguts.ValidHeaderFieldName(k) {
-				req.closeBody()
-				return nil, fmt.Errorf("net/http: invalid header field name %q", k)
-			}
-			for _, v := range vv {
-				if !httpguts.ValidHeaderFieldValue(v) {
-					req.closeBody()
-					// Don't include the value in the error, because it may be sensitive.
-					return nil, fmt.Errorf("net/http: invalid header field value for %q", k)
-				}
-			}
-=======
 		// Validate the outgoing headers.
 		if err := validateHeaders(req.Header); err != "" {
 			req.closeBody()
@@ -680,16 +637,10 @@
 		if err := validateHeaders(req.Trailer); err != "" {
 			req.closeBody()
 			return nil, fmt.Errorf("net/http: invalid trailer %s", err)
->>>>>>> 7b263895
 		}
 	}
 
 	origReq := req
-<<<<<<< HEAD
-	// 封装源请求成为map的key
-	cancelKey := cancelKey{origReq}
-=======
->>>>>>> 7b263895
 	req = setupRewindBody(req)
 
 	// 如果是https2的请求就使用备用的RoundTrip
@@ -758,12 +709,8 @@
 		}
 
 		// treq gets modified by roundTrip, so we need to recreate for each retry.
-<<<<<<< HEAD
-		treq := &transportRequest{Request: req, trace: trace, cancelKey: cancelKey}
+		treq := &transportRequest{Request: req, trace: trace, ctx: ctx, cancel: cancel}
 		// 获取请求方法
-=======
-		treq := &transportRequest{Request: req, trace: trace, ctx: ctx, cancel: cancel}
->>>>>>> 7b263895
 		cm, err := t.connectMethodForRequest(treq)
 		if err != nil {
 			req.closeBody()
@@ -790,9 +737,6 @@
 			resp, err = pconn.roundTrip(treq)
 		}
 		if err == nil {
-<<<<<<< HEAD
-			// 成功直接返回
-=======
 			if pconn.alt != nil {
 				// HTTP/2 requests are not cancelable with CancelRequest,
 				// so we have no further need for the request context.
@@ -801,7 +745,7 @@
 				// canceling the context after the response body is read.
 				cancel(errRequestDone)
 			}
->>>>>>> 7b263895
+			// 成功直接返回
 			resp.Request = origReq
 			return resp, nil
 		}
@@ -1023,9 +967,6 @@
 	}
 }
 
-<<<<<<< HEAD
-// CancelRequest 取消请求 只能在 RoundTrip 返回后调用
-=======
 // prepareTransportCancel sets up state to convert Transport.CancelRequest into context cancelation.
 func (t *Transport) prepareTransportCancel(req *Request, origCancel context.CancelCauseFunc) context.CancelCauseFunc {
 	// Historically, RoundTrip has not modified the Request in any way.
@@ -1049,7 +990,7 @@
 	return cancel
 }
 
->>>>>>> 7b263895
+// CancelRequest 取消请求 只能在 RoundTrip 返回后调用
 // CancelRequest cancels an in-flight request by closing its connection.
 // CancelRequest should only be called after [Transport.RoundTrip] has returned.
 //
@@ -1057,18 +998,6 @@
 // cancelable context instead. CancelRequest cannot cancel HTTP/2
 // requests. This may become a no-op in a future release of Go.
 func (t *Transport) CancelRequest(req *Request) {
-<<<<<<< HEAD
-	t.cancelRequest(cancelKey{req}, errRequestCanceled)
-}
-
-// cancelRequest 取消请求
-// Cancel an in-flight request, recording the error value.
-// Returns whether the request was canceled.
-func (t *Transport) cancelRequest(key cancelKey, err error) bool {
-	// This function must not return until the cancel func has completed.
-	// See: https://golang.org/issue/34658
-=======
->>>>>>> 7b263895
 	t.reqMu.Lock()
 	cancel := t.reqCanceler[req]
 	t.reqMu.Unlock()
@@ -1424,43 +1353,6 @@
 	return removed
 }
 
-<<<<<<< HEAD
-// setReqCanceler 设置取消请求函数
-func (t *Transport) setReqCanceler(key cancelKey, fn func(error)) {
-	t.reqMu.Lock()
-	defer t.reqMu.Unlock()
-	if t.reqCanceler == nil {
-		t.reqCanceler = make(map[cancelKey]func(error))
-	}
-	if fn != nil {
-		t.reqCanceler[key] = fn
-	} else {
-		delete(t.reqCanceler, key)
-	}
-}
-
-// replaceReqCanceler 用fn替换现有的取消函数
-// replaceReqCanceler replaces an existing cancel function. If there is no cancel function
-// for the request, we don't set the function and return false.
-// Since CancelRequest will clear the canceler, we can use the return value to detect if
-// the request was canceled since the last setReqCancel call.
-func (t *Transport) replaceReqCanceler(key cancelKey, fn func(error)) bool {
-	t.reqMu.Lock()
-	defer t.reqMu.Unlock()
-	_, ok := t.reqCanceler[key]
-	if !ok {
-		return false
-	}
-	if fn != nil {
-		t.reqCanceler[key] = fn
-	} else {
-		delete(t.reqCanceler, key)
-	}
-	return true
-}
-
-=======
->>>>>>> 7b263895
 var zeroDialer net.Dialer
 
 // dial 拨号建连
@@ -1542,17 +1434,13 @@
 	if (pc == nil) == (err == nil) {
 		panic("net/http: internal error: misuse of tryDeliver")
 	}
-<<<<<<< HEAD
-	// 标记w准备好了
-	close(w.ready)
-=======
 	w.ctx = nil
 	w.done = true
 
 	w.result <- connOrError{pc: pc, err: err, idleAt: idleAt}
+	// 标记w准备好了
 	close(w.result)
 
->>>>>>> 7b263895
 	return true
 }
 
@@ -1635,12 +1523,8 @@
 	return nil
 }
 
-<<<<<<< HEAD
-// cleanFront 弹出队首不在等待的连接 清理已经就绪的协程
-// cleanFront pops any wantConns that are no longer waiting from the head of the
-=======
+// cleanFrontNotWaiting 弹出队首不在等待的连接 清理已经就绪的协程
 // cleanFrontNotWaiting pops any wantConns that are no longer waiting from the head of the
->>>>>>> 7b263895
 // queue, reporting whether any were popped.
 func (q *wantConnQueue) cleanFrontNotWaiting() (cleaned bool) {
 	for {
@@ -1653,9 +1537,6 @@
 	}
 }
 
-<<<<<<< HEAD
-// customDialTLS 使用自定义的TLS拨号器建立连接
-=======
 // cleanFrontCanceled pops any wantConns with canceled dials from the head of the queue.
 func (q *wantConnQueue) cleanFrontCanceled() {
 	for {
@@ -1678,7 +1559,7 @@
 	}
 }
 
->>>>>>> 7b263895
+// customDialTLS 使用自定义的TLS拨号器建立连接
 func (t *Transport) customDialTLS(ctx context.Context, network, addr string) (conn net.Conn, err error) {
 	if t.DialTLSContext != nil {
 		conn, err = t.DialTLSContext(ctx, network, addr)
@@ -1704,9 +1585,6 @@
 		trace.GetConn(cm.addr())
 	}
 
-<<<<<<< HEAD
-	// 连接硬通货
-=======
 	// Detach from the request context's cancellation signal.
 	// The dial should proceed even if the request is canceled,
 	// because a future request may be able to make use of the connection.
@@ -1714,7 +1592,7 @@
 	// We retain the request context's values.
 	dialCtx, dialCancel := context.WithCancel(context.WithoutCancel(ctx))
 
->>>>>>> 7b263895
+	// 连接硬通货
 	w := &wantConn{
 		cm:         cm,
 		key:        cm.key(),
@@ -1731,35 +1609,6 @@
 	}()
 
 	// Queue for idle connection.
-<<<<<<< HEAD
-	if delivered := t.queueForIdleConn(w); delivered {
-		// 有空闲连接可以用 返回
-		pc := w.pc
-		// Trace only for HTTP/1.
-		// HTTP/2 calls trace.GotConn itself.
-		if pc.alt == nil && trace != nil && trace.GotConn != nil {
-			trace.GotConn(pc.gotIdleConnTrace(pc.idleAt))
-		}
-		// set request canceler to some non-nil function so we
-		// can detect whether it was cleared between now and when
-		// we enter roundTrip
-		t.setReqCanceler(treq.cancelKey, func(error) {})
-		return pc, nil
-	}
-
-	// 没有空闲连接可用
-	cancelc := make(chan error, 1)
-	t.setReqCanceler(treq.cancelKey, func(err error) { cancelc <- err })
-
-	// 尝试为w新建一个连接
-	// Queue for permission to dial.
-	t.queueForDial(w)
-
-	// Wait for completion or cancellation.
-	select {
-	case <-w.ready:
-		// 当 w 获取到连接后 w.ready 会关闭
-=======
 	if delivered := t.queueForIdleConn(w); !delivered {
 		t.queueForDial(w)
 	}
@@ -1767,7 +1616,6 @@
 	// Wait for completion or cancellation.
 	select {
 	case r := <-w.result:
->>>>>>> 7b263895
 		// Trace success but only for HTTP/1.
 		// HTTP/2 calls trace.GotConn itself.
 		if r.pc != nil && r.pc.alt == nil && trace != nil && trace.GotConn != nil {
@@ -1781,12 +1629,8 @@
 			}
 			trace.GotConn(info)
 		}
-<<<<<<< HEAD
-		if w.err != nil {
+		if r.err != nil {
 			// 处理主动取消请求的情况
-=======
-		if r.err != nil {
->>>>>>> 7b263895
 			// If the request has been canceled, that's probably
 			// what caused r.err; if so, prefer to return the
 			// cancellation error (see golang.org/issue/16049).
@@ -1801,22 +1645,9 @@
 				// return below
 			}
 		}
-<<<<<<< HEAD
-		// err为空或不需要捕获 返回连接和err
-		return w.pc, w.err
-	case <-req.Cancel:
-		// 取消请求
-		return nil, errRequestCanceledConn
-	case <-req.Context().Done():
-		// 通过context取消请求
-		return nil, req.Context().Err()
-	case err := <-cancelc:
-		// 主动取消请求
-=======
 		return r.pc, r.err
 	case <-treq.ctx.Done():
 		err := context.Cause(treq.ctx)
->>>>>>> 7b263895
 		if err == errRequestCanceled {
 			err = errRequestCanceledConn
 		}
@@ -1829,19 +1660,12 @@
 // Once w receives permission to dial, it will do so in a separate goroutine.
 func (t *Transport) queueForDial(w *wantConn) {
 	w.beforeDial()
-<<<<<<< HEAD
+
+	t.connsPerHostMu.Lock()
+	defer t.connsPerHostMu.Unlock()
+
 	if t.MaxConnsPerHost <= 0 {
 		// 如果没有最大连接限制 直接异步为 w 新建连接
-		go t.dialConnFor(w)
-		return
-	}
-=======
->>>>>>> 7b263895
-
-	t.connsPerHostMu.Lock()
-	defer t.connsPerHostMu.Unlock()
-
-	if t.MaxConnsPerHost <= 0 {
 		t.startDialConnForLocked(w)
 		return
 	}
@@ -1866,9 +1690,6 @@
 	t.connsPerHostWait[w.key] = q
 }
 
-<<<<<<< HEAD
-// dialConnFor 为 w 建立连接
-=======
 // startDialConnFor calls dialConn in a new goroutine.
 // t.connsPerHostMu must be held.
 func (t *Transport) startDialConnForLocked(w *wantConn) {
@@ -1882,7 +1703,7 @@
 	}()
 }
 
->>>>>>> 7b263895
+// dialConnFor 为 w 建立连接
 // dialConnFor dials on behalf of w and delivers the result to w.
 // dialConnFor has received permission to dial w.cm and is counted in t.connCount[w.cm.key()].
 // If the dial is canceled or unsuccessful, dialConnFor decrements t.connCount[w.cm.key()].
@@ -1937,12 +1758,8 @@
 		for q.len() > 0 {
 			w := q.popFront()
 			if w.waiting() {
-<<<<<<< HEAD
 				// w 还在等待就为w新建一个连接
-				go t.dialConnFor(w)
-=======
 				t.startDialConnForLocked(w)
->>>>>>> 7b263895
 				done = true
 				break
 			}
@@ -2025,12 +1842,9 @@
 	RoundTripErr() error
 }
 
-<<<<<<< HEAD
+var testHookProxyConnectTimeout = context.WithTimeout
+
 // dialConn 新建连接
-=======
-var testHookProxyConnectTimeout = context.WithTimeout
-
->>>>>>> 7b263895
 func (t *Transport) dialConn(ctx context.Context, cm connectMethod) (pconn *persistConn, err error) {
 	pconn = &persistConn{
 		t:             t,
@@ -2559,13 +2373,9 @@
 		pc.t.removeIdleConn(pc)
 	}()
 
-<<<<<<< HEAD
 	// 尝试将pc存入空闲连接列表中
-	tryPutIdleConn := func(trace *httptrace.ClientTrace) bool {
-=======
 	tryPutIdleConn := func(treq *transportRequest) bool {
 		trace := treq.trace
->>>>>>> 7b263895
 		if err := pc.t.tryPutIdleConn(pc); err != nil {
 			closeErr = err
 			if trace != nil && trace.PutIdleConn != nil && err != errKeepAlivesDisabled {
@@ -2639,12 +2449,8 @@
 		bodyWritable := resp.bodyIsWritable()
 		hasBody := rc.treq.Request.Method != "HEAD" && resp.ContentLength != 0
 
-<<<<<<< HEAD
 		// 响应关闭 请求关闭 响应状态码小于等于199 可写的body 则标记连接不需要保活
-		if resp.Close || rc.req.Close || resp.StatusCode <= 199 || bodyWritable {
-=======
 		if resp.Close || rc.treq.Request.Close || resp.StatusCode <= 199 || bodyWritable {
->>>>>>> 7b263895
 			// Don't do keep-alive on error if either party requested a close
 			// or we get an unexpected informational (1xx) response.
 			// StatusCode 100 is already handled above.
@@ -2653,12 +2459,6 @@
 
 		// 没有body或者body可写
 		if !hasBody || bodyWritable {
-<<<<<<< HEAD
-			// 删除原有的取消函数
-			replaced := pc.t.replaceReqCanceler(rc.cancelKey, nil)
-
-=======
->>>>>>> 7b263895
 			// Put the idle conn back into the pool before we send the response
 			// so if they process it quickly and make another request, they'll
 			// get this same conn. But we use the unbuffered channel 'rc'
@@ -2733,11 +2533,6 @@
 		// reading the response body. (or for cancellation or death)
 		select {
 		case bodyEOF := <-waitForBodyRead:
-<<<<<<< HEAD
-			// 从连接中读取完数据
-			replaced := pc.t.replaceReqCanceler(rc.cancelKey, nil) // before pc might return to idle pool
-=======
->>>>>>> 7b263895
 			alive = alive &&
 				bodyEOF &&
 				!pc.sawEOF &&
@@ -2746,16 +2541,7 @@
 			if bodyEOF {
 				eofc <- struct{}{}
 			}
-<<<<<<< HEAD
-		case <-rc.req.Cancel:
-			// 取消请求
-			alive = false
-			pc.t.cancelRequest(rc.cancelKey, errRequestCanceled)
-		case <-rc.req.Context().Done():
-			// 取消请求
-=======
 		case <-rc.treq.ctx.Done():
->>>>>>> 7b263895
 			alive = false
 			pc.cancelRequest(context.Cause(rc.treq.ctx))
 		case <-pc.closech:
@@ -2818,33 +2604,15 @@
 
 	continueCh := rc.continueCh
 	for {
-<<<<<<< HEAD
 		// 读取响应 处理或跳过1xx响应
-		resp, err = ReadResponse(pc.br, rc.req)
-=======
 		resp, err = ReadResponse(pc.br, rc.treq.Request)
->>>>>>> 7b263895
 		if err != nil {
 			return
 		}
 		resCode := resp.StatusCode
-<<<<<<< HEAD
-		if continueCh != nil {
-			// 如果响应码是100就往continueCh发送信号
-			if resCode == 100 {
-				if trace != nil && trace.Got100Continue != nil {
-					trace.Got100Continue()
-				}
-				continueCh <- struct{}{}
-				continueCh = nil
-			} else if resCode >= 200 {
-				close(continueCh)
-				continueCh = nil
-=======
 		if continueCh != nil && resCode == StatusContinue {
 			if trace != nil && trace.Got100Continue != nil {
 				trace.Got100Continue()
->>>>>>> 7b263895
 			}
 			continueCh <- struct{}{}
 			continueCh = nil
@@ -3116,14 +2884,11 @@
 var errRequestCanceled = http2errRequestCanceled
 var errRequestCanceledConn = errors.New("net/http: request canceled while waiting for connection") // TODO: unify?
 
-<<<<<<< HEAD
-// nop 空操作
-=======
 // errRequestDone is used to cancel the round trip Context after a request is successfully done.
 // It should not be seen by the user.
 var errRequestDone = errors.New("net/http: request completed")
 
->>>>>>> 7b263895
+// nop 空操作
 func nop() {}
 
 // testHooks. Always non-nil.
