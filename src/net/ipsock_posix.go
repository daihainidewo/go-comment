--- conflicted
+++ resolved
@@ -135,12 +135,8 @@
 	return syscall.AF_INET6, false
 }
 
-<<<<<<< HEAD
 // internetSocket 建立socket
-func internetSocket(ctx context.Context, net string, laddr, raddr sockaddr, sotype, proto int, mode string, ctrlFn func(string, string, syscall.RawConn) error) (fd *netFD, err error) {
-=======
 func internetSocket(ctx context.Context, net string, laddr, raddr sockaddr, sotype, proto int, mode string, ctrlCtxFn func(context.Context, string, string, syscall.RawConn) error) (fd *netFD, err error) {
->>>>>>> a3989632
 	if (runtime.GOOS == "aix" || runtime.GOOS == "windows" || runtime.GOOS == "openbsd") && mode == "dial" && raddr.isWildcard() {
 		raddr = raddr.toLocal(net)
 	}
