--- conflicted
+++ resolved
@@ -92,12 +92,7 @@
 	return syscall.EINVAL
 }
 
-<<<<<<< HEAD
 // newRawListener 基础文件描述符监听器
-func newRawListener(fd *netFD) (*rawListener, error) {
-	return &rawListener{rawConn{fd: fd}}, nil
-=======
 func newRawListener(fd *netFD) *rawListener {
 	return &rawListener{rawConn{fd: fd}}
->>>>>>> d5c58085
 }