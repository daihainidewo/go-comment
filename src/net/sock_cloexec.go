// Copyright 2013 The Go Authors. All rights reserved.
// Use of this source code is governed by a BSD-style
// license that can be found in the LICENSE file.

// This file implements sysSocket for platforms that provide a fast path for
// setting SetNonblock and CloseOnExec.

//go:build dragonfly || freebsd || linux || netbsd || openbsd || solaris

package net

import (
	"os"
	"syscall"
)

// sysSocket 返回系统文件描述符 标记为非阻塞且close-on-exec
// 如果创建非阻塞且close-on-exec 获取指定失败错误码时 尝试使用系统调用的方式设置上去
// Wrapper around the socket system call that marks the returned file
// descriptor as nonblocking and close-on-exec.
func sysSocket(family, sotype, proto int) (int, error) {
	// 通过系统调用创建套接字
	s, err := socketFunc(family, sotype|syscall.SOCK_NONBLOCK|syscall.SOCK_CLOEXEC, proto)
<<<<<<< HEAD
	// On Linux the SOCK_NONBLOCK and SOCK_CLOEXEC flags were
	// introduced in 2.6.27 kernel and on FreeBSD both flags were
	// introduced in 10 kernel. If we get an EINVAL error on Linux
	// or EPROTONOSUPPORT error on FreeBSD, fall back to using
	// socket without them.
	switch err {
	case nil:
		return s, nil
	default:
		return -1, os.NewSyscallError("socket", err)
	case syscall.EPROTONOSUPPORT, syscall.EINVAL:
	}

	// 如果返回的错误是 syscall.EPROTONOSUPPORT syscall.EINVAL
	// See ../syscall/exec_unix.go for description of ForkLock.
	syscall.ForkLock.RLock()
	s, err = socketFunc(family, sotype, proto)
	if err == nil {
		syscall.CloseOnExec(s)
	}
	syscall.ForkLock.RUnlock()
=======
>>>>>>> 2bea43b0
	if err != nil {
		return -1, os.NewSyscallError("socket", err)
	}
	return s, nil
}<|MERGE_RESOLUTION|>--- conflicted
+++ resolved
@@ -21,30 +21,6 @@
 func sysSocket(family, sotype, proto int) (int, error) {
 	// 通过系统调用创建套接字
 	s, err := socketFunc(family, sotype|syscall.SOCK_NONBLOCK|syscall.SOCK_CLOEXEC, proto)
-<<<<<<< HEAD
-	// On Linux the SOCK_NONBLOCK and SOCK_CLOEXEC flags were
-	// introduced in 2.6.27 kernel and on FreeBSD both flags were
-	// introduced in 10 kernel. If we get an EINVAL error on Linux
-	// or EPROTONOSUPPORT error on FreeBSD, fall back to using
-	// socket without them.
-	switch err {
-	case nil:
-		return s, nil
-	default:
-		return -1, os.NewSyscallError("socket", err)
-	case syscall.EPROTONOSUPPORT, syscall.EINVAL:
-	}
-
-	// 如果返回的错误是 syscall.EPROTONOSUPPORT syscall.EINVAL
-	// See ../syscall/exec_unix.go for description of ForkLock.
-	syscall.ForkLock.RLock()
-	s, err = socketFunc(family, sotype, proto)
-	if err == nil {
-		syscall.CloseOnExec(s)
-	}
-	syscall.ForkLock.RUnlock()
-=======
->>>>>>> 2bea43b0
 	if err != nil {
 		return -1, os.NewSyscallError("socket", err)
 	}
