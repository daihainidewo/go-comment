--- conflicted
+++ resolved
@@ -248,16 +248,12 @@
 	return nil
 }
 
-<<<<<<< HEAD
 // SetKeepAlivePeriod TCP keep alive 发送周期
-// SetKeepAlivePeriod sets period between keep-alives.
-=======
 // SetKeepAlivePeriod sets the duration the connection needs to
 // remain idle before TCP starts sending keepalive probes.
 //
 // Note that calling this method on Windows prior to Windows 10 version 1709
 // will reset the KeepAliveInterval to the default system value, which is normally 1 second.
->>>>>>> 7b263895
 func (c *TCPConn) SetKeepAlivePeriod(d time.Duration) error {
 	if !c.ok() {
 		return syscall.EINVAL
@@ -301,12 +297,7 @@
 	return isUsingMultipathTCP(c.fd), nil
 }
 
-<<<<<<< HEAD
-// newTCPConn 通过 fd 创建一个没有延迟的TCP连接
 func newTCPConn(fd *netFD, keepAlive time.Duration, keepAliveHook func(time.Duration)) *TCPConn {
-=======
-func newTCPConn(fd *netFD, keepAliveIdle time.Duration, keepAliveCfg KeepAliveConfig, preKeepAliveHook func(*netFD), keepAliveHook func(KeepAliveConfig)) *TCPConn {
->>>>>>> 7b263895
 	setNoDelay(fd, true)
 	if !keepAliveCfg.Enable && keepAliveIdle >= 0 {
 		keepAliveCfg = KeepAliveConfig{
