--- conflicted
+++ resolved
@@ -228,13 +228,7 @@
 	return nil
 }
 
-<<<<<<< HEAD
 // newTCPConn 通过 fd 创建一个没有延迟的TCP连接
-func newTCPConn(fd *netFD) *TCPConn {
-	c := &TCPConn{conn{fd}}
-	setNoDelay(c.fd, true)
-	return c
-=======
 func newTCPConn(fd *netFD, keepAlive time.Duration, keepAliveHook func(time.Duration)) *TCPConn {
 	setNoDelay(fd, true)
 	if keepAlive == 0 {
@@ -248,7 +242,6 @@
 		}
 	}
 	return &TCPConn{conn{fd}}
->>>>>>> a3989632
 }
 
 // DialTCP acts like Dial for TCP networks.
