--- conflicted
+++ resolved
@@ -230,9 +230,6 @@
 	return nil
 }
 
-<<<<<<< HEAD
-// newTCPConn 通过 fd 创建一个没有延迟的TCP连接
-=======
 // MultipathTCP reports whether the ongoing connection is using MPTCP.
 //
 // If Multipath TCP is not supported by the host, by the other peer or
@@ -249,7 +246,7 @@
 	return isUsingMultipathTCP(c.fd), nil
 }
 
->>>>>>> d5c58085
+// newTCPConn 通过 fd 创建一个没有延迟的TCP连接
 func newTCPConn(fd *netFD, keepAlive time.Duration, keepAliveHook func(time.Duration)) *TCPConn {
 	setNoDelay(fd, true)
 	if keepAlive == 0 {
