// Copyright 2010 The Go Authors. All rights reserved.
// Use of this source code is governed by a BSD-style
// license that can be found in the LICENSE file.

package textproto

import (
	"bufio"
	"bytes"
	"fmt"
	"io"
	"strconv"
	"strings"
	"sync"
)

// A Reader implements convenience methods for reading requests
// or responses from a text protocol network connection.
type Reader struct {
	R   *bufio.Reader
	dot *dotReader
	buf []byte // a re-usable buffer for readContinuedLineSlice
}

// NewReader returns a new Reader reading from r.
//
// To avoid denial of service attacks, the provided bufio.Reader
// should be reading from an io.LimitReader or similar Reader to bound
// the size of responses.
func NewReader(r *bufio.Reader) *Reader {
	commonHeaderOnce.Do(initCommonHeader)
	return &Reader{R: r}
}

// ReadLine reads a single line from r,
// eliding the final \n or \r\n from the returned string.
func (r *Reader) ReadLine() (string, error) {
	line, err := r.readLineSlice()
	return string(line), err
}

// ReadLineBytes is like ReadLine but returns a []byte instead of a string.
func (r *Reader) ReadLineBytes() ([]byte, error) {
	line, err := r.readLineSlice()
	if line != nil {
		buf := make([]byte, len(line))
		copy(buf, line)
		line = buf
	}
	return line, err
}

func (r *Reader) readLineSlice() ([]byte, error) {
	r.closeDot()
	var line []byte
	for {
		l, more, err := r.R.ReadLine()
		if err != nil {
			return nil, err
		}
		// Avoid the copy if the first call produced a full line.
		if line == nil && !more {
			return l, nil
		}
		line = append(line, l...)
		if !more {
			break
		}
	}
	return line, nil
}

// ReadContinuedLine reads a possibly continued line from r,
// eliding the final trailing ASCII white space.
// Lines after the first are considered continuations if they
// begin with a space or tab character. In the returned data,
// continuation lines are separated from the previous line
// only by a single space: the newline and leading white space
// are removed.
//
// For example, consider this input:
//
//	Line 1
//	  continued...
//	Line 2
//
// The first call to ReadContinuedLine will return "Line 1 continued..."
// and the second will return "Line 2".
//
// Empty lines are never continued.
//
func (r *Reader) ReadContinuedLine() (string, error) {
	line, err := r.readContinuedLineSlice(noValidation)
	return string(line), err
}

// trim returns s with leading and trailing spaces and tabs removed.
// It does not assume Unicode or UTF-8.
func trim(s []byte) []byte {
	i := 0
	for i < len(s) && (s[i] == ' ' || s[i] == '\t') {
		i++
	}
	n := len(s)
	for n > i && (s[n-1] == ' ' || s[n-1] == '\t') {
		n--
	}
	return s[i:n]
}

// ReadContinuedLineBytes is like ReadContinuedLine but
// returns a []byte instead of a string.
func (r *Reader) ReadContinuedLineBytes() ([]byte, error) {
	line, err := r.readContinuedLineSlice(noValidation)
	if line != nil {
		buf := make([]byte, len(line))
		copy(buf, line)
		line = buf
	}
	return line, err
}

// readContinuedLineSlice reads continued lines from the reader buffer,
// returning a byte slice with all lines. The validateFirstLine function
// is run on the first read line, and if it returns an error then this
// error is returned from readContinuedLineSlice.
func (r *Reader) readContinuedLineSlice(validateFirstLine func([]byte) error) ([]byte, error) {
	if validateFirstLine == nil {
		return nil, fmt.Errorf("missing validateFirstLine func")
	}

	// Read the first line.
	line, err := r.readLineSlice()
	if err != nil {
		return nil, err
	}
	if len(line) == 0 { // blank line - no continuation
		return line, nil
	}

	if err := validateFirstLine(line); err != nil {
		return nil, err
	}

	// Optimistically assume that we have started to buffer the next line
	// and it starts with an ASCII letter (the next header key), or a blank
	// line, so we can avoid copying that buffered data around in memory
	// and skipping over non-existent whitespace.
	if r.R.Buffered() > 1 {
		peek, _ := r.R.Peek(2)
		if len(peek) > 0 && (isASCIILetter(peek[0]) || peek[0] == '\n') ||
			len(peek) == 2 && peek[0] == '\r' && peek[1] == '\n' {
			return trim(line), nil
		}
	}

	// ReadByte or the next readLineSlice will flush the read buffer;
	// copy the slice into buf.
	r.buf = append(r.buf[:0], trim(line)...)

	// Read continuation lines.
	for r.skipSpace() > 0 {
		line, err := r.readLineSlice()
		if err != nil {
			break
		}
		r.buf = append(r.buf, ' ')
		r.buf = append(r.buf, trim(line)...)
	}
	return r.buf, nil
}

// skipSpace skips R over all spaces and returns the number of bytes skipped.
func (r *Reader) skipSpace() int {
	n := 0
	for {
		c, err := r.R.ReadByte()
		if err != nil {
			// Bufio will keep err until next read.
			break
		}
		if c != ' ' && c != '\t' {
			r.R.UnreadByte()
			break
		}
		n++
	}
	return n
}

func (r *Reader) readCodeLine(expectCode int) (code int, continued bool, message string, err error) {
	line, err := r.ReadLine()
	if err != nil {
		return
	}
	return parseCodeLine(line, expectCode)
}

func parseCodeLine(line string, expectCode int) (code int, continued bool, message string, err error) {
	if len(line) < 4 || line[3] != ' ' && line[3] != '-' {
		err = ProtocolError("short response: " + line)
		return
	}
	continued = line[3] == '-'
	code, err = strconv.Atoi(line[0:3])
	if err != nil || code < 100 {
		err = ProtocolError("invalid response code: " + line)
		return
	}
	message = line[4:]
	if 1 <= expectCode && expectCode < 10 && code/100 != expectCode ||
		10 <= expectCode && expectCode < 100 && code/10 != expectCode ||
		100 <= expectCode && expectCode < 1000 && code != expectCode {
		err = &Error{code, message}
	}
	return
}

// ReadCodeLine reads a response code line of the form
//	code message
// where code is a three-digit status code and the message
// extends to the rest of the line. An example of such a line is:
//	220 plan9.bell-labs.com ESMTP
//
// If the prefix of the status does not match the digits in expectCode,
// ReadCodeLine returns with err set to &Error{code, message}.
// For example, if expectCode is 31, an error will be returned if
// the status is not in the range [310,319].
//
// If the response is multi-line, ReadCodeLine returns an error.
//
// An expectCode <= 0 disables the check of the status code.
//
func (r *Reader) ReadCodeLine(expectCode int) (code int, message string, err error) {
	code, continued, message, err := r.readCodeLine(expectCode)
	if err == nil && continued {
		err = ProtocolError("unexpected multi-line response: " + message)
	}
	return
}

// ReadResponse reads a multi-line response of the form:
//
//	code-message line 1
//	code-message line 2
//	...
//	code message line n
//
// where code is a three-digit status code. The first line starts with the
// code and a hyphen. The response is terminated by a line that starts
// with the same code followed by a space. Each line in message is
// separated by a newline (\n).
//
// See page 36 of RFC 959 (https://www.ietf.org/rfc/rfc959.txt) for
// details of another form of response accepted:
//
//  code-message line 1
//  message line 2
//  ...
//  code message line n
//
// If the prefix of the status does not match the digits in expectCode,
// ReadResponse returns with err set to &Error{code, message}.
// For example, if expectCode is 31, an error will be returned if
// the status is not in the range [310,319].
//
// An expectCode <= 0 disables the check of the status code.
//
func (r *Reader) ReadResponse(expectCode int) (code int, message string, err error) {
	code, continued, message, err := r.readCodeLine(expectCode)
	multi := continued
	for continued {
		line, err := r.ReadLine()
		if err != nil {
			return 0, "", err
		}

		var code2 int
		var moreMessage string
		code2, continued, moreMessage, err = parseCodeLine(line, 0)
		if err != nil || code2 != code {
			message += "\n" + strings.TrimRight(line, "\r\n")
			continued = true
			continue
		}
		message += "\n" + moreMessage
	}
	if err != nil && multi && message != "" {
		// replace one line error message with all lines (full message)
		err = &Error{code, message}
	}
	return
}

// DotReader returns a new Reader that satisfies Reads using the
// decoded text of a dot-encoded block read from r.
// The returned Reader is only valid until the next call
// to a method on r.
//
// Dot encoding is a common framing used for data blocks
// in text protocols such as SMTP.  The data consists of a sequence
// of lines, each of which ends in "\r\n".  The sequence itself
// ends at a line containing just a dot: ".\r\n".  Lines beginning
// with a dot are escaped with an additional dot to avoid
// looking like the end of the sequence.
//
// The decoded form returned by the Reader's Read method
// rewrites the "\r\n" line endings into the simpler "\n",
// removes leading dot escapes if present, and stops with error io.EOF
// after consuming (and discarding) the end-of-sequence line.
func (r *Reader) DotReader() io.Reader {
	r.closeDot()
	r.dot = &dotReader{r: r}
	return r.dot
}

type dotReader struct {
	r     *Reader
	state int
}

// Read satisfies reads by decoding dot-encoded data read from d.r.
func (d *dotReader) Read(b []byte) (n int, err error) {
	// Run data through a simple state machine to
	// elide leading dots, rewrite trailing \r\n into \n,
	// and detect ending .\r\n line.
	const (
		stateBeginLine = iota // beginning of line; initial state; must be zero
		stateDot              // read . at beginning of line
		stateDotCR            // read .\r at beginning of line
		stateCR               // read \r (possibly at end of line)
		stateData             // reading data in middle of line
		stateEOF              // reached .\r\n end marker line
	)
	br := d.r.R
	for n < len(b) && d.state != stateEOF {
		var c byte
		c, err = br.ReadByte()
		if err != nil {
			if err == io.EOF {
				err = io.ErrUnexpectedEOF
			}
			break
		}
		switch d.state {
		case stateBeginLine:
			if c == '.' {
				d.state = stateDot
				continue
			}
			if c == '\r' {
				d.state = stateCR
				continue
			}
			d.state = stateData

		case stateDot:
			if c == '\r' {
				d.state = stateDotCR
				continue
			}
			if c == '\n' {
				d.state = stateEOF
				continue
			}
			d.state = stateData

		case stateDotCR:
			if c == '\n' {
				d.state = stateEOF
				continue
			}
			// Not part of .\r\n.
			// Consume leading dot and emit saved \r.
			br.UnreadByte()
			c = '\r'
			d.state = stateData

		case stateCR:
			if c == '\n' {
				d.state = stateBeginLine
				break
			}
			// Not part of \r\n. Emit saved \r
			br.UnreadByte()
			c = '\r'
			d.state = stateData

		case stateData:
			if c == '\r' {
				d.state = stateCR
				continue
			}
			if c == '\n' {
				d.state = stateBeginLine
			}
		}
		b[n] = c
		n++
	}
	if err == nil && d.state == stateEOF {
		err = io.EOF
	}
	if err != nil && d.r.dot == d {
		d.r.dot = nil
	}
	return
}

// closeDot drains the current DotReader if any,
// making sure that it reads until the ending dot line.
func (r *Reader) closeDot() {
	if r.dot == nil {
		return
	}
	buf := make([]byte, 128)
	for r.dot != nil {
		// When Read reaches EOF or an error,
		// it will set r.dot == nil.
		r.dot.Read(buf)
	}
}

// ReadDotBytes reads a dot-encoding and returns the decoded data.
//
// See the documentation for the DotReader method for details about dot-encoding.
func (r *Reader) ReadDotBytes() ([]byte, error) {
	return io.ReadAll(r.DotReader())
}

// ReadDotLines reads a dot-encoding and returns a slice
// containing the decoded lines, with the final \r\n or \n elided from each.
//
// See the documentation for the DotReader method for details about dot-encoding.
func (r *Reader) ReadDotLines() ([]string, error) {
	// We could use ReadDotBytes and then Split it,
	// but reading a line at a time avoids needing a
	// large contiguous block of memory and is simpler.
	var v []string
	var err error
	for {
		var line string
		line, err = r.ReadLine()
		if err != nil {
			if err == io.EOF {
				err = io.ErrUnexpectedEOF
			}
			break
		}

		// Dot by itself marks end; otherwise cut one dot.
		if len(line) > 0 && line[0] == '.' {
			if len(line) == 1 {
				break
			}
			line = line[1:]
		}
		v = append(v, line)
	}
	return v, err
}

<<<<<<< HEAD
// ReadMIMEHeader 从r中读取header
=======
var colon = []byte(":")

>>>>>>> d2d21d98
// ReadMIMEHeader reads a MIME-style header from r.
// The header is a sequence of possibly continued Key: Value lines
// ending in a blank line.
// The returned map m maps CanonicalMIMEHeaderKey(key) to a
// sequence of values in the same order encountered in the input.
//
// For example, consider this input:
//
//	My-Key: Value 1
//	Long-Key: Even
//	       Longer Value
//	My-Key: Value 2
//
// Given that input, ReadMIMEHeader returns the map:
//
//	map[string][]string{
//		"My-Key": {"Value 1", "Value 2"},
//		"Long-Key": {"Even Longer Value"},
//	}
//
func (r *Reader) ReadMIMEHeader() (MIMEHeader, error) {
	// Avoid lots of small slice allocations later by allocating one
	// large one ahead of time which we'll cut up into smaller
	// slices. If this isn't big enough later, we allocate small ones.
	var strs []string
	hint := r.upcomingHeaderNewlines()
	if hint > 0 {
		strs = make([]string, hint)
	}

	m := make(MIMEHeader, hint)

	// The first line cannot start with a leading space.
	if buf, err := r.R.Peek(1); err == nil && (buf[0] == ' ' || buf[0] == '\t') {
		line, err := r.readLineSlice()
		if err != nil {
			return m, err
		}
		return m, ProtocolError("malformed MIME header initial line: " + string(line))
	}

	for {
		kv, err := r.readContinuedLineSlice(mustHaveFieldNameColon)
		if len(kv) == 0 {
			return m, err
		}

		// Key ends at first colon.
		k, v, ok := bytes.Cut(kv, colon)
		if !ok {
			return m, ProtocolError("malformed MIME header line: " + string(kv))
		}
		key := canonicalMIMEHeaderKey(k)

		// As per RFC 7230 field-name is a token, tokens consist of one or more chars.
		// We could return a ProtocolError here, but better to be liberal in what we
		// accept, so if we get an empty key, skip it.
		if key == "" {
			continue
		}

		// Skip initial spaces in value.
		value := strings.TrimLeft(string(v), " \t")

		vv := m[key]
		if vv == nil && len(strs) > 0 {
			// More than likely this will be a single-element key.
			// Most headers aren't multi-valued.
			// Set the capacity on strs[0] to 1, so any future append
			// won't extend the slice into the other strings.
			vv, strs = strs[:1:1], strs[1:]
			vv[0] = value
			m[key] = vv
		} else {
			m[key] = append(vv, value)
		}

		if err != nil {
			return m, err
		}
	}
}

// noValidation is a no-op validation func for readContinuedLineSlice
// that permits any lines.
func noValidation(_ []byte) error { return nil }

// mustHaveFieldNameColon ensures that, per RFC 7230, the
// field-name is on a single line, so the first line must
// contain a colon.
func mustHaveFieldNameColon(line []byte) error {
	if bytes.IndexByte(line, ':') < 0 {
		return ProtocolError(fmt.Sprintf("malformed MIME header: missing colon: %q", line))
	}
	return nil
}

var nl = []byte("\n")

// upcomingHeaderNewlines returns an approximation of the number of newlines
// that will be in this header. If it gets confused, it returns 0.
func (r *Reader) upcomingHeaderNewlines() (n int) {
	// Try to determine the 'hint' size.
	r.R.Peek(1) // force a buffer load if empty
	s := r.R.Buffered()
	if s == 0 {
		return
	}
	peek, _ := r.R.Peek(s)
	return bytes.Count(peek, nl)
}

// CanonicalMIMEHeaderKey returns the canonical format of the
// MIME header key s. The canonicalization converts the first
// letter and any letter following a hyphen to upper case;
// the rest are converted to lowercase. For example, the
// canonical key for "accept-encoding" is "Accept-Encoding".
// MIME header keys are assumed to be ASCII only.
// If s contains a space or invalid header field bytes, it is
// returned without modifications.
func CanonicalMIMEHeaderKey(s string) string {
	commonHeaderOnce.Do(initCommonHeader)

	// Quick check for canonical encoding.
	upper := true
	for i := 0; i < len(s); i++ {
		c := s[i]
		if !validHeaderFieldByte(c) {
			return s
		}
		if upper && 'a' <= c && c <= 'z' {
			return canonicalMIMEHeaderKey([]byte(s))
		}
		if !upper && 'A' <= c && c <= 'Z' {
			return canonicalMIMEHeaderKey([]byte(s))
		}
		upper = c == '-'
	}
	return s
}

const toLower = 'a' - 'A'

// validHeaderFieldByte reports whether b is a valid byte in a header
// field name. RFC 7230 says:
//   header-field   = field-name ":" OWS field-value OWS
//   field-name     = token
//   tchar = "!" / "#" / "$" / "%" / "&" / "'" / "*" / "+" / "-" / "." /
//           "^" / "_" / "`" / "|" / "~" / DIGIT / ALPHA
//   token = 1*tchar
func validHeaderFieldByte(b byte) bool {
	return int(b) < len(isTokenTable) && isTokenTable[b]
}

// canonicalMIMEHeaderKey is like CanonicalMIMEHeaderKey but is
// allowed to mutate the provided byte slice before returning the
// string.
//
// For invalid inputs (if a contains spaces or non-token bytes), a
// is unchanged and a string copy is returned.
func canonicalMIMEHeaderKey(a []byte) string {
	// See if a looks like a header key. If not, return it unchanged.
	for _, c := range a {
		if validHeaderFieldByte(c) {
			continue
		}
		// Don't canonicalize.
		return string(a)
	}

	upper := true
	for i, c := range a {
		// Canonicalize: first letter upper case
		// and upper case after each dash.
		// (Host, User-Agent, If-Modified-Since).
		// MIME headers are ASCII only, so no Unicode issues.
		if upper && 'a' <= c && c <= 'z' {
			c -= toLower
		} else if !upper && 'A' <= c && c <= 'Z' {
			c += toLower
		}
		a[i] = c
		upper = c == '-' // for next time
	}
	// The compiler recognizes m[string(byteSlice)] as a special
	// case, so a copy of a's bytes into a new string does not
	// happen in this map lookup:
	if v := commonHeader[string(a)]; v != "" {
		return v
	}
	return string(a)
}

// commonHeader interns common header strings.
var commonHeader map[string]string

var commonHeaderOnce sync.Once

func initCommonHeader() {
	commonHeader = make(map[string]string)
	for _, v := range []string{
		"Accept",
		"Accept-Charset",
		"Accept-Encoding",
		"Accept-Language",
		"Accept-Ranges",
		"Cache-Control",
		"Cc",
		"Connection",
		"Content-Id",
		"Content-Language",
		"Content-Length",
		"Content-Transfer-Encoding",
		"Content-Type",
		"Cookie",
		"Date",
		"Dkim-Signature",
		"Etag",
		"Expires",
		"From",
		"Host",
		"If-Modified-Since",
		"If-None-Match",
		"In-Reply-To",
		"Last-Modified",
		"Location",
		"Message-Id",
		"Mime-Version",
		"Pragma",
		"Received",
		"Return-Path",
		"Server",
		"Set-Cookie",
		"Subject",
		"To",
		"User-Agent",
		"Via",
		"X-Forwarded-For",
		"X-Imforwards",
		"X-Powered-By",
	} {
		commonHeader[v] = v
	}
}

// isTokenTable is a copy of net/http/lex.go's isTokenTable.
// See https://httpwg.github.io/specs/rfc7230.html#rule.token.separators
var isTokenTable = [127]bool{
	'!':  true,
	'#':  true,
	'$':  true,
	'%':  true,
	'&':  true,
	'\'': true,
	'*':  true,
	'+':  true,
	'-':  true,
	'.':  true,
	'0':  true,
	'1':  true,
	'2':  true,
	'3':  true,
	'4':  true,
	'5':  true,
	'6':  true,
	'7':  true,
	'8':  true,
	'9':  true,
	'A':  true,
	'B':  true,
	'C':  true,
	'D':  true,
	'E':  true,
	'F':  true,
	'G':  true,
	'H':  true,
	'I':  true,
	'J':  true,
	'K':  true,
	'L':  true,
	'M':  true,
	'N':  true,
	'O':  true,
	'P':  true,
	'Q':  true,
	'R':  true,
	'S':  true,
	'T':  true,
	'U':  true,
	'W':  true,
	'V':  true,
	'X':  true,
	'Y':  true,
	'Z':  true,
	'^':  true,
	'_':  true,
	'`':  true,
	'a':  true,
	'b':  true,
	'c':  true,
	'd':  true,
	'e':  true,
	'f':  true,
	'g':  true,
	'h':  true,
	'i':  true,
	'j':  true,
	'k':  true,
	'l':  true,
	'm':  true,
	'n':  true,
	'o':  true,
	'p':  true,
	'q':  true,
	'r':  true,
	's':  true,
	't':  true,
	'u':  true,
	'v':  true,
	'w':  true,
	'x':  true,
	'y':  true,
	'z':  true,
	'|':  true,
	'~':  true,
}<|MERGE_RESOLUTION|>--- conflicted
+++ resolved
@@ -460,12 +460,9 @@
 	return v, err
 }
 
-<<<<<<< HEAD
+var colon = []byte(":")
+
 // ReadMIMEHeader 从r中读取header
-=======
-var colon = []byte(":")
-
->>>>>>> d2d21d98
 // ReadMIMEHeader reads a MIME-style header from r.
 // The header is a sequence of possibly continued Key: Value lines
 // ending in a blank line.
