--- conflicted
+++ resolved
@@ -73,16 +73,7 @@
 	return "invalid character " + strconv.Quote(string(e)) + " in host name"
 }
 
-<<<<<<< HEAD
-// shouldEscape 返回在指定的编码模式中是否需要转义
-// Return true if the specified character should be escaped when
-// appearing in a URL string, according to RFC 3986.
-//
-// Please be informed that for now shouldEscape does not check all
-// reserved characters correctly. See golang.org/issue/5684.
-=======
 // See the reference implementation in gen_encoding_table.go.
->>>>>>> e8ed85d6
 func shouldEscape(c byte, mode encoding) bool {
 	return table[c]&mode == 0
 }
