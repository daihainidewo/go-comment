--- conflicted
+++ resolved
@@ -61,12 +61,8 @@
 	return ok && t.Timeout()
 }
 
-<<<<<<< HEAD
 // NewSyscallError 针对指定系统调用返回当前error的具体含义
-// NewSyscallError returns, as an error, a new SyscallError
-=======
 // NewSyscallError returns, as an error, a new [SyscallError]
->>>>>>> 7b263895
 // with the given system call name and error details.
 // As a convenience, if err is nil, NewSyscallError returns nil.
 func NewSyscallError(syscall string, err error) error {
