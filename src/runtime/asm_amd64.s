--- conflicted
+++ resolved
@@ -276,13 +276,7 @@
 TEXT runtime·mcall<ABIInternal>(SB), NOSPLIT, $0-8
 	MOVQ	AX, DX	// DX = fn
 
-<<<<<<< HEAD
-    // 保存当前g信息到g->sched
-	get_tls(CX)
-	MOVQ	g(CX), AX	// save state in g->sched
-=======
 	// save state in g->sched
->>>>>>> ad97d204
 	MOVQ	0(SP), BX	// caller's PC
 	MOVQ	BX, (g_sched+gobuf_pc)(R14)
 	LEAQ	fn+0(FP), BX	// caller's SP
@@ -290,22 +284,6 @@
 	MOVQ	BP, (g_sched+gobuf_bp)(R14)
 
 	// switch to m->g0 & its stack, call fn
-<<<<<<< HEAD
-	MOVQ	g(CX), BX
-	MOVQ	g_m(BX), BX
-	MOVQ	m_g0(BX), SI
-	CMPQ	SI, AX	// if g == m->g0 call badmcall
-	JNE	3(PC)
-	MOVQ	$runtime·badmcall(SB), AX
-	JMP	AX
-	MOVQ	SI, g(CX)	// g = m->g0
-	MOVQ	SI, R14	// set the g register
-	MOVQ	(g_sched+gobuf_sp)(SI), SP	// sp = m->g0->sched.sp
-	PUSHQ	AX
-	MOVQ	DI, DX
-	MOVQ	0(DI), DI
-	CALL	DI // 执行fn，不能返回
-=======
 	MOVQ	g_m(R14), BX
 	MOVQ	m_g0(BX), SI	// SI = g.m.g0
 	CMPQ	SI, R14	// if g == m->g0 call badmcall
@@ -320,7 +298,6 @@
 	PUSHQ	AX	// open up space for fn's arg spill slot
 	MOVQ	0(DX), R12
 	CALL	R12		// fn(g)
->>>>>>> ad97d204
 	POPQ	AX
 	JMP	runtime·badmcall2(SB)
 	RET
