// Copyright 2009 The Go Authors. All rights reserved.
// Use of this source code is governed by a BSD-style
// license that can be found in the LICENSE file.

#include "go_asm.h"
#include "go_tls.h"
#include "funcdata.h"
#include "textflag.h"
#include "cgo/abi_amd64.h"

// _rt0_amd64 is common startup code for most amd64 systems when using
// internal linking. This is the entry point for the program from the
// kernel for an ordinary -buildmode=exe program. The stack holds the
// number of arguments and the C-style argv.
TEXT _rt0_amd64(SB),NOSPLIT,$-8
	MOVQ	0(SP), DI	// argc
	LEAQ	8(SP), SI	// argv
	JMP	runtime·rt0_go(SB)

// main is common startup code for most amd64 systems when using
// external linking. The C startup code will call the symbol "main"
// passing argc and argv in the usual C ABI registers DI and SI.
TEXT main(SB),NOSPLIT,$-8
	JMP	runtime·rt0_go(SB)

// _rt0_amd64_lib is common startup code for most amd64 systems when
// using -buildmode=c-archive or -buildmode=c-shared. The linker will
// arrange to invoke this function as a global constructor (for
// c-archive) or when the shared library is loaded (for c-shared).
// We expect argc and argv to be passed in the usual C ABI registers
// DI and SI.
TEXT _rt0_amd64_lib(SB),NOSPLIT|NOFRAME,$0
	// Transition from C ABI to Go ABI.
	PUSH_REGS_HOST_TO_ABI0()

	MOVQ	DI, _rt0_amd64_lib_argc<>(SB)
	MOVQ	SI, _rt0_amd64_lib_argv<>(SB)

	// Synchronous initialization.
	CALL	runtime·libpreinit(SB)

	// Create a new thread to finish Go runtime initialization.
	MOVQ	_cgo_sys_thread_create(SB), AX
	TESTQ	AX, AX
	JZ	nocgo

	// We're calling back to C.
	// Align stack per ELF ABI requirements.
	MOVQ	SP, BX  // Callee-save in C ABI
	ANDQ	$~15, SP
	MOVQ	$_rt0_amd64_lib_go(SB), DI
	MOVQ	$0, SI
	CALL	AX
	MOVQ	BX, SP
	JMP	restore

nocgo:
	ADJSP	$16
	MOVQ	$0x800000, 0(SP)		// stacksize
	MOVQ	$_rt0_amd64_lib_go(SB), AX
	MOVQ	AX, 8(SP)			// fn
	CALL	runtime·newosproc0(SB)
	ADJSP	$-16

restore:
	POP_REGS_HOST_TO_ABI0()
	RET

// _rt0_amd64_lib_go initializes the Go runtime.
// This is started in a separate thread by _rt0_amd64_lib.
TEXT _rt0_amd64_lib_go(SB),NOSPLIT,$0
	MOVQ	_rt0_amd64_lib_argc<>(SB), DI
	MOVQ	_rt0_amd64_lib_argv<>(SB), SI
	JMP	runtime·rt0_go(SB)

DATA _rt0_amd64_lib_argc<>(SB)/8, $0
GLOBL _rt0_amd64_lib_argc<>(SB),NOPTR, $8
DATA _rt0_amd64_lib_argv<>(SB)/8, $0
GLOBL _rt0_amd64_lib_argv<>(SB),NOPTR, $8

#ifdef GOAMD64_v2
DATA bad_cpu_msg<>+0x00(SB)/84, $"This program can only be run on AMD64 processors with v2 microarchitecture support.\n"
#endif

#ifdef GOAMD64_v3
DATA bad_cpu_msg<>+0x00(SB)/84, $"This program can only be run on AMD64 processors with v3 microarchitecture support.\n"
#endif

#ifdef GOAMD64_v4
DATA bad_cpu_msg<>+0x00(SB)/84, $"This program can only be run on AMD64 processors with v4 microarchitecture support.\n"
#endif

GLOBL bad_cpu_msg<>(SB), RODATA, $84

// Define a list of AMD64 microarchitecture level features
// https://en.wikipedia.org/wiki/X86-64#Microarchitecture_levels

                     // SSE3     SSSE3    CMPXCHNG16 SSE4.1    SSE4.2    POPCNT
#define V2_FEATURES_CX (1 << 0 | 1 << 9 | 1 << 13  | 1 << 19 | 1 << 20 | 1 << 23)
                         // LAHF/SAHF
#define V2_EXT_FEATURES_CX (1 << 0)
                                      // FMA       MOVBE     OSXSAVE   AVX       F16C
#define V3_FEATURES_CX (V2_FEATURES_CX | 1 << 12 | 1 << 22 | 1 << 27 | 1 << 28 | 1 << 29)
                                              // ABM (FOR LZNCT)
#define V3_EXT_FEATURES_CX (V2_EXT_FEATURES_CX | 1 << 5)
                         // BMI1     AVX2     BMI2
#define V3_EXT_FEATURES_BX (1 << 3 | 1 << 5 | 1 << 8)
                       // XMM      YMM
#define V3_OS_SUPPORT_AX (1 << 1 | 1 << 2)

#define V4_FEATURES_CX V3_FEATURES_CX

#define V4_EXT_FEATURES_CX V3_EXT_FEATURES_CX
                                              // AVX512F   AVX512DQ  AVX512CD  AVX512BW  AVX512VL
#define V4_EXT_FEATURES_BX (V3_EXT_FEATURES_BX | 1 << 16 | 1 << 17 | 1 << 28 | 1 << 30 | 1 << 31)
                                          // OPMASK   ZMM
#define V4_OS_SUPPORT_AX (V3_OS_SUPPORT_AX | 1 << 5 | (1 << 6 | 1 << 7))

#ifdef GOAMD64_v2
#define NEED_MAX_CPUID 0x80000001
#define NEED_FEATURES_CX V2_FEATURES_CX
#define NEED_EXT_FEATURES_CX V2_EXT_FEATURES_CX
#endif

#ifdef GOAMD64_v3
#define NEED_MAX_CPUID 0x80000001
#define NEED_FEATURES_CX V3_FEATURES_CX
#define NEED_EXT_FEATURES_CX V3_EXT_FEATURES_CX
#define NEED_EXT_FEATURES_BX V3_EXT_FEATURES_BX
#define NEED_OS_SUPPORT_AX V3_OS_SUPPORT_AX
#endif

#ifdef GOAMD64_v4
#define NEED_MAX_CPUID 0x80000001
#define NEED_FEATURES_CX V4_FEATURES_CX
#define NEED_EXT_FEATURES_CX V4_EXT_FEATURES_CX
#define NEED_EXT_FEATURES_BX V4_EXT_FEATURES_BX

// Darwin requires a different approach to check AVX512 support, see CL 285572.
#ifdef GOOS_darwin
#define NEED_OS_SUPPORT_AX V3_OS_SUPPORT_AX
// These values are from:
// https://github.com/apple/darwin-xnu/blob/xnu-4570.1.46/osfmk/i386/cpu_capabilities.h
#define commpage64_base_address         0x00007fffffe00000
#define commpage64_cpu_capabilities64   (commpage64_base_address+0x010)
#define commpage64_version              (commpage64_base_address+0x01E)
#define AVX512F                         0x0000004000000000
#define AVX512CD                        0x0000008000000000
#define AVX512DQ                        0x0000010000000000
#define AVX512BW                        0x0000020000000000
#define AVX512VL                        0x0000100000000000
#define NEED_DARWIN_SUPPORT             (AVX512F | AVX512DQ | AVX512CD | AVX512BW | AVX512VL)
#else
#define NEED_OS_SUPPORT_AX V4_OS_SUPPORT_AX
#endif

#endif

TEXT runtime·rt0_go(SB),NOSPLIT|NOFRAME|TOPFRAME,$0
	// copy arguments forward on an even stack
	MOVQ	DI, AX		// argc
	MOVQ	SI, BX		// argv
	SUBQ	$(5*8), SP		// 3args 2auto
	ANDQ	$~15, SP
	MOVQ	AX, 24(SP)
	MOVQ	BX, 32(SP)

	// create istack out of the given (operating system) stack.
	// _cgo_init may update stackguard.
	MOVQ	$runtime·g0(SB), DI
	LEAQ	(-64*1024)(SP), BX
	MOVQ	BX, g_stackguard0(DI)
	MOVQ	BX, g_stackguard1(DI)
	MOVQ	BX, (g_stack+stack_lo)(DI)
	MOVQ	SP, (g_stack+stack_hi)(DI)

	// find out information about the processor we're on
	MOVL	$0, AX
	CPUID
	CMPL	AX, $0
	JE	nocpuinfo

	CMPL	BX, $0x756E6547  // "Genu"
	JNE	notintel
	CMPL	DX, $0x49656E69  // "ineI"
	JNE	notintel
	CMPL	CX, $0x6C65746E  // "ntel"
	JNE	notintel
	MOVB	$1, runtime·isIntel(SB)

notintel:
	// Load EAX=1 cpuid flags
	MOVL	$1, AX
	CPUID
	MOVL	AX, runtime·processorVersionInfo(SB)

nocpuinfo:
	// if there is an _cgo_init, call it.
	MOVQ	_cgo_init(SB), AX
	TESTQ	AX, AX
	JZ	needtls
	// arg 1: g0, already in DI
	MOVQ	$setg_gcc<>(SB), SI // arg 2: setg_gcc
	MOVQ	$0, DX	// arg 3, 4: not used when using platform's TLS
	MOVQ	$0, CX
#ifdef GOOS_android
	MOVQ	$runtime·tls_g(SB), DX 	// arg 3: &tls_g
	// arg 4: TLS base, stored in slot 0 (Android's TLS_SLOT_SELF).
	// Compensate for tls_g (+16).
	MOVQ	-16(TLS), CX
#endif
#ifdef GOOS_windows
	MOVQ	$runtime·tls_g(SB), DX 	// arg 3: &tls_g
	// Adjust for the Win64 calling convention.
	MOVQ	CX, R9 // arg 4
	MOVQ	DX, R8 // arg 3
	MOVQ	SI, DX // arg 2
	MOVQ	DI, CX // arg 1
#endif
	CALL	AX

	// update stackguard after _cgo_init
	MOVQ	$runtime·g0(SB), CX
	MOVQ	(g_stack+stack_lo)(CX), AX
	ADDQ	$const_stackGuard, AX
	MOVQ	AX, g_stackguard0(CX)
	MOVQ	AX, g_stackguard1(CX)

#ifndef GOOS_windows
	JMP ok
#endif
needtls:
#ifdef GOOS_plan9
	// skip TLS setup on Plan 9
	JMP ok
#endif
#ifdef GOOS_solaris
	// skip TLS setup on Solaris
	JMP ok
#endif
#ifdef GOOS_illumos
	// skip TLS setup on illumos
	JMP ok
#endif
#ifdef GOOS_darwin
	// skip TLS setup on Darwin
	JMP ok
#endif
#ifdef GOOS_openbsd
	// skip TLS setup on OpenBSD
	JMP ok
#endif

#ifdef GOOS_windows
	CALL	runtime·wintls(SB)
#endif

	LEAQ	runtime·m0+m_tls(SB), DI
	CALL	runtime·settls(SB)

	// store through it, to make sure it works
	get_tls(BX)
	MOVQ	$0x123, g(BX)
	MOVQ	runtime·m0+m_tls(SB), AX
	CMPQ	AX, $0x123
	JEQ 2(PC)
	CALL	runtime·abort(SB)
ok:
	// set the per-goroutine and per-mach "registers"
	get_tls(BX)
	LEAQ	runtime·g0(SB), CX
	MOVQ	CX, g(BX)
	LEAQ	runtime·m0(SB), AX

	// save m->g0 = g0
	MOVQ	CX, m_g0(AX)
	// save m0 to g0->m
	MOVQ	AX, g_m(CX)

	CLD				// convention is D is always left cleared

	// Check GOAMD64 requirements
	// We need to do this after setting up TLS, so that
	// we can report an error if there is a failure. See issue 49586.
#ifdef NEED_FEATURES_CX
	MOVL	$0, AX
	CPUID
	CMPL	AX, $0
	JE	bad_cpu
	MOVL	$1, AX
	CPUID
	ANDL	$NEED_FEATURES_CX, CX
	CMPL	CX, $NEED_FEATURES_CX
	JNE	bad_cpu
#endif

#ifdef NEED_MAX_CPUID
	MOVL	$0x80000000, AX
	CPUID
	CMPL	AX, $NEED_MAX_CPUID
	JL	bad_cpu
#endif

#ifdef NEED_EXT_FEATURES_BX
	MOVL	$7, AX
	MOVL	$0, CX
	CPUID
	ANDL	$NEED_EXT_FEATURES_BX, BX
	CMPL	BX, $NEED_EXT_FEATURES_BX
	JNE	bad_cpu
#endif

#ifdef NEED_EXT_FEATURES_CX
	MOVL	$0x80000001, AX
	CPUID
	ANDL	$NEED_EXT_FEATURES_CX, CX
	CMPL	CX, $NEED_EXT_FEATURES_CX
	JNE	bad_cpu
#endif

#ifdef NEED_OS_SUPPORT_AX
	XORL    CX, CX
	XGETBV
	ANDL	$NEED_OS_SUPPORT_AX, AX
	CMPL	AX, $NEED_OS_SUPPORT_AX
	JNE	bad_cpu
#endif

#ifdef NEED_DARWIN_SUPPORT
	MOVQ	$commpage64_version, BX
	CMPW	(BX), $13  // cpu_capabilities64 undefined in versions < 13
	JL	bad_cpu
	MOVQ	$commpage64_cpu_capabilities64, BX
	MOVQ	(BX), BX
	MOVQ	$NEED_DARWIN_SUPPORT, CX
	ANDQ	CX, BX
	CMPQ	BX, CX
	JNE	bad_cpu
#endif

	CALL	runtime·check(SB)

	MOVL	24(SP), AX		// copy argc
	MOVL	AX, 0(SP)
	MOVQ	32(SP), AX		// copy argv
	MOVQ	AX, 8(SP)
	CALL	runtime·args(SB)
	CALL	runtime·osinit(SB)
	CALL	runtime·schedinit(SB)

	// create a new goroutine to start program
	MOVQ	$runtime·mainPC(SB), AX		// entry
	PUSHQ	AX
	CALL	runtime·newproc(SB)
	POPQ	AX

	// start this M
	CALL	runtime·mstart(SB)

	CALL	runtime·abort(SB)	// mstart should never return
	RET

bad_cpu: // show that the program requires a certain microarchitecture level.
	MOVQ	$2, 0(SP)
	MOVQ	$bad_cpu_msg<>(SB), AX
	MOVQ	AX, 8(SP)
	MOVQ	$84, 16(SP)
	CALL	runtime·write(SB)
	MOVQ	$1, 0(SP)
	CALL	runtime·exit(SB)
	CALL	runtime·abort(SB)
	RET

	// Prevent dead-code elimination of debugCallV2, which is
	// intended to be called by debuggers.
	MOVQ	$runtime·debugCallV2<ABIInternal>(SB), AX
	RET

// mainPC is a function value for runtime.main, to be passed to newproc.
// The reference to runtime.main is made via ABIInternal, since the
// actual function (not the ABI0 wrapper) is needed by newproc.
DATA	runtime·mainPC+0(SB)/8,$runtime·main<ABIInternal>(SB)
GLOBL	runtime·mainPC(SB),RODATA,$8

TEXT runtime·breakpoint(SB),NOSPLIT,$0-0
	BYTE	$0xcc
	RET

TEXT runtime·asminit(SB),NOSPLIT,$0-0
	// No per-thread init.
	RET

TEXT runtime·mstart(SB),NOSPLIT|TOPFRAME|NOFRAME,$0
	CALL	runtime·mstart0(SB)
	RET // not reached

/*
 *  go-routine
 */

// func gogo(buf *gobuf)
// restore state from Gobuf; longjmp
TEXT runtime·gogo(SB), NOSPLIT, $0-8
	MOVQ	buf+0(FP), BX		// gobuf
	MOVQ	gobuf_g(BX), DX
	MOVQ	0(DX), CX		// make sure g != nil
	JMP	gogo<>(SB)

TEXT gogo<>(SB), NOSPLIT, $0
	get_tls(CX)
	MOVQ	DX, g(CX)
	MOVQ	DX, R14		// set the g register
	MOVQ	gobuf_sp(BX), SP	// restore SP
	MOVQ	gobuf_ret(BX), AX
	MOVQ	gobuf_ctxt(BX), DX
	MOVQ	gobuf_bp(BX), BP
	MOVQ	$0, gobuf_sp(BX)	// clear to help garbage collector
	MOVQ	$0, gobuf_ret(BX)
	MOVQ	$0, gobuf_ctxt(BX)
	MOVQ	$0, gobuf_bp(BX)
	MOVQ	gobuf_pc(BX), BX
	JMP	BX

// func mcall(fn func(*g))
// Switch to m->g0's stack, call fn(g).
// Fn must never return. It should gogo(&g->sched)
// to keep running g.
TEXT runtime·mcall<ABIInternal>(SB), NOSPLIT, $0-8
	MOVQ	AX, DX	// DX = fn

	// Save state in g->sched. The caller's SP and PC are restored by gogo to
	// resume execution in the caller's frame (implicit return). The caller's BP
	// is also restored to support frame pointer unwinding.
	MOVQ	SP, BX	// hide (SP) reads from vet
	MOVQ	8(BX), BX	// caller's PC
	MOVQ	BX, (g_sched+gobuf_pc)(R14)
	LEAQ	fn+0(FP), BX	// caller's SP
	MOVQ	BX, (g_sched+gobuf_sp)(R14)
	// Get the caller's frame pointer by dereferencing BP. Storing BP as it is
	// can cause a frame pointer cycle, see CL 476235.
	MOVQ	(BP), BX // caller's BP
	MOVQ	BX, (g_sched+gobuf_bp)(R14)

	// switch to m->g0 & its stack, call fn
	MOVQ	g_m(R14), BX
	MOVQ	m_g0(BX), SI	// SI = g.m.g0
	CMPQ	SI, R14	// if g == m->g0 call badmcall
	JNE	goodm
	JMP	runtime·badmcall(SB)
goodm:
	MOVQ	R14, AX		// AX (and arg 0) = g
	MOVQ	SI, R14		// g = g.m.g0
	get_tls(CX)		// Set G in TLS
	MOVQ	R14, g(CX)
	MOVQ	(g_sched+gobuf_sp)(R14), SP	// sp = g0.sched.sp
	PUSHQ	AX	// open up space for fn's arg spill slot
	MOVQ	0(DX), R12
	CALL	R12		// fn(g)
	POPQ	AX
	JMP	runtime·badmcall2(SB)
	RET

// systemstack_switch is a dummy routine that systemstack leaves at the bottom
// of the G stack. We need to distinguish the routine that
// lives at the bottom of the G stack from the one that lives
// at the top of the system stack because the one at the top of
// the system stack terminates the stack walk (see topofstack()).
// The frame layout needs to match systemstack
// so that it can pretend to be systemstack_switch.
TEXT runtime·systemstack_switch(SB), NOSPLIT, $0-0
	UNDEF
	// Make sure this function is not leaf,
	// so the frame is saved.
	CALL	runtime·abort(SB)
	RET

// func systemstack(fn func())
TEXT runtime·systemstack(SB), NOSPLIT, $0-8
	MOVQ	fn+0(FP), DI	// DI = fn
	get_tls(CX)
	MOVQ	g(CX), AX	// AX = g
	MOVQ	g_m(AX), BX	// BX = m

	CMPQ	AX, m_gsignal(BX) // g == m.gsignal
	JEQ	noswitch

	MOVQ	m_g0(BX), DX	// DX = g0
	CMPQ	AX, DX // g == g0
	JEQ	noswitch

	CMPQ	AX, m_curg(BX) // g == m.curg
	JNE	bad

	// Switch stacks.
	// The original frame pointer is stored in BP,
	// which is useful for stack unwinding.
	// Save our state in g->sched. Pretend to
	// be systemstack_switch if the G stack is scanned.
	CALL	gosave_systemstack_switch<>(SB)

	// switch to g0
	// 切换到g0
	MOVQ	DX, g(CX)
	MOVQ	DX, R14 // set the g register
	MOVQ	(g_sched+gobuf_sp)(DX), SP

	// call target function
	MOVQ	DI, DX
	MOVQ	0(DI), DI
	CALL	DI // 执行目标函数

	// switch back to g
	// 恢复原有g
	get_tls(CX)
	MOVQ	g(CX), AX
	MOVQ	g_m(AX), BX
	MOVQ	m_curg(BX), AX
	MOVQ	AX, g(CX)
	MOVQ	(g_sched+gobuf_sp)(AX), SP
	MOVQ	(g_sched+gobuf_bp)(AX), BP
	MOVQ	$0, (g_sched+gobuf_sp)(AX)
	MOVQ	$0, (g_sched+gobuf_bp)(AX)
	RET

noswitch:
	// already on m stack; tail call the function
	// Using a tail call here cleans up tracebacks since we won't stop
	// at an intermediate systemstack.
	MOVQ	DI, DX
	MOVQ	0(DI), DI
	// The function epilogue is not called on a tail call.
	// Pop BP from the stack to simulate it.
	POPQ	BP
	JMP	DI

bad:
	// Bad: g is not gsignal, not g0, not curg. What is it?
	MOVQ	$runtime·badsystemstack(SB), AX
	CALL	AX
	INT	$3

// func switchToCrashStack0(fn func())
TEXT runtime·switchToCrashStack0<ABIInternal>(SB), NOSPLIT, $0-8
	MOVQ	g_m(R14), BX // curm

	// set g to gcrash
	LEAQ	runtime·gcrash(SB), R14 // g = &gcrash
	MOVQ	BX, g_m(R14)            // g.m = curm
	MOVQ	R14, m_g0(BX)           // curm.g0 = g
	get_tls(CX)
	MOVQ	R14, g(CX)

	// switch to crashstack
	MOVQ	(g_stack+stack_hi)(R14), BX
	SUBQ	$(4*8), BX
	MOVQ	BX, SP

	// call target function
	MOVQ	AX, DX
	MOVQ	0(AX), AX
	CALL	AX

	// should never return
	CALL	runtime·abort(SB)
	UNDEF

/*
 * support for morestack
 */

// Called during function prolog when more stack is needed.
//
// The traceback routines see morestack on a g0 as being
// the top of a stack (for example, morestack calling newstack
// calling the scheduler calling newm calling gc), so we must
// record an argument size. For that purpose, it has no arguments.
TEXT runtime·morestack(SB),NOSPLIT|NOFRAME,$0-0
	// Cannot grow scheduler stack (m->g0).
	get_tls(CX)
<<<<<<< HEAD
	MOVQ	g(CX), BX    // bx = getg()
	MOVQ	g_m(BX), BX  // bx = getg().m
	MOVQ	m_g0(BX), SI // si = getg().m.g0
	CMPQ	g(CX), SI    // getg() == getg().m.g0
=======
	MOVQ	g(CX), DI     // DI = g
	MOVQ	g_m(DI), BX   // BX = m

	// Set g->sched to context in f.
	MOVQ	0(SP), AX // f's PC
	MOVQ	AX, (g_sched+gobuf_pc)(DI)
	LEAQ	8(SP), AX // f's SP
	MOVQ	AX, (g_sched+gobuf_sp)(DI)
	MOVQ	BP, (g_sched+gobuf_bp)(DI)
	MOVQ	DX, (g_sched+gobuf_ctxt)(DI)

	MOVQ	m_g0(BX), SI  // SI = m.g0
	CMPQ	DI, SI
>>>>>>> f6509cf5
	JNE	3(PC)
	CALL	runtime·badmorestackg0(SB)
	CALL	runtime·abort(SB)

	// Cannot grow signal stack (m->gsignal).
<<<<<<< HEAD
	MOVQ	m_gsignal(BX), SI // si = m.gsignal
	CMPQ	g(CX), SI         // g == m.gsignal
=======
	MOVQ	m_gsignal(BX), SI
	CMPQ	DI, SI
>>>>>>> f6509cf5
	JNE	3(PC)
	CALL	runtime·badmorestackgsignal(SB)
	CALL	runtime·abort(SB)

	// Called from f.
	// Set m->morebuf to f's caller.
	NOP	SP	// tell vet SP changed - stop checking offsets
	// 保存调用者的PC和SP
	MOVQ	8(SP), AX	// f's caller's PC
	MOVQ	AX, (m_morebuf+gobuf_pc)(BX)
	LEAQ	16(SP), AX	// f's caller's SP
	MOVQ	AX, (m_morebuf+gobuf_sp)(BX)
<<<<<<< HEAD

	// 把g存进m-morebuf.gobuf->g中
	get_tls(CX)
	MOVQ	g(CX), SI
	MOVQ	SI, (m_morebuf+gobuf_g)(BX)

	// Set g->sched to context in f.
	// 把g相关属性存进g->sched.gobuf中
	MOVQ	0(SP), AX // f's PC
	MOVQ	AX, (g_sched+gobuf_pc)(SI)
	LEAQ	8(SP), AX // f's SP
	MOVQ	AX, (g_sched+gobuf_sp)(SI)
	MOVQ	BP, (g_sched+gobuf_bp)(SI)
	MOVQ	DX, (g_sched+gobuf_ctxt)(SI)
=======
	MOVQ	DI, (m_morebuf+gobuf_g)(BX)
>>>>>>> f6509cf5

	// Call newstack on m->g0's stack.
	// 切换到g0栈 调用newstack函数
	MOVQ	m_g0(BX), BX
	MOVQ	BX, g(CX)
	MOVQ	(g_sched+gobuf_sp)(BX), SP
	MOVQ	(g_sched+gobuf_bp)(BX), BP
	CALL	runtime·newstack(SB)
	CALL	runtime·abort(SB)	// crash if newstack returns
	RET

// morestack_noctxt 不保留ctxt 调用morestack
// morestack but not preserving ctxt.
TEXT runtime·morestack_noctxt(SB),NOSPLIT,$0
	MOVL	$0, DX
	JMP	runtime·morestack(SB)

// spillArgs stores return values from registers to a *internal/abi.RegArgs in R12.
TEXT ·spillArgs(SB),NOSPLIT,$0-0
	MOVQ AX, 0(R12)
	MOVQ BX, 8(R12)
	MOVQ CX, 16(R12)
	MOVQ DI, 24(R12)
	MOVQ SI, 32(R12)
	MOVQ R8, 40(R12)
	MOVQ R9, 48(R12)
	MOVQ R10, 56(R12)
	MOVQ R11, 64(R12)
	MOVQ X0, 72(R12)
	MOVQ X1, 80(R12)
	MOVQ X2, 88(R12)
	MOVQ X3, 96(R12)
	MOVQ X4, 104(R12)
	MOVQ X5, 112(R12)
	MOVQ X6, 120(R12)
	MOVQ X7, 128(R12)
	MOVQ X8, 136(R12)
	MOVQ X9, 144(R12)
	MOVQ X10, 152(R12)
	MOVQ X11, 160(R12)
	MOVQ X12, 168(R12)
	MOVQ X13, 176(R12)
	MOVQ X14, 184(R12)
	RET

// unspillArgs loads args into registers from a *internal/abi.RegArgs in R12.
TEXT ·unspillArgs(SB),NOSPLIT,$0-0
	MOVQ 0(R12), AX
	MOVQ 8(R12), BX
	MOVQ 16(R12), CX
	MOVQ 24(R12), DI
	MOVQ 32(R12), SI
	MOVQ 40(R12), R8
	MOVQ 48(R12), R9
	MOVQ 56(R12), R10
	MOVQ 64(R12), R11
	MOVQ 72(R12), X0
	MOVQ 80(R12), X1
	MOVQ 88(R12), X2
	MOVQ 96(R12), X3
	MOVQ 104(R12), X4
	MOVQ 112(R12), X5
	MOVQ 120(R12), X6
	MOVQ 128(R12), X7
	MOVQ 136(R12), X8
	MOVQ 144(R12), X9
	MOVQ 152(R12), X10
	MOVQ 160(R12), X11
	MOVQ 168(R12), X12
	MOVQ 176(R12), X13
	MOVQ 184(R12), X14
	RET

// reflectcall: call a function with the given argument list
// func call(stackArgsType *_type, f *FuncVal, stackArgs *byte, stackArgsSize, stackRetOffset, frameSize uint32, regArgs *abi.RegArgs).
// we don't have variable-sized frames, so we use a small number
// of constant-sized-frame functions to encode a few bits of size in the pc.
// Caution: ugly multiline assembly macros in your future!

#define DISPATCH(NAME,MAXSIZE)		\
	CMPQ	CX, $MAXSIZE;		\
	JA	3(PC);			\
	MOVQ	$NAME(SB), AX;		\
	JMP	AX
// Note: can't just "JMP NAME(SB)" - bad inlining results.

TEXT ·reflectcall(SB), NOSPLIT, $0-48
	MOVLQZX frameSize+32(FP), CX
	DISPATCH(runtime·call16, 16)
	DISPATCH(runtime·call32, 32)
	DISPATCH(runtime·call64, 64)
	DISPATCH(runtime·call128, 128)
	DISPATCH(runtime·call256, 256)
	DISPATCH(runtime·call512, 512)
	DISPATCH(runtime·call1024, 1024)
	DISPATCH(runtime·call2048, 2048)
	DISPATCH(runtime·call4096, 4096)
	DISPATCH(runtime·call8192, 8192)
	DISPATCH(runtime·call16384, 16384)
	DISPATCH(runtime·call32768, 32768)
	DISPATCH(runtime·call65536, 65536)
	DISPATCH(runtime·call131072, 131072)
	DISPATCH(runtime·call262144, 262144)
	DISPATCH(runtime·call524288, 524288)
	DISPATCH(runtime·call1048576, 1048576)
	DISPATCH(runtime·call2097152, 2097152)
	DISPATCH(runtime·call4194304, 4194304)
	DISPATCH(runtime·call8388608, 8388608)
	DISPATCH(runtime·call16777216, 16777216)
	DISPATCH(runtime·call33554432, 33554432)
	DISPATCH(runtime·call67108864, 67108864)
	DISPATCH(runtime·call134217728, 134217728)
	DISPATCH(runtime·call268435456, 268435456)
	DISPATCH(runtime·call536870912, 536870912)
	DISPATCH(runtime·call1073741824, 1073741824)
	MOVQ	$runtime·badreflectcall(SB), AX
	JMP	AX

#define CALLFN(NAME,MAXSIZE)			\
TEXT NAME(SB), WRAPPER, $MAXSIZE-48;		\
	NO_LOCAL_POINTERS;			\
	/* copy arguments to stack */		\
	MOVQ	stackArgs+16(FP), SI;		\
	MOVLQZX stackArgsSize+24(FP), CX;		\
	MOVQ	SP, DI;				\
	REP;MOVSB;				\
	/* set up argument registers */		\
	MOVQ    regArgs+40(FP), R12;		\
	CALL    ·unspillArgs(SB);		\
	/* call function */			\
	MOVQ	f+8(FP), DX;			\
	PCDATA  $PCDATA_StackMapIndex, $0;	\
	MOVQ	(DX), R12;			\
	CALL	R12;				\
	/* copy register return values back */		\
	MOVQ    regArgs+40(FP), R12;		\
	CALL    ·spillArgs(SB);		\
	MOVLQZX	stackArgsSize+24(FP), CX;		\
	MOVLQZX	stackRetOffset+28(FP), BX;		\
	MOVQ	stackArgs+16(FP), DI;		\
	MOVQ	stackArgsType+0(FP), DX;		\
	MOVQ	SP, SI;				\
	ADDQ	BX, DI;				\
	ADDQ	BX, SI;				\
	SUBQ	BX, CX;				\
	CALL	callRet<>(SB);			\
	RET

// callRet copies return values back at the end of call*. This is a
// separate function so it can allocate stack space for the arguments
// to reflectcallmove. It does not follow the Go ABI; it expects its
// arguments in registers.
TEXT callRet<>(SB), NOSPLIT, $40-0
	NO_LOCAL_POINTERS
	MOVQ	DX, 0(SP)
	MOVQ	DI, 8(SP)
	MOVQ	SI, 16(SP)
	MOVQ	CX, 24(SP)
	MOVQ	R12, 32(SP)
	CALL	runtime·reflectcallmove(SB)
	RET

CALLFN(·call16, 16)
CALLFN(·call32, 32)
CALLFN(·call64, 64)
CALLFN(·call128, 128)
CALLFN(·call256, 256)
CALLFN(·call512, 512)
CALLFN(·call1024, 1024)
CALLFN(·call2048, 2048)
CALLFN(·call4096, 4096)
CALLFN(·call8192, 8192)
CALLFN(·call16384, 16384)
CALLFN(·call32768, 32768)
CALLFN(·call65536, 65536)
CALLFN(·call131072, 131072)
CALLFN(·call262144, 262144)
CALLFN(·call524288, 524288)
CALLFN(·call1048576, 1048576)
CALLFN(·call2097152, 2097152)
CALLFN(·call4194304, 4194304)
CALLFN(·call8388608, 8388608)
CALLFN(·call16777216, 16777216)
CALLFN(·call33554432, 33554432)
CALLFN(·call67108864, 67108864)
CALLFN(·call134217728, 134217728)
CALLFN(·call268435456, 268435456)
CALLFN(·call536870912, 536870912)
CALLFN(·call1073741824, 1073741824)

// 执行 cycles 次 PAUSE
TEXT runtime·procyield(SB),NOSPLIT,$0-0
	MOVL	cycles+0(FP), AX
again:
	PAUSE // 空跑CPU
	SUBL	$1, AX
	JNZ	again
	RET


TEXT ·publicationBarrier<ABIInternal>(SB),NOSPLIT,$0-0
	// Stores are already ordered on x86, so this is just a
	// compile barrier.
	RET

// Save state of caller into g->sched,
// but using fake PC from systemstack_switch.
// Must only be called from functions with frame pointer
// and without locals ($0) or else unwinding from
// systemstack_switch is incorrect.
// Smashes R9.
TEXT gosave_systemstack_switch<>(SB),NOSPLIT|NOFRAME,$0
	// Take systemstack_switch PC and add 8 bytes to skip
	// the prologue. The final location does not matter
	// as long as we are between the prologue and the epilogue.
	MOVQ	$runtime·systemstack_switch+8(SB), R9
	MOVQ	R9, (g_sched+gobuf_pc)(R14)
	LEAQ	8(SP), R9
	MOVQ	R9, (g_sched+gobuf_sp)(R14)
	MOVQ	$0, (g_sched+gobuf_ret)(R14)
	MOVQ	BP, (g_sched+gobuf_bp)(R14)
	// Assert ctxt is zero. See func save.
	MOVQ	(g_sched+gobuf_ctxt)(R14), R9
	TESTQ	R9, R9
	JZ	2(PC)
	CALL	runtime·abort(SB)
	RET

// func asmcgocall_no_g(fn, arg unsafe.Pointer)
// Call fn(arg) aligned appropriately for the gcc ABI.
// Called on a system stack, and there may be no g yet (during needm).
TEXT ·asmcgocall_no_g(SB),NOSPLIT,$32-16
	MOVQ	fn+0(FP), AX
	MOVQ	arg+8(FP), BX
	MOVQ	SP, DX
	ANDQ	$~15, SP	// alignment
	MOVQ	DX, 8(SP)
	MOVQ	BX, DI		// DI = first argument in AMD64 ABI
	MOVQ	BX, CX		// CX = first argument in Win64
	CALL	AX
	MOVQ	8(SP), DX
	MOVQ	DX, SP
	RET

// asmcgocall_landingpad calls AX with BX as argument.
// Must be called on the system stack.
TEXT ·asmcgocall_landingpad(SB),NOSPLIT,$0-0
#ifdef GOOS_windows
	// Make sure we have enough room for 4 stack-backed fast-call
	// registers as per Windows amd64 calling convention.
	ADJSP	$32
	// On Windows, asmcgocall_landingpad acts as landing pad for exceptions
	// thrown in the cgo call. Exceptions that reach this function will be
	// handled by runtime.sehtramp thanks to the SEH metadata added
	// by the compiler.
	// Note that runtime.sehtramp can't be attached directly to asmcgocall
	// because its initial stack pointer can be outside the system stack bounds,
	// and Windows stops the stack unwinding without calling the exception handler
	// when it reaches that point.
	MOVQ	BX, CX		// CX = first argument in Win64
	CALL	AX
	// The exception handler is not called if the next instruction is part of
	// the epilogue, which includes the RET instruction, so we need to add a NOP here.
	BYTE	$0x90
	ADJSP	$-32
	RET
#endif
	// Tail call AX on non-Windows, as the extra stack frame is not needed.
	MOVQ	BX, DI		// DI = first argument in AMD64 ABI
	JMP	AX

// func asmcgocall(fn, arg unsafe.Pointer) int32
// Call fn(arg) on the scheduler stack,
// aligned appropriately for the gcc ABI.
// See cgocall.go for more details.
TEXT ·asmcgocall(SB),NOSPLIT,$0-20
	MOVQ	fn+0(FP), AX
	MOVQ	arg+8(FP), BX

	MOVQ	SP, DX

	// Figure out if we need to switch to m->g0 stack.
	// We get called to create new OS threads too, and those
	// come in on the m->g0 stack already. Or we might already
	// be on the m->gsignal stack.
	get_tls(CX)
	MOVQ	g(CX), DI
	CMPQ	DI, $0
	JEQ	nosave
	MOVQ	g_m(DI), R8
	MOVQ	m_gsignal(R8), SI
	CMPQ	DI, SI
	JEQ	nosave
	MOVQ	m_g0(R8), SI
	CMPQ	DI, SI
	JEQ	nosave

	// Switch to system stack.
	// The original frame pointer is stored in BP,
	// which is useful for stack unwinding.
	CALL	gosave_systemstack_switch<>(SB)
	MOVQ	SI, g(CX)
	MOVQ	(g_sched+gobuf_sp)(SI), SP

	// Now on a scheduling stack (a pthread-created stack).
	SUBQ	$16, SP
	ANDQ	$~15, SP	// alignment for gcc ABI
	MOVQ	DI, 8(SP)	// save g
	MOVQ	(g_stack+stack_hi)(DI), DI
	SUBQ	DX, DI
	MOVQ	DI, 0(SP)	// save depth in stack (can't just save SP, as stack might be copied during a callback)
	CALL	runtime·asmcgocall_landingpad(SB)

	// Restore registers, g, stack pointer.
	get_tls(CX)
	MOVQ	8(SP), DI
	MOVQ	(g_stack+stack_hi)(DI), SI
	SUBQ	0(SP), SI
	MOVQ	DI, g(CX)
	MOVQ	SI, SP

	MOVL	AX, ret+16(FP)
	RET

nosave:
	// Running on a system stack, perhaps even without a g.
	// Having no g can happen during thread creation or thread teardown
	// (see needm/dropm on Solaris, for example).
	// This code is like the above sequence but without saving/restoring g
	// and without worrying about the stack moving out from under us
	// (because we're on a system stack, not a goroutine stack).
	// The above code could be used directly if already on a system stack,
	// but then the only path through this code would be a rare case on Solaris.
	// Using this code for all "already on system stack" calls exercises it more,
	// which should help keep it correct.
	SUBQ	$16, SP
	ANDQ	$~15, SP
	MOVQ	$0, 8(SP)		// where above code stores g, in case someone looks during debugging
	MOVQ	DX, 0(SP)	// save original stack pointer
	CALL	runtime·asmcgocall_landingpad(SB)
	MOVQ	0(SP), SI	// restore original stack pointer
	MOVQ	SI, SP
	MOVL	AX, ret+16(FP)
	RET

#ifdef GOOS_windows
// Dummy TLS that's used on Windows so that we don't crash trying
// to restore the G register in needm. needm and its callees are
// very careful never to actually use the G, the TLS just can't be
// unset since we're in Go code.
GLOBL zeroTLS<>(SB),RODATA,$const_tlsSize
#endif

// func cgocallback(fn, frame unsafe.Pointer, ctxt uintptr)
// See cgocall.go for more details.
TEXT ·cgocallback(SB),NOSPLIT,$24-24
	NO_LOCAL_POINTERS

	// Skip cgocallbackg, just dropm when fn is nil, and frame is the saved g.
	// It is used to dropm while thread is exiting.
	MOVQ	fn+0(FP), AX
	CMPQ	AX, $0
	JNE	loadg
	// Restore the g from frame.
	get_tls(CX)
	MOVQ	frame+8(FP), BX
	MOVQ	BX, g(CX)
	JMP	dropm

loadg:
	// If g is nil, Go did not create the current thread,
	// or if this thread never called into Go on pthread platforms.
	// Call needm to obtain one m for temporary use.
	// In this case, we're running on the thread stack, so there's
	// lots of space, but the linker doesn't know. Hide the call from
	// the linker analysis by using an indirect call through AX.
	get_tls(CX)
#ifdef GOOS_windows
	MOVL	$0, BX
	CMPQ	CX, $0
	JEQ	2(PC)
#endif
	MOVQ	g(CX), BX
	CMPQ	BX, $0
	JEQ	needm
	MOVQ	g_m(BX), BX
	MOVQ	BX, savedm-8(SP)	// saved copy of oldm
	JMP	havem
needm:
#ifdef GOOS_windows
	// Set up a dummy TLS value. needm is careful not to use it,
	// but it needs to be there to prevent autogenerated code from
	// crashing when it loads from it.
	// We don't need to clear it or anything later because needm
	// will set up TLS properly.
	MOVQ	$zeroTLS<>(SB), DI
	CALL	runtime·settls(SB)
#endif
	// On some platforms (Windows) we cannot call needm through
	// an ABI wrapper because there's no TLS set up, and the ABI
	// wrapper will try to restore the G register (R14) from TLS.
	// Clear X15 because Go expects it and we're not calling
	// through a wrapper, but otherwise avoid setting the G
	// register in the wrapper and call needm directly. It
	// takes no arguments and doesn't return any values so
	// there's no need to handle that. Clear R14 so that there's
	// a bad value in there, in case needm tries to use it.
	XORPS	X15, X15
	XORQ    R14, R14
	MOVQ	$runtime·needAndBindM<ABIInternal>(SB), AX
	CALL	AX
	MOVQ	$0, savedm-8(SP)
	get_tls(CX)
	MOVQ	g(CX), BX
	MOVQ	g_m(BX), BX

	// Set m->sched.sp = SP, so that if a panic happens
	// during the function we are about to execute, it will
	// have a valid SP to run on the g0 stack.
	// The next few lines (after the havem label)
	// will save this SP onto the stack and then write
	// the same SP back to m->sched.sp. That seems redundant,
	// but if an unrecovered panic happens, unwindm will
	// restore the g->sched.sp from the stack location
	// and then systemstack will try to use it. If we don't set it here,
	// that restored SP will be uninitialized (typically 0) and
	// will not be usable.
	MOVQ	m_g0(BX), SI
	MOVQ	SP, (g_sched+gobuf_sp)(SI)

havem:
	// Now there's a valid m, and we're running on its m->g0.
	// Save current m->g0->sched.sp on stack and then set it to SP.
	// Save current sp in m->g0->sched.sp in preparation for
	// switch back to m->curg stack.
	// NOTE: unwindm knows that the saved g->sched.sp is at 0(SP).
	MOVQ	m_g0(BX), SI
	MOVQ	(g_sched+gobuf_sp)(SI), AX
	MOVQ	AX, 0(SP)
	MOVQ	SP, (g_sched+gobuf_sp)(SI)

	// Switch to m->curg stack and call runtime.cgocallbackg.
	// Because we are taking over the execution of m->curg
	// but *not* resuming what had been running, we need to
	// save that information (m->curg->sched) so we can restore it.
	// We can restore m->curg->sched.sp easily, because calling
	// runtime.cgocallbackg leaves SP unchanged upon return.
	// To save m->curg->sched.pc, we push it onto the curg stack and
	// open a frame the same size as cgocallback's g0 frame.
	// Once we switch to the curg stack, the pushed PC will appear
	// to be the return PC of cgocallback, so that the traceback
	// will seamlessly trace back into the earlier calls.
	MOVQ	m_curg(BX), SI
	MOVQ	SI, g(CX)
	MOVQ	(g_sched+gobuf_sp)(SI), DI  // prepare stack as DI
	MOVQ	(g_sched+gobuf_pc)(SI), BX
	MOVQ	BX, -8(DI)  // "push" return PC on the g stack
	// Gather our arguments into registers.
	MOVQ	fn+0(FP), BX
	MOVQ	frame+8(FP), CX
	MOVQ	ctxt+16(FP), DX
	// Compute the size of the frame, including return PC and, if
	// GOEXPERIMENT=framepointer, the saved base pointer
	LEAQ	fn+0(FP), AX
	SUBQ	SP, AX   // AX is our actual frame size
	SUBQ	AX, DI   // Allocate the same frame size on the g stack
	MOVQ	DI, SP

	MOVQ	BX, 0(SP)
	MOVQ	CX, 8(SP)
	MOVQ	DX, 16(SP)
	MOVQ	$runtime·cgocallbackg(SB), AX
	CALL	AX	// indirect call to bypass nosplit check. We're on a different stack now.

	// Compute the size of the frame again. FP and SP have
	// completely different values here than they did above,
	// but only their difference matters.
	LEAQ	fn+0(FP), AX
	SUBQ	SP, AX

	// Restore g->sched (== m->curg->sched) from saved values.
	get_tls(CX)
	MOVQ	g(CX), SI
	MOVQ	SP, DI
	ADDQ	AX, DI
	MOVQ	-8(DI), BX
	MOVQ	BX, (g_sched+gobuf_pc)(SI)
	MOVQ	DI, (g_sched+gobuf_sp)(SI)

	// Switch back to m->g0's stack and restore m->g0->sched.sp.
	// (Unlike m->curg, the g0 goroutine never uses sched.pc,
	// so we do not have to restore it.)
	MOVQ	g(CX), BX
	MOVQ	g_m(BX), BX
	MOVQ	m_g0(BX), SI
	MOVQ	SI, g(CX)
	MOVQ	(g_sched+gobuf_sp)(SI), SP
	MOVQ	0(SP), AX
	MOVQ	AX, (g_sched+gobuf_sp)(SI)

	// If the m on entry was nil, we called needm above to borrow an m,
	// 1. for the duration of the call on non-pthread platforms,
	// 2. or the duration of the C thread alive on pthread platforms.
	// If the m on entry wasn't nil,
	// 1. the thread might be a Go thread,
	// 2. or it wasn't the first call from a C thread on pthread platforms,
	//    since then we skip dropm to reuse the m in the first call.
	MOVQ	savedm-8(SP), BX
	CMPQ	BX, $0
	JNE	done

	// Skip dropm to reuse it in the next call, when a pthread key has been created.
	MOVQ	_cgo_pthread_key_created(SB), AX
	// It means cgo is disabled when _cgo_pthread_key_created is a nil pointer, need dropm.
	CMPQ	AX, $0
	JEQ	dropm
	CMPQ	(AX), $0
	JNE	done

dropm:
	MOVQ	$runtime·dropm(SB), AX
	CALL	AX
#ifdef GOOS_windows
	// We need to clear the TLS pointer in case the next
	// thread that comes into Go tries to reuse that space
	// but uses the same M.
	XORQ	DI, DI
	CALL	runtime·settls(SB)
#endif
done:

	// Done!
	RET

// func setg(gg *g)
// set g. for use by needm.
TEXT runtime·setg(SB), NOSPLIT, $0-8
	MOVQ	gg+0(FP), BX
	get_tls(CX)
	MOVQ	BX, g(CX)
	RET

// void setg_gcc(G*); set g called from gcc.
TEXT setg_gcc<>(SB),NOSPLIT,$0
	get_tls(AX)
	MOVQ	DI, g(AX)
	MOVQ	DI, R14 // set the g register
	RET

TEXT runtime·abort(SB),NOSPLIT,$0-0
	INT	$3
loop:
	JMP	loop

// check that SP is in range [g->stack.lo, g->stack.hi)
TEXT runtime·stackcheck(SB), NOSPLIT|NOFRAME, $0-0
	get_tls(CX)
	MOVQ	g(CX), AX
	CMPQ	(g_stack+stack_hi)(AX), SP
	JHI	2(PC)
	CALL	runtime·abort(SB)
	CMPQ	SP, (g_stack+stack_lo)(AX)
	JHI	2(PC)
	CALL	runtime·abort(SB)
	RET

// func cputicks() int64
TEXT runtime·cputicks(SB),NOSPLIT,$0-0
	CMPB	internal∕cpu·X86+const_offsetX86HasRDTSCP(SB), $1
	JNE	fences
	// Instruction stream serializing RDTSCP is supported.
	// RDTSCP is supported by Intel Nehalem (2008) and
	// AMD K8 Rev. F (2006) and newer.
	RDTSCP
done:
	SHLQ	$32, DX
	ADDQ	DX, AX
	MOVQ	AX, ret+0(FP)
	RET
fences:
	// MFENCE is instruction stream serializing and flushes the
	// store buffers on AMD. The serialization semantics of LFENCE on AMD
	// are dependent on MSR C001_1029 and CPU generation.
	// LFENCE on Intel does wait for all previous instructions to have executed.
	// Intel recommends MFENCE;LFENCE in its manuals before RDTSC to have all
	// previous instructions executed and all previous loads and stores to globally visible.
	// Using MFENCE;LFENCE here aligns the serializing properties without
	// runtime detection of CPU manufacturer.
	MFENCE
	LFENCE
	RDTSC
	JMP done

// func memhash(p unsafe.Pointer, h, s uintptr) uintptr
// hash function using AES hardware instructions
TEXT runtime·memhash<ABIInternal>(SB),NOSPLIT,$0-32
	// AX = ptr to data
	// BX = seed
	// CX = size
	CMPB	runtime·useAeshash(SB), $0
	JEQ	noaes
	JMP	aeshashbody<>(SB)
noaes:
	JMP	runtime·memhashFallback<ABIInternal>(SB)

// func strhash(p unsafe.Pointer, h uintptr) uintptr
TEXT runtime·strhash<ABIInternal>(SB),NOSPLIT,$0-24
	// AX = ptr to string struct
	// BX = seed
	CMPB	runtime·useAeshash(SB), $0
	JEQ	noaes
	MOVQ	8(AX), CX	// length of string
	MOVQ	(AX), AX	// string data
	JMP	aeshashbody<>(SB)
noaes:
	JMP	runtime·strhashFallback<ABIInternal>(SB)

// AX: data
// BX: hash seed
// CX: length
// At return: AX = return value
TEXT aeshashbody<>(SB),NOSPLIT,$0-0
	// Fill an SSE register with our seeds.
	MOVQ	BX, X0				// 64 bits of per-table hash seed
	PINSRW	$4, CX, X0			// 16 bits of length
	PSHUFHW $0, X0, X0			// repeat length 4 times total
	MOVO	X0, X1				// save unscrambled seed
	PXOR	runtime·aeskeysched(SB), X0	// xor in per-process seed
	AESENC	X0, X0				// scramble seed

	CMPQ	CX, $16
	JB	aes0to15
	JE	aes16
	CMPQ	CX, $32
	JBE	aes17to32
	CMPQ	CX, $64
	JBE	aes33to64
	CMPQ	CX, $128
	JBE	aes65to128
	JMP	aes129plus

aes0to15:
	TESTQ	CX, CX
	JE	aes0

	ADDQ	$16, AX
	TESTW	$0xff0, AX
	JE	endofpage

	// 16 bytes loaded at this address won't cross
	// a page boundary, so we can load it directly.
	MOVOU	-16(AX), X1
	ADDQ	CX, CX
	MOVQ	$masks<>(SB), AX
	PAND	(AX)(CX*8), X1
final1:
	PXOR	X0, X1	// xor data with seed
	AESENC	X1, X1	// scramble combo 3 times
	AESENC	X1, X1
	AESENC	X1, X1
	MOVQ	X1, AX	// return X1
	RET

endofpage:
	// address ends in 1111xxxx. Might be up against
	// a page boundary, so load ending at last byte.
	// Then shift bytes down using pshufb.
	MOVOU	-32(AX)(CX*1), X1
	ADDQ	CX, CX
	MOVQ	$shifts<>(SB), AX
	PSHUFB	(AX)(CX*8), X1
	JMP	final1

aes0:
	// Return scrambled input seed
	AESENC	X0, X0
	MOVQ	X0, AX	// return X0
	RET

aes16:
	MOVOU	(AX), X1
	JMP	final1

aes17to32:
	// make second starting seed
	PXOR	runtime·aeskeysched+16(SB), X1
	AESENC	X1, X1

	// load data to be hashed
	MOVOU	(AX), X2
	MOVOU	-16(AX)(CX*1), X3

	// xor with seed
	PXOR	X0, X2
	PXOR	X1, X3

	// scramble 3 times
	AESENC	X2, X2
	AESENC	X3, X3
	AESENC	X2, X2
	AESENC	X3, X3
	AESENC	X2, X2
	AESENC	X3, X3

	// combine results
	PXOR	X3, X2
	MOVQ	X2, AX	// return X2
	RET

aes33to64:
	// make 3 more starting seeds
	MOVO	X1, X2
	MOVO	X1, X3
	PXOR	runtime·aeskeysched+16(SB), X1
	PXOR	runtime·aeskeysched+32(SB), X2
	PXOR	runtime·aeskeysched+48(SB), X3
	AESENC	X1, X1
	AESENC	X2, X2
	AESENC	X3, X3

	MOVOU	(AX), X4
	MOVOU	16(AX), X5
	MOVOU	-32(AX)(CX*1), X6
	MOVOU	-16(AX)(CX*1), X7

	PXOR	X0, X4
	PXOR	X1, X5
	PXOR	X2, X6
	PXOR	X3, X7

	AESENC	X4, X4
	AESENC	X5, X5
	AESENC	X6, X6
	AESENC	X7, X7

	AESENC	X4, X4
	AESENC	X5, X5
	AESENC	X6, X6
	AESENC	X7, X7

	AESENC	X4, X4
	AESENC	X5, X5
	AESENC	X6, X6
	AESENC	X7, X7

	PXOR	X6, X4
	PXOR	X7, X5
	PXOR	X5, X4
	MOVQ	X4, AX	// return X4
	RET

aes65to128:
	// make 7 more starting seeds
	MOVO	X1, X2
	MOVO	X1, X3
	MOVO	X1, X4
	MOVO	X1, X5
	MOVO	X1, X6
	MOVO	X1, X7
	PXOR	runtime·aeskeysched+16(SB), X1
	PXOR	runtime·aeskeysched+32(SB), X2
	PXOR	runtime·aeskeysched+48(SB), X3
	PXOR	runtime·aeskeysched+64(SB), X4
	PXOR	runtime·aeskeysched+80(SB), X5
	PXOR	runtime·aeskeysched+96(SB), X6
	PXOR	runtime·aeskeysched+112(SB), X7
	AESENC	X1, X1
	AESENC	X2, X2
	AESENC	X3, X3
	AESENC	X4, X4
	AESENC	X5, X5
	AESENC	X6, X6
	AESENC	X7, X7

	// load data
	MOVOU	(AX), X8
	MOVOU	16(AX), X9
	MOVOU	32(AX), X10
	MOVOU	48(AX), X11
	MOVOU	-64(AX)(CX*1), X12
	MOVOU	-48(AX)(CX*1), X13
	MOVOU	-32(AX)(CX*1), X14
	MOVOU	-16(AX)(CX*1), X15

	// xor with seed
	PXOR	X0, X8
	PXOR	X1, X9
	PXOR	X2, X10
	PXOR	X3, X11
	PXOR	X4, X12
	PXOR	X5, X13
	PXOR	X6, X14
	PXOR	X7, X15

	// scramble 3 times
	AESENC	X8, X8
	AESENC	X9, X9
	AESENC	X10, X10
	AESENC	X11, X11
	AESENC	X12, X12
	AESENC	X13, X13
	AESENC	X14, X14
	AESENC	X15, X15

	AESENC	X8, X8
	AESENC	X9, X9
	AESENC	X10, X10
	AESENC	X11, X11
	AESENC	X12, X12
	AESENC	X13, X13
	AESENC	X14, X14
	AESENC	X15, X15

	AESENC	X8, X8
	AESENC	X9, X9
	AESENC	X10, X10
	AESENC	X11, X11
	AESENC	X12, X12
	AESENC	X13, X13
	AESENC	X14, X14
	AESENC	X15, X15

	// combine results
	PXOR	X12, X8
	PXOR	X13, X9
	PXOR	X14, X10
	PXOR	X15, X11
	PXOR	X10, X8
	PXOR	X11, X9
	PXOR	X9, X8
	// X15 must be zero on return
	PXOR	X15, X15
	MOVQ	X8, AX	// return X8
	RET

aes129plus:
	// make 7 more starting seeds
	MOVO	X1, X2
	MOVO	X1, X3
	MOVO	X1, X4
	MOVO	X1, X5
	MOVO	X1, X6
	MOVO	X1, X7
	PXOR	runtime·aeskeysched+16(SB), X1
	PXOR	runtime·aeskeysched+32(SB), X2
	PXOR	runtime·aeskeysched+48(SB), X3
	PXOR	runtime·aeskeysched+64(SB), X4
	PXOR	runtime·aeskeysched+80(SB), X5
	PXOR	runtime·aeskeysched+96(SB), X6
	PXOR	runtime·aeskeysched+112(SB), X7
	AESENC	X1, X1
	AESENC	X2, X2
	AESENC	X3, X3
	AESENC	X4, X4
	AESENC	X5, X5
	AESENC	X6, X6
	AESENC	X7, X7

	// start with last (possibly overlapping) block
	MOVOU	-128(AX)(CX*1), X8
	MOVOU	-112(AX)(CX*1), X9
	MOVOU	-96(AX)(CX*1), X10
	MOVOU	-80(AX)(CX*1), X11
	MOVOU	-64(AX)(CX*1), X12
	MOVOU	-48(AX)(CX*1), X13
	MOVOU	-32(AX)(CX*1), X14
	MOVOU	-16(AX)(CX*1), X15

	// xor in seed
	PXOR	X0, X8
	PXOR	X1, X9
	PXOR	X2, X10
	PXOR	X3, X11
	PXOR	X4, X12
	PXOR	X5, X13
	PXOR	X6, X14
	PXOR	X7, X15

	// compute number of remaining 128-byte blocks
	DECQ	CX
	SHRQ	$7, CX

	PCALIGN $16
aesloop:
	// scramble state
	AESENC	X8, X8
	AESENC	X9, X9
	AESENC	X10, X10
	AESENC	X11, X11
	AESENC	X12, X12
	AESENC	X13, X13
	AESENC	X14, X14
	AESENC	X15, X15

	// scramble state, xor in a block
	MOVOU	(AX), X0
	MOVOU	16(AX), X1
	MOVOU	32(AX), X2
	MOVOU	48(AX), X3
	AESENC	X0, X8
	AESENC	X1, X9
	AESENC	X2, X10
	AESENC	X3, X11
	MOVOU	64(AX), X4
	MOVOU	80(AX), X5
	MOVOU	96(AX), X6
	MOVOU	112(AX), X7
	AESENC	X4, X12
	AESENC	X5, X13
	AESENC	X6, X14
	AESENC	X7, X15

	ADDQ	$128, AX
	DECQ	CX
	JNE	aesloop

	// 3 more scrambles to finish
	AESENC	X8, X8
	AESENC	X9, X9
	AESENC	X10, X10
	AESENC	X11, X11
	AESENC	X12, X12
	AESENC	X13, X13
	AESENC	X14, X14
	AESENC	X15, X15
	AESENC	X8, X8
	AESENC	X9, X9
	AESENC	X10, X10
	AESENC	X11, X11
	AESENC	X12, X12
	AESENC	X13, X13
	AESENC	X14, X14
	AESENC	X15, X15
	AESENC	X8, X8
	AESENC	X9, X9
	AESENC	X10, X10
	AESENC	X11, X11
	AESENC	X12, X12
	AESENC	X13, X13
	AESENC	X14, X14
	AESENC	X15, X15

	PXOR	X12, X8
	PXOR	X13, X9
	PXOR	X14, X10
	PXOR	X15, X11
	PXOR	X10, X8
	PXOR	X11, X9
	PXOR	X9, X8
	// X15 must be zero on return
	PXOR	X15, X15
	MOVQ	X8, AX	// return X8
	RET

// func memhash32(p unsafe.Pointer, h uintptr) uintptr
// ABIInternal for performance.
TEXT runtime·memhash32<ABIInternal>(SB),NOSPLIT,$0-24
	// AX = ptr to data
	// BX = seed
	CMPB	runtime·useAeshash(SB), $0
	JEQ	noaes
	MOVQ	BX, X0	// X0 = seed
	PINSRD	$2, (AX), X0	// data
	AESENC	runtime·aeskeysched+0(SB), X0
	AESENC	runtime·aeskeysched+16(SB), X0
	AESENC	runtime·aeskeysched+32(SB), X0
	MOVQ	X0, AX	// return X0
	RET
noaes:
	JMP	runtime·memhash32Fallback<ABIInternal>(SB)

// func memhash64(p unsafe.Pointer, h uintptr) uintptr
// ABIInternal for performance.
TEXT runtime·memhash64<ABIInternal>(SB),NOSPLIT,$0-24
	// AX = ptr to data
	// BX = seed
	CMPB	runtime·useAeshash(SB), $0
	JEQ	noaes
	MOVQ	BX, X0	// X0 = seed
	PINSRQ	$1, (AX), X0	// data
	AESENC	runtime·aeskeysched+0(SB), X0
	AESENC	runtime·aeskeysched+16(SB), X0
	AESENC	runtime·aeskeysched+32(SB), X0
	MOVQ	X0, AX	// return X0
	RET
noaes:
	JMP	runtime·memhash64Fallback<ABIInternal>(SB)

// simple mask to get rid of data in the high part of the register.
DATA masks<>+0x00(SB)/8, $0x0000000000000000
DATA masks<>+0x08(SB)/8, $0x0000000000000000
DATA masks<>+0x10(SB)/8, $0x00000000000000ff
DATA masks<>+0x18(SB)/8, $0x0000000000000000
DATA masks<>+0x20(SB)/8, $0x000000000000ffff
DATA masks<>+0x28(SB)/8, $0x0000000000000000
DATA masks<>+0x30(SB)/8, $0x0000000000ffffff
DATA masks<>+0x38(SB)/8, $0x0000000000000000
DATA masks<>+0x40(SB)/8, $0x00000000ffffffff
DATA masks<>+0x48(SB)/8, $0x0000000000000000
DATA masks<>+0x50(SB)/8, $0x000000ffffffffff
DATA masks<>+0x58(SB)/8, $0x0000000000000000
DATA masks<>+0x60(SB)/8, $0x0000ffffffffffff
DATA masks<>+0x68(SB)/8, $0x0000000000000000
DATA masks<>+0x70(SB)/8, $0x00ffffffffffffff
DATA masks<>+0x78(SB)/8, $0x0000000000000000
DATA masks<>+0x80(SB)/8, $0xffffffffffffffff
DATA masks<>+0x88(SB)/8, $0x0000000000000000
DATA masks<>+0x90(SB)/8, $0xffffffffffffffff
DATA masks<>+0x98(SB)/8, $0x00000000000000ff
DATA masks<>+0xa0(SB)/8, $0xffffffffffffffff
DATA masks<>+0xa8(SB)/8, $0x000000000000ffff
DATA masks<>+0xb0(SB)/8, $0xffffffffffffffff
DATA masks<>+0xb8(SB)/8, $0x0000000000ffffff
DATA masks<>+0xc0(SB)/8, $0xffffffffffffffff
DATA masks<>+0xc8(SB)/8, $0x00000000ffffffff
DATA masks<>+0xd0(SB)/8, $0xffffffffffffffff
DATA masks<>+0xd8(SB)/8, $0x000000ffffffffff
DATA masks<>+0xe0(SB)/8, $0xffffffffffffffff
DATA masks<>+0xe8(SB)/8, $0x0000ffffffffffff
DATA masks<>+0xf0(SB)/8, $0xffffffffffffffff
DATA masks<>+0xf8(SB)/8, $0x00ffffffffffffff
GLOBL masks<>(SB),RODATA,$256

// func checkASM() bool
TEXT ·checkASM(SB),NOSPLIT,$0-1
	// check that masks<>(SB) and shifts<>(SB) are aligned to 16-byte
	MOVQ	$masks<>(SB), AX
	MOVQ	$shifts<>(SB), BX
	ORQ	BX, AX
	TESTQ	$15, AX
	SETEQ	ret+0(FP)
	RET

// these are arguments to pshufb. They move data down from
// the high bytes of the register to the low bytes of the register.
// index is how many bytes to move.
DATA shifts<>+0x00(SB)/8, $0x0000000000000000
DATA shifts<>+0x08(SB)/8, $0x0000000000000000
DATA shifts<>+0x10(SB)/8, $0xffffffffffffff0f
DATA shifts<>+0x18(SB)/8, $0xffffffffffffffff
DATA shifts<>+0x20(SB)/8, $0xffffffffffff0f0e
DATA shifts<>+0x28(SB)/8, $0xffffffffffffffff
DATA shifts<>+0x30(SB)/8, $0xffffffffff0f0e0d
DATA shifts<>+0x38(SB)/8, $0xffffffffffffffff
DATA shifts<>+0x40(SB)/8, $0xffffffff0f0e0d0c
DATA shifts<>+0x48(SB)/8, $0xffffffffffffffff
DATA shifts<>+0x50(SB)/8, $0xffffff0f0e0d0c0b
DATA shifts<>+0x58(SB)/8, $0xffffffffffffffff
DATA shifts<>+0x60(SB)/8, $0xffff0f0e0d0c0b0a
DATA shifts<>+0x68(SB)/8, $0xffffffffffffffff
DATA shifts<>+0x70(SB)/8, $0xff0f0e0d0c0b0a09
DATA shifts<>+0x78(SB)/8, $0xffffffffffffffff
DATA shifts<>+0x80(SB)/8, $0x0f0e0d0c0b0a0908
DATA shifts<>+0x88(SB)/8, $0xffffffffffffffff
DATA shifts<>+0x90(SB)/8, $0x0e0d0c0b0a090807
DATA shifts<>+0x98(SB)/8, $0xffffffffffffff0f
DATA shifts<>+0xa0(SB)/8, $0x0d0c0b0a09080706
DATA shifts<>+0xa8(SB)/8, $0xffffffffffff0f0e
DATA shifts<>+0xb0(SB)/8, $0x0c0b0a0908070605
DATA shifts<>+0xb8(SB)/8, $0xffffffffff0f0e0d
DATA shifts<>+0xc0(SB)/8, $0x0b0a090807060504
DATA shifts<>+0xc8(SB)/8, $0xffffffff0f0e0d0c
DATA shifts<>+0xd0(SB)/8, $0x0a09080706050403
DATA shifts<>+0xd8(SB)/8, $0xffffff0f0e0d0c0b
DATA shifts<>+0xe0(SB)/8, $0x0908070605040302
DATA shifts<>+0xe8(SB)/8, $0xffff0f0e0d0c0b0a
DATA shifts<>+0xf0(SB)/8, $0x0807060504030201
DATA shifts<>+0xf8(SB)/8, $0xff0f0e0d0c0b0a09
GLOBL shifts<>(SB),RODATA,$256

TEXT runtime·return0(SB), NOSPLIT, $0
	MOVL	$0, AX
	RET


// Called from cgo wrappers, this function returns g->m->curg.stack.hi.
// Must obey the gcc calling convention.
TEXT _cgo_topofstack(SB),NOSPLIT,$0
	get_tls(CX)
	MOVQ	g(CX), AX
	MOVQ	g_m(AX), AX
	MOVQ	m_curg(AX), AX
	MOVQ	(g_stack+stack_hi)(AX), AX
	RET

// The top-most function running on a goroutine
// returns to goexit+PCQuantum.
TEXT runtime·goexit(SB),NOSPLIT|TOPFRAME|NOFRAME,$0-0
	BYTE	$0x90	// NOP
	CALL	runtime·goexit1(SB)	// does not return
	// traceback from goexit1 must hit code range of goexit
	BYTE	$0x90	// NOP

// This is called from .init_array and follows the platform, not Go, ABI.
TEXT runtime·addmoduledata(SB),NOSPLIT,$0-0
	PUSHQ	R15 // The access to global variables below implicitly uses R15, which is callee-save
	MOVQ	runtime·lastmoduledatap(SB), AX
	MOVQ	DI, moduledata_next(AX)
	MOVQ	DI, runtime·lastmoduledatap(SB)
	POPQ	R15
	RET

// Initialize special registers then jump to sigpanic.
// This function is injected from the signal handler for panicking
// signals. It is quite painful to set X15 in the signal context,
// so we do it here.
TEXT ·sigpanic0(SB),NOSPLIT,$0-0
	get_tls(R14)
	MOVQ	g(R14), R14
#ifndef GOOS_plan9
	XORPS	X15, X15
#endif
	JMP	·sigpanic<ABIInternal>(SB)

// gcWriteBarrier 检测写屏障
// gcWriteBarrier informs the GC about heap pointer writes.
//
// gcWriteBarrier returns space in a write barrier buffer which
// should be filled in by the caller.
// gcWriteBarrier does NOT follow the Go ABI. It accepts the
// number of bytes of buffer needed in R11, and returns a pointer
// to the buffer space in R11.
// It clobbers FLAGS. It does not clobber any general-purpose registers,
// but may clobber others (e.g., SSE registers).
// Typical use would be, when doing *(CX+88) = AX
//     CMPL    $0, runtime.writeBarrier(SB)
//     JEQ     dowrite
//     CALL    runtime.gcBatchBarrier2(SB)
//     MOVQ    AX, (R11)
//     MOVQ    88(CX), DX
//     MOVQ    DX, 8(R11)
// dowrite:
//     MOVQ    AX, 88(CX)
TEXT gcWriteBarrier<>(SB),NOSPLIT,$112
	// Save the registers clobbered by the fast path. This is slightly
	// faster than having the caller spill these.
	MOVQ	R12, 96(SP)
	MOVQ	R13, 104(SP)
retry:
	// TODO: Consider passing g.m.p in as an argument so they can be shared
	// across a sequence of write barriers.
	MOVQ	g_m(R14), R13
	MOVQ	m_p(R13), R13
	// Get current buffer write position.
	MOVQ	(p_wbBuf+wbBuf_next)(R13), R12	// original next position
	ADDQ	R11, R12			// new next position
	// Is the buffer full?
	CMPQ	R12, (p_wbBuf+wbBuf_end)(R13)
	JA	flush
	// Commit to the larger buffer.
	MOVQ	R12, (p_wbBuf+wbBuf_next)(R13)
	// Make return value (the original next position)
	SUBQ	R11, R12
	MOVQ	R12, R11
	// Restore registers.
	MOVQ	96(SP), R12
	MOVQ	104(SP), R13
	RET

flush:
	// Save all general purpose registers since these could be
	// clobbered by wbBufFlush and were not saved by the caller.
	// It is possible for wbBufFlush to clobber other registers
	// (e.g., SSE registers), but the compiler takes care of saving
	// those in the caller if necessary. This strikes a balance
	// with registers that are likely to be used.
	//
	// We don't have type information for these, but all code under
	// here is NOSPLIT, so nothing will observe these.
	//
	// TODO: We could strike a different balance; e.g., saving X0
	// and not saving GP registers that are less likely to be used.
	MOVQ	DI, 0(SP)
	MOVQ	AX, 8(SP)
	MOVQ	BX, 16(SP)
	MOVQ	CX, 24(SP)
	MOVQ	DX, 32(SP)
	// DI already saved
	MOVQ	SI, 40(SP)
	MOVQ	BP, 48(SP)
	MOVQ	R8, 56(SP)
	MOVQ	R9, 64(SP)
	MOVQ	R10, 72(SP)
	MOVQ	R11, 80(SP)
	// R12 already saved
	// R13 already saved
	// R14 is g
	MOVQ	R15, 88(SP)

	CALL	runtime·wbBufFlush(SB)

	MOVQ	0(SP), DI
	MOVQ	8(SP), AX
	MOVQ	16(SP), BX
	MOVQ	24(SP), CX
	MOVQ	32(SP), DX
	MOVQ	40(SP), SI
	MOVQ	48(SP), BP
	MOVQ	56(SP), R8
	MOVQ	64(SP), R9
	MOVQ	72(SP), R10
	MOVQ	80(SP), R11
	MOVQ	88(SP), R15
	JMP	retry

TEXT runtime·gcWriteBarrier1<ABIInternal>(SB),NOSPLIT|NOFRAME,$0
	MOVL   $8, R11
	JMP     gcWriteBarrier<>(SB)
TEXT runtime·gcWriteBarrier2<ABIInternal>(SB),NOSPLIT|NOFRAME,$0
	MOVL   $16, R11
	JMP     gcWriteBarrier<>(SB)
TEXT runtime·gcWriteBarrier3<ABIInternal>(SB),NOSPLIT|NOFRAME,$0
	MOVL   $24, R11
	JMP     gcWriteBarrier<>(SB)
TEXT runtime·gcWriteBarrier4<ABIInternal>(SB),NOSPLIT|NOFRAME,$0
	MOVL   $32, R11
	JMP     gcWriteBarrier<>(SB)
TEXT runtime·gcWriteBarrier5<ABIInternal>(SB),NOSPLIT|NOFRAME,$0
	MOVL   $40, R11
	JMP     gcWriteBarrier<>(SB)
TEXT runtime·gcWriteBarrier6<ABIInternal>(SB),NOSPLIT|NOFRAME,$0
	MOVL   $48, R11
	JMP     gcWriteBarrier<>(SB)
TEXT runtime·gcWriteBarrier7<ABIInternal>(SB),NOSPLIT|NOFRAME,$0
	MOVL   $56, R11
	JMP     gcWriteBarrier<>(SB)
TEXT runtime·gcWriteBarrier8<ABIInternal>(SB),NOSPLIT|NOFRAME,$0
	MOVL   $64, R11
	JMP     gcWriteBarrier<>(SB)

DATA	debugCallFrameTooLarge<>+0x00(SB)/20, $"call frame too large"
GLOBL	debugCallFrameTooLarge<>(SB), RODATA, $20	// Size duplicated below

// debugCallV2 is the entry point for debugger-injected function
// calls on running goroutines. It informs the runtime that a
// debug call has been injected and creates a call frame for the
// debugger to fill in.
//
// To inject a function call, a debugger should:
// 1. Check that the goroutine is in state _Grunning and that
//    there are at least 256 bytes free on the stack.
// 2. Push the current PC on the stack (updating SP).
// 3. Write the desired argument frame size at SP-16 (using the SP
//    after step 2).
// 4. Save all machine registers (including flags and XMM registers)
//    so they can be restored later by the debugger.
// 5. Set the PC to debugCallV2 and resume execution.
//
// If the goroutine is in state _Grunnable, then it's not generally
// safe to inject a call because it may return out via other runtime
// operations. Instead, the debugger should unwind the stack to find
// the return to non-runtime code, add a temporary breakpoint there,
// and inject the call once that breakpoint is hit.
//
// If the goroutine is in any other state, it's not safe to inject a call.
//
// This function communicates back to the debugger by setting R12 and
// invoking INT3 to raise a breakpoint signal. See the comments in the
// implementation for the protocol the debugger is expected to
// follow. InjectDebugCall in the runtime tests demonstrates this protocol.
//
// The debugger must ensure that any pointers passed to the function
// obey escape analysis requirements. Specifically, it must not pass
// a stack pointer to an escaping argument. debugCallV2 cannot check
// this invariant.
//
// This is ABIInternal because Go code injects its PC directly into new
// goroutine stacks.
TEXT runtime·debugCallV2<ABIInternal>(SB),NOSPLIT,$152-0
	// Save all registers that may contain pointers so they can be
	// conservatively scanned.
	//
	// We can't do anything that might clobber any of these
	// registers before this.
	MOVQ	R15, r15-(14*8+8)(SP)
	MOVQ	R14, r14-(13*8+8)(SP)
	MOVQ	R13, r13-(12*8+8)(SP)
	MOVQ	R12, r12-(11*8+8)(SP)
	MOVQ	R11, r11-(10*8+8)(SP)
	MOVQ	R10, r10-(9*8+8)(SP)
	MOVQ	R9, r9-(8*8+8)(SP)
	MOVQ	R8, r8-(7*8+8)(SP)
	MOVQ	DI, di-(6*8+8)(SP)
	MOVQ	SI, si-(5*8+8)(SP)
	MOVQ	BP, bp-(4*8+8)(SP)
	MOVQ	BX, bx-(3*8+8)(SP)
	MOVQ	DX, dx-(2*8+8)(SP)
	// Save the frame size before we clobber it. Either of the last
	// saves could clobber this depending on whether there's a saved BP.
	MOVQ	frameSize-24(FP), DX	// aka -16(RSP) before prologue
	MOVQ	CX, cx-(1*8+8)(SP)
	MOVQ	AX, ax-(0*8+8)(SP)

	// Save the argument frame size.
	MOVQ	DX, frameSize-128(SP)

	// Perform a safe-point check.
	MOVQ	retpc-8(FP), AX	// Caller's PC
	MOVQ	AX, 0(SP)
	CALL	runtime·debugCallCheck(SB)
	MOVQ	8(SP), AX
	TESTQ	AX, AX
	JZ	good
	// The safety check failed. Put the reason string at the top
	// of the stack.
	MOVQ	AX, 0(SP)
	MOVQ	16(SP), AX
	MOVQ	AX, 8(SP)
	// Set R12 to 8 and invoke INT3. The debugger should get the
	// reason a call can't be injected from the top of the stack
	// and resume execution.
	MOVQ	$8, R12
	BYTE	$0xcc
	JMP	restore

good:
	// Registers are saved and it's safe to make a call.
	// Open up a call frame, moving the stack if necessary.
	//
	// Once the frame is allocated, this will set R12 to 0 and
	// invoke INT3. The debugger should write the argument
	// frame for the call at SP, set up argument registers, push
	// the trapping PC on the stack, set the PC to the function to
	// call, set RDX to point to the closure (if a closure call),
	// and resume execution.
	//
	// If the function returns, this will set R12 to 1 and invoke
	// INT3. The debugger can then inspect any return value saved
	// on the stack at SP and in registers and resume execution again.
	//
	// If the function panics, this will set R12 to 2 and invoke INT3.
	// The interface{} value of the panic will be at SP. The debugger
	// can inspect the panic value and resume execution again.
#define DEBUG_CALL_DISPATCH(NAME,MAXSIZE)	\
	CMPQ	AX, $MAXSIZE;			\
	JA	5(PC);				\
	MOVQ	$NAME(SB), AX;			\
	MOVQ	AX, 0(SP);			\
	CALL	runtime·debugCallWrap(SB);	\
	JMP	restore

	MOVQ	frameSize-128(SP), AX
	DEBUG_CALL_DISPATCH(debugCall32<>, 32)
	DEBUG_CALL_DISPATCH(debugCall64<>, 64)
	DEBUG_CALL_DISPATCH(debugCall128<>, 128)
	DEBUG_CALL_DISPATCH(debugCall256<>, 256)
	DEBUG_CALL_DISPATCH(debugCall512<>, 512)
	DEBUG_CALL_DISPATCH(debugCall1024<>, 1024)
	DEBUG_CALL_DISPATCH(debugCall2048<>, 2048)
	DEBUG_CALL_DISPATCH(debugCall4096<>, 4096)
	DEBUG_CALL_DISPATCH(debugCall8192<>, 8192)
	DEBUG_CALL_DISPATCH(debugCall16384<>, 16384)
	DEBUG_CALL_DISPATCH(debugCall32768<>, 32768)
	DEBUG_CALL_DISPATCH(debugCall65536<>, 65536)
	// The frame size is too large. Report the error.
	MOVQ	$debugCallFrameTooLarge<>(SB), AX
	MOVQ	AX, 0(SP)
	MOVQ	$20, 8(SP) // length of debugCallFrameTooLarge string
	MOVQ	$8, R12
	BYTE	$0xcc
	JMP	restore

restore:
	// Calls and failures resume here.
	//
	// Set R12 to 16 and invoke INT3. The debugger should restore
	// all registers except RIP and RSP and resume execution.
	MOVQ	$16, R12
	BYTE	$0xcc
	// We must not modify flags after this point.

	// Restore pointer-containing registers, which may have been
	// modified from the debugger's copy by stack copying.
	MOVQ	ax-(0*8+8)(SP), AX
	MOVQ	cx-(1*8+8)(SP), CX
	MOVQ	dx-(2*8+8)(SP), DX
	MOVQ	bx-(3*8+8)(SP), BX
	MOVQ	bp-(4*8+8)(SP), BP
	MOVQ	si-(5*8+8)(SP), SI
	MOVQ	di-(6*8+8)(SP), DI
	MOVQ	r8-(7*8+8)(SP), R8
	MOVQ	r9-(8*8+8)(SP), R9
	MOVQ	r10-(9*8+8)(SP), R10
	MOVQ	r11-(10*8+8)(SP), R11
	MOVQ	r12-(11*8+8)(SP), R12
	MOVQ	r13-(12*8+8)(SP), R13
	MOVQ	r14-(13*8+8)(SP), R14
	MOVQ	r15-(14*8+8)(SP), R15

	RET

// runtime.debugCallCheck assumes that functions defined with the
// DEBUG_CALL_FN macro are safe points to inject calls.
#define DEBUG_CALL_FN(NAME,MAXSIZE)		\
TEXT NAME(SB),WRAPPER,$MAXSIZE-0;		\
	NO_LOCAL_POINTERS;			\
	MOVQ	$0, R12;				\
	BYTE	$0xcc;				\
	MOVQ	$1, R12;				\
	BYTE	$0xcc;				\
	RET
DEBUG_CALL_FN(debugCall32<>, 32)
DEBUG_CALL_FN(debugCall64<>, 64)
DEBUG_CALL_FN(debugCall128<>, 128)
DEBUG_CALL_FN(debugCall256<>, 256)
DEBUG_CALL_FN(debugCall512<>, 512)
DEBUG_CALL_FN(debugCall1024<>, 1024)
DEBUG_CALL_FN(debugCall2048<>, 2048)
DEBUG_CALL_FN(debugCall4096<>, 4096)
DEBUG_CALL_FN(debugCall8192<>, 8192)
DEBUG_CALL_FN(debugCall16384<>, 16384)
DEBUG_CALL_FN(debugCall32768<>, 32768)
DEBUG_CALL_FN(debugCall65536<>, 65536)

// func debugCallPanicked(val interface{})
TEXT runtime·debugCallPanicked(SB),NOSPLIT,$16-16
	// Copy the panic value to the top of stack.
	MOVQ	val_type+0(FP), AX
	MOVQ	AX, 0(SP)
	MOVQ	val_data+8(FP), AX
	MOVQ	AX, 8(SP)
	MOVQ	$2, R12
	BYTE	$0xcc
	RET

// Note: these functions use a special calling convention to save generated code space.
// Arguments are passed in registers, but the space for those arguments are allocated
// in the caller's stack frame. These stubs write the args into that stack space and
// then tail call to the corresponding runtime handler.
// The tail call makes these stubs disappear in backtraces.
// Defined as ABIInternal since they do not use the stack-based Go ABI.
TEXT runtime·panicIndex<ABIInternal>(SB),NOSPLIT,$0-16
	MOVQ	CX, BX
	JMP	runtime·goPanicIndex<ABIInternal>(SB)
TEXT runtime·panicIndexU<ABIInternal>(SB),NOSPLIT,$0-16
	MOVQ	CX, BX
	JMP	runtime·goPanicIndexU<ABIInternal>(SB)
TEXT runtime·panicSliceAlen<ABIInternal>(SB),NOSPLIT,$0-16
	MOVQ	CX, AX
	MOVQ	DX, BX
	JMP	runtime·goPanicSliceAlen<ABIInternal>(SB)
TEXT runtime·panicSliceAlenU<ABIInternal>(SB),NOSPLIT,$0-16
	MOVQ	CX, AX
	MOVQ	DX, BX
	JMP	runtime·goPanicSliceAlenU<ABIInternal>(SB)
TEXT runtime·panicSliceAcap<ABIInternal>(SB),NOSPLIT,$0-16
	MOVQ	CX, AX
	MOVQ	DX, BX
	JMP	runtime·goPanicSliceAcap<ABIInternal>(SB)
TEXT runtime·panicSliceAcapU<ABIInternal>(SB),NOSPLIT,$0-16
	MOVQ	CX, AX
	MOVQ	DX, BX
	JMP	runtime·goPanicSliceAcapU<ABIInternal>(SB)
TEXT runtime·panicSliceB<ABIInternal>(SB),NOSPLIT,$0-16
	MOVQ	CX, BX
	JMP	runtime·goPanicSliceB<ABIInternal>(SB)
TEXT runtime·panicSliceBU<ABIInternal>(SB),NOSPLIT,$0-16
	MOVQ	CX, BX
	JMP	runtime·goPanicSliceBU<ABIInternal>(SB)
TEXT runtime·panicSlice3Alen<ABIInternal>(SB),NOSPLIT,$0-16
	MOVQ	DX, AX
	JMP	runtime·goPanicSlice3Alen<ABIInternal>(SB)
TEXT runtime·panicSlice3AlenU<ABIInternal>(SB),NOSPLIT,$0-16
	MOVQ	DX, AX
	JMP	runtime·goPanicSlice3AlenU<ABIInternal>(SB)
TEXT runtime·panicSlice3Acap<ABIInternal>(SB),NOSPLIT,$0-16
	MOVQ	DX, AX
	JMP	runtime·goPanicSlice3Acap<ABIInternal>(SB)
TEXT runtime·panicSlice3AcapU<ABIInternal>(SB),NOSPLIT,$0-16
	MOVQ	DX, AX
	JMP	runtime·goPanicSlice3AcapU<ABIInternal>(SB)
TEXT runtime·panicSlice3B<ABIInternal>(SB),NOSPLIT,$0-16
	MOVQ	CX, AX
	MOVQ	DX, BX
	JMP	runtime·goPanicSlice3B<ABIInternal>(SB)
TEXT runtime·panicSlice3BU<ABIInternal>(SB),NOSPLIT,$0-16
	MOVQ	CX, AX
	MOVQ	DX, BX
	JMP	runtime·goPanicSlice3BU<ABIInternal>(SB)
TEXT runtime·panicSlice3C<ABIInternal>(SB),NOSPLIT,$0-16
	MOVQ	CX, BX
	JMP	runtime·goPanicSlice3C<ABIInternal>(SB)
TEXT runtime·panicSlice3CU<ABIInternal>(SB),NOSPLIT,$0-16
	MOVQ	CX, BX
	JMP	runtime·goPanicSlice3CU<ABIInternal>(SB)
TEXT runtime·panicSliceConvert<ABIInternal>(SB),NOSPLIT,$0-16
	MOVQ	DX, AX
	JMP	runtime·goPanicSliceConvert<ABIInternal>(SB)

#ifdef GOOS_android
// Use the free TLS_SLOT_APP slot #2 on Android Q.
// Earlier androids are set up in gcc_android.c.
DATA runtime·tls_g+0(SB)/8, $16
GLOBL runtime·tls_g+0(SB), NOPTR, $8
#endif
#ifdef GOOS_windows
GLOBL runtime·tls_g+0(SB), NOPTR, $8
#endif

// The compiler and assembler's -spectre=ret mode rewrites
// all indirect CALL AX / JMP AX instructions to be
// CALL retpolineAX / JMP retpolineAX.
// See https://support.google.com/faqs/answer/7625886.
#define RETPOLINE(reg) \
	/*   CALL setup */     BYTE $0xE8; BYTE $(2+2); BYTE $0; BYTE $0; BYTE $0;	\
	/* nospec: */									\
	/*   PAUSE */           BYTE $0xF3; BYTE $0x90;					\
	/*   JMP nospec */      BYTE $0xEB; BYTE $-(2+2);				\
	/* setup: */									\
	/*   MOVQ AX, 0(SP) */  BYTE $0x48|((reg&8)>>1); BYTE $0x89;			\
	                        BYTE $0x04|((reg&7)<<3); BYTE $0x24;			\
	/*   RET */             BYTE $0xC3

TEXT runtime·retpolineAX(SB),NOSPLIT|NOFRAME,$0; RETPOLINE(0)
TEXT runtime·retpolineCX(SB),NOSPLIT|NOFRAME,$0; RETPOLINE(1)
TEXT runtime·retpolineDX(SB),NOSPLIT|NOFRAME,$0; RETPOLINE(2)
TEXT runtime·retpolineBX(SB),NOSPLIT|NOFRAME,$0; RETPOLINE(3)
/* SP is 4, can't happen / magic encodings */
TEXT runtime·retpolineBP(SB),NOSPLIT|NOFRAME,$0; RETPOLINE(5)
TEXT runtime·retpolineSI(SB),NOSPLIT|NOFRAME,$0; RETPOLINE(6)
TEXT runtime·retpolineDI(SB),NOSPLIT|NOFRAME,$0; RETPOLINE(7)
TEXT runtime·retpolineR8(SB),NOSPLIT|NOFRAME,$0; RETPOLINE(8)
TEXT runtime·retpolineR9(SB),NOSPLIT|NOFRAME,$0; RETPOLINE(9)
TEXT runtime·retpolineR10(SB),NOSPLIT|NOFRAME,$0; RETPOLINE(10)
TEXT runtime·retpolineR11(SB),NOSPLIT|NOFRAME,$0; RETPOLINE(11)
TEXT runtime·retpolineR12(SB),NOSPLIT|NOFRAME,$0; RETPOLINE(12)
TEXT runtime·retpolineR13(SB),NOSPLIT|NOFRAME,$0; RETPOLINE(13)
TEXT runtime·retpolineR14(SB),NOSPLIT|NOFRAME,$0; RETPOLINE(14)
TEXT runtime·retpolineR15(SB),NOSPLIT|NOFRAME,$0; RETPOLINE(15)

TEXT ·getfp<ABIInternal>(SB),NOSPLIT|NOFRAME,$0
	MOVQ BP, AX
	RET<|MERGE_RESOLUTION|>--- conflicted
+++ resolved
@@ -577,12 +577,6 @@
 TEXT runtime·morestack(SB),NOSPLIT|NOFRAME,$0-0
 	// Cannot grow scheduler stack (m->g0).
 	get_tls(CX)
-<<<<<<< HEAD
-	MOVQ	g(CX), BX    // bx = getg()
-	MOVQ	g_m(BX), BX  // bx = getg().m
-	MOVQ	m_g0(BX), SI // si = getg().m.g0
-	CMPQ	g(CX), SI    // getg() == getg().m.g0
-=======
 	MOVQ	g(CX), DI     // DI = g
 	MOVQ	g_m(DI), BX   // BX = m
 
@@ -596,19 +590,13 @@
 
 	MOVQ	m_g0(BX), SI  // SI = m.g0
 	CMPQ	DI, SI
->>>>>>> f6509cf5
 	JNE	3(PC)
 	CALL	runtime·badmorestackg0(SB)
 	CALL	runtime·abort(SB)
 
 	// Cannot grow signal stack (m->gsignal).
-<<<<<<< HEAD
-	MOVQ	m_gsignal(BX), SI // si = m.gsignal
-	CMPQ	g(CX), SI         // g == m.gsignal
-=======
 	MOVQ	m_gsignal(BX), SI
 	CMPQ	DI, SI
->>>>>>> f6509cf5
 	JNE	3(PC)
 	CALL	runtime·badmorestackgsignal(SB)
 	CALL	runtime·abort(SB)
@@ -621,24 +609,7 @@
 	MOVQ	AX, (m_morebuf+gobuf_pc)(BX)
 	LEAQ	16(SP), AX	// f's caller's SP
 	MOVQ	AX, (m_morebuf+gobuf_sp)(BX)
-<<<<<<< HEAD
-
-	// 把g存进m-morebuf.gobuf->g中
-	get_tls(CX)
-	MOVQ	g(CX), SI
-	MOVQ	SI, (m_morebuf+gobuf_g)(BX)
-
-	// Set g->sched to context in f.
-	// 把g相关属性存进g->sched.gobuf中
-	MOVQ	0(SP), AX // f's PC
-	MOVQ	AX, (g_sched+gobuf_pc)(SI)
-	LEAQ	8(SP), AX // f's SP
-	MOVQ	AX, (g_sched+gobuf_sp)(SI)
-	MOVQ	BP, (g_sched+gobuf_bp)(SI)
-	MOVQ	DX, (g_sched+gobuf_ctxt)(SI)
-=======
 	MOVQ	DI, (m_morebuf+gobuf_g)(BX)
->>>>>>> f6509cf5
 
 	// Call newstack on m->g0's stack.
 	// 切换到g0栈 调用newstack函数
