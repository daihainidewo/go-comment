// Copyright 2014 The Go Authors. All rights reserved.
// Use of this source code is governed by a BSD-style
// license that can be found in the LICENSE file.

package runtime

// This file contains the implementation of Go channels.

// Invariants:
//  At least one of c.sendq and c.recvq is empty,
//  except for the case of an unbuffered channel with a single goroutine
//  blocked on it for both sending and receiving using a select statement,
//  in which case the length of c.sendq and c.recvq is limited only by the
//  size of the select statement.
//
// For buffered channels, also:
//  c.qcount > 0 implies that c.recvq is empty.
//  c.qcount < c.dataqsiz implies that c.sendq is empty.

import (
	"internal/abi"
	"runtime/internal/atomic"
	"runtime/internal/math"
	"unsafe"
)

const (
	maxAlign = 8
	// hchanSize 将hchan的大小向上对齐
	hchanSize = unsafe.Sizeof(hchan{}) + uintptr(-int(unsafe.Sizeof(hchan{}))&(maxAlign-1))
	debugChan = false
)

type hchan struct {
	qcount   uint           // total data in the queue
	dataqsiz uint           // size of the circular queue
	buf      unsafe.Pointer // points to an array of dataqsiz elements
	elemsize uint16
	closed   uint32
	elemtype *_type // element type
	sendx    uint   // send index
	recvx    uint   // receive index
	recvq    waitq  // list of recv waiters
	sendq    waitq  // list of send waiters

	// lock 保护 hchan 所有字段，以及几个在 sudog 作用于这个channel的字段
	// 在持有 lock 时，不要修改另一个G的状态，通常是调用 ready，这会在栈缩容时导致死锁
	// lock protects all fields in hchan, as well as several
	// fields in sudogs blocked on this channel.
	//
	// Do not change another G's status while holding this lock
	// (in particular, do not ready a G), as this can deadlock
	// with stack shrinking.
	lock mutex
}

type waitq struct {
	first *sudog
	last  *sudog
}

//go:linkname reflect_makechan reflect.makechan
func reflect_makechan(t *chantype, size int) *hchan {
	return makechan(t, size)
}

func makechan64(t *chantype, size int64) *hchan {
	if int64(int(size)) != size {
		panic(plainError("makechan: size out of range"))
	}

	return makechan(t, int(size))
}

func makechan(t *chantype, size int) *hchan {
	elem := t.Elem

	// compiler checks this but be safe.
	if elem.Size_ >= 1<<16 {
		throw("makechan: invalid channel element type")
	}
	if hchanSize%maxAlign != 0 || elem.Align_ > maxAlign {
		throw("makechan: bad alignment")
	}

	mem, overflow := math.MulUintptr(elem.Size_, uintptr(size))
	if overflow || mem > maxAlloc-hchanSize || size < 0 {
		panic(plainError("makechan: size out of range"))
	}

	// 申请内存，根据大小，有无指针分别创建不同的对象
	// Hchan does not contain pointers interesting for GC when elements stored in buf do not contain pointers.
	// buf points into the same allocation, elemtype is persistent.
	// SudoG's are referenced from their owning thread so they can't be collected.
	// TODO(dvyukov,rlh): Rethink when collector can move allocated objects.
	var c *hchan
	switch {
	case mem == 0:
		// 无缓冲的chan
		// Queue or element size is zero.
		c = (*hchan)(mallocgc(hchanSize, nil, true))
		// Race detector uses this location for synchronization.
		c.buf = c.raceaddr()
<<<<<<< HEAD
	case elem.ptrdata == 0:
		// 缓冲对象没有指针
=======
	case elem.PtrBytes == 0:
>>>>>>> d5c58085
		// Elements do not contain pointers.
		// Allocate hchan and buf in one call.
		c = (*hchan)(mallocgc(hchanSize+mem, nil, true))
		c.buf = add(unsafe.Pointer(c), hchanSize)
	default:
		// 缓冲对象包含指针
		// Elements contain pointers.
		c = new(hchan)
		c.buf = mallocgc(mem, elem, true)
	}

	c.elemsize = uint16(elem.Size_)
	c.elemtype = elem
	c.dataqsiz = uint(size)
	lockInit(&c.lock, lockRankHchan)

	if debugChan {
		print("makechan: chan=", c, "; elemsize=", elem.Size_, "; dataqsiz=", size, "\n")
	}
	return c
}

// chanbuf 计算第i个插槽的地址
// chanbuf(c, i) is pointer to the i'th slot in the buffer.
func chanbuf(c *hchan, i uint) unsafe.Pointer {
	return add(c.buf, uintptr(i)*uintptr(c.elemsize))
}

// full 返回是否发送会被阻塞
// full reports whether a send on c would block (that is, the channel is full).
// It uses a single word-sized read of mutable state, so although
// the answer is instantaneously true, the correct answer may have changed
// by the time the calling function receives the return value.
func full(c *hchan) bool {
	// c.dataqsiz 创建后就不可变了，任何时候读取都是安全的
	// c.dataqsiz is immutable (never written after the channel is created)
	// so it is safe to read at any time during channel operation.
	if c.dataqsiz == 0 {
		// 如果是无缓冲hchan，返回是否有等待的接收者，如果有则表示向hchan发送时不会阻塞
		// Assumes that a pointer read is relaxed-atomic.
		return c.recvq.first == nil
	}
	// 有缓冲的则返回队列大小和缓冲大小
	// Assumes that a uint read is relaxed-atomic.
	return c.qcount == c.dataqsiz
}

// chansend1 向chan发送数据的具体实现
// entry point for c <- x from compiled code.
//
//go:nosplit
func chansend1(c *hchan, elem unsafe.Pointer) {
	chansend(c, elem, true, getcallerpc())
}

/*
 * generic single channel send/recv
 * If block is not nil,
 * then the protocol will not
 * sleep but return if it could
 * not complete.
 *
 * sleep can wake up with g.param == nil
 * when a channel involved in the sleep has
 * been closed.  it is easiest to loop and re-run
 * the operation; we'll see that it's now closed.
 */
func chansend(c *hchan, ep unsafe.Pointer, block bool, callerpc uintptr) bool {
	if c == nil {
		if !block {
			return false
		}
		gopark(nil, nil, waitReasonChanSendNilChan, traceBlockForever, 2)
		throw("unreachable")
	}

	if debugChan {
		print("chansend: chan=", c, "\n")
	}

	if raceenabled {
		racereadpc(c.raceaddr(), callerpc, abi.FuncPCABIInternal(chansend))
	}

	// Fast path: check for failed non-blocking operation without acquiring the lock.
	//
	// After observing that the channel is not closed, we observe that the channel is
	// not ready for sending. Each of these observations is a single word-sized read
	// (first c.closed and second full()).
	// Because a closed channel cannot transition from 'ready for sending' to
	// 'not ready for sending', even if the channel is closed between the two observations,
	// they imply a moment between the two when the channel was both not yet closed
	// and not ready for sending. We behave as if we observed the channel at that moment,
	// and report that the send cannot proceed.
	//
	// It is okay if the reads are reordered here: if we observe that the channel is not
	// ready for sending and then observe that it is not closed, that implies that the
	// channel wasn't closed during the first observation. However, nothing here
	// guarantees forward progress. We rely on the side effects of lock release in
	// chanrecv() and closechan() to update this thread's view of c.closed and full().
	if !block && c.closed == 0 && full(c) {
		return false
	}

	var t0 int64
	if blockprofilerate > 0 {
		t0 = cputicks()
	}

	lock(&c.lock)

	if c.closed != 0 {
		unlock(&c.lock)
		// 向关闭的chan写入数据 panic
		panic(plainError("send on closed channel"))
	}

	if sg := c.recvq.dequeue(); sg != nil {
		// 如果有正在等待的g则直接发送给sudog，绕过缓冲区
		// Found a waiting receiver. We pass the value we want to send
		// directly to the receiver, bypassing the channel buffer (if any).
		send(c, sg, ep, func() { unlock(&c.lock) }, 3)
		return true
	}

	if c.qcount < c.dataqsiz {
		// Space is available in the channel buffer. Enqueue the element to send.
		qp := chanbuf(c, c.sendx)
		if raceenabled {
			racenotify(c, c.sendx, nil)
		}
		// 利用memmove复制数据进入队列中
		typedmemmove(c.elemtype, qp, ep)
		c.sendx++
		if c.sendx == c.dataqsiz {
			// 防止数据索引溢出
			c.sendx = 0
		}
		c.qcount++
		unlock(&c.lock)
		return true
	}

	if !block {
		unlock(&c.lock)
		// 如果不需要阻塞等待就直接返回
		return false
	}

	// 需要阻塞等待
	// Block on the channel. Some receiver will complete our operation for us.
	gp := getg()
	mysg := acquireSudog()
	mysg.releasetime = 0
	if t0 != 0 {
		mysg.releasetime = -1
	}
	// No stack splits between assigning elem and enqueuing mysg
	// on gp.waiting where copystack can find it.
	mysg.elem = ep
	mysg.waitlink = nil
	mysg.g = gp
	mysg.isSelect = false
	mysg.c = c
	gp.waiting = mysg
	gp.param = nil
	// 将sudog存进等待发送的队列中
	c.sendq.enqueue(mysg)
	// 标记当前g不能栈缩容
	// Signal to anyone trying to shrink our stack that we're about
	// to park on a channel. The window between when this G's status
	// changes and when we set gp.activeStackChans is not safe for
	// stack shrinking.
	gp.parkingOnChan.Store(true)
	gopark(chanparkcommit, unsafe.Pointer(&c.lock), waitReasonChanSend, traceBlockChanSend, 2)
	// Ensure the value being sent is kept alive until the
	// receiver copies it out. The sudog has a pointer to the
	// stack object, but sudogs aren't considered as roots of the
	// stack tracer.
	KeepAlive(ep)

	// someone woke us up.
	if mysg != gp.waiting {
		throw("G waiting list is corrupted")
	}
	gp.waiting = nil
	gp.activeStackChans = false
	closed := !mysg.success
	gp.param = nil
	if mysg.releasetime > 0 {
		blockevent(mysg.releasetime-t0, 2)
	}
	mysg.c = nil
	releaseSudog(mysg)
	if closed {
		// 如果 channel 关闭 panic
		if c.closed == 0 {
			throw("chansend: spurious wakeup")
		}
		panic(plainError("send on closed channel"))
	}
	return true
}

// send 将数据发给sudog
// send processes a send operation on an empty channel c.
// The value ep sent by the sender is copied to the receiver sg.
// The receiver is then woken up to go on its merry way.
// Channel c must be empty and locked.  send unlocks c with unlockf.
// sg must already be dequeued from c.
// ep must be non-nil and point to the heap or the caller's stack.
func send(c *hchan, sg *sudog, ep unsafe.Pointer, unlockf func(), skip int) {
	if raceenabled {
		if c.dataqsiz == 0 {
			racesync(c, sg)
		} else {
			// Pretend we go through the buffer, even though
			// we copy directly. Note that we need to increment
			// the head/tail locations only when raceenabled.
			racenotify(c, c.recvx, nil)
			racenotify(c, c.recvx, sg)
			c.recvx++
			if c.recvx == c.dataqsiz {
				c.recvx = 0
			}
			c.sendx = c.recvx // c.sendx = (c.sendx+1) % c.dataqsiz
		}
	}
	if sg.elem != nil {
		sendDirect(c.elemtype, sg, ep)
		sg.elem = nil
	}
	gp := sg.g
	unlockf()
	gp.param = unsafe.Pointer(sg)
	sg.success = true
	if sg.releasetime != 0 {
		sg.releasetime = cputicks()
	}
	// 将gp标记为可执行
	goready(gp, skip+1)
}

// Sends and receives on unbuffered or empty-buffered channels are the
// only operations where one running goroutine writes to the stack of
// another running goroutine. The GC assumes that stack writes only
// happen when the goroutine is running and are only done by that
// goroutine. Using a write barrier is sufficient to make up for
// violating that assumption, but the write barrier has to work.
// typedmemmove will call bulkBarrierPreWrite, but the target bytes
// are not in the heap, so that will not help. We arrange to call
// memmove and typeBitsBulkBarrier instead.

func sendDirect(t *_type, sg *sudog, src unsafe.Pointer) {
	// src is on our stack, dst is a slot on another stack.

	// Once we read sg.elem out of sg, it will no longer
	// be updated if the destination's stack gets copied (shrunk).
	// So make sure that no preemption points can happen between read & use.
	dst := sg.elem
	typeBitsBulkBarrier(t, uintptr(dst), uintptr(src), t.Size_)
	// No need for cgo write barrier checks because dst is always
	// Go memory.
	memmove(dst, src, t.Size_)
}

func recvDirect(t *_type, sg *sudog, dst unsafe.Pointer) {
	// dst is on our stack or the heap, src is on another stack.
	// The channel is locked, so src will not move during this
	// operation.
	src := sg.elem
	typeBitsBulkBarrier(t, uintptr(dst), uintptr(src), t.Size_)
	memmove(dst, src, t.Size_)
}

func closechan(c *hchan) {
	if c == nil {
		panic(plainError("close of nil channel"))
	}

	lock(&c.lock)
	if c.closed != 0 {
		unlock(&c.lock)
		panic(plainError("close of closed channel"))
	}

	if raceenabled {
		callerpc := getcallerpc()
		racewritepc(c.raceaddr(), callerpc, abi.FuncPCABIInternal(closechan))
		racerelease(c.raceaddr())
	}

	c.closed = 1

	var glist gList

	// 处理所有接收者
	// release all readers
	for {
		sg := c.recvq.dequeue()
		if sg == nil {
			break
		}
		if sg.elem != nil {
			typedmemclr(c.elemtype, sg.elem)
			sg.elem = nil
		}
		if sg.releasetime != 0 {
			sg.releasetime = cputicks()
		}
		gp := sg.g
		gp.param = unsafe.Pointer(sg)
		sg.success = false
		if raceenabled {
			raceacquireg(gp, c.raceaddr())
		}
		glist.push(gp)
	}

	// 处理所有发送者
	// release all writers (they will panic)
	for {
		sg := c.sendq.dequeue()
		if sg == nil {
			break
		}
		sg.elem = nil
		if sg.releasetime != 0 {
			sg.releasetime = cputicks()
		}
		gp := sg.g
		gp.param = unsafe.Pointer(sg)
		sg.success = false
		if raceenabled {
			raceacquireg(gp, c.raceaddr())
		}
		glist.push(gp)
	}
	unlock(&c.lock)

	// 所有的等待g全部变成可执行状态
	// Ready all Gs now that we've dropped the channel lock.
	for !glist.empty() {
		gp := glist.pop()
		gp.schedlink = 0
		goready(gp, 3)
	}
}

// empty 返回hchan读取是否会阻塞
// empty reports whether a read from c would block (that is, the channel is
// empty).  It uses a single atomic read of mutable state.
func empty(c *hchan) bool {
	// c.dataqsiz is immutable.
	if c.dataqsiz == 0 {
		return atomic.Loadp(unsafe.Pointer(&c.sendq.first)) == nil
	}
	return atomic.Loaduint(&c.qcount) == 0
}

// entry points for <- c from compiled code.
//
//go:nosplit
func chanrecv1(c *hchan, elem unsafe.Pointer) {
	chanrecv(c, elem, true)
}

//go:nosplit
func chanrecv2(c *hchan, elem unsafe.Pointer) (received bool) {
	_, received = chanrecv(c, elem, true)
	return
}

// chanrecv receives on channel c and writes the received data to ep.
// ep may be nil, in which case received data is ignored.
// If block == false and no elements are available, returns (false, false).
// Otherwise, if c is closed, zeros *ep and returns (true, false).
// Otherwise, fills in *ep with an element and returns (true, true).
// A non-nil ep must point to the heap or the caller's stack.
func chanrecv(c *hchan, ep unsafe.Pointer, block bool) (selected, received bool) {
	// raceenabled: don't need to check ep, as it is always on the stack
	// or is new memory allocated by reflect.

	if debugChan {
		print("chanrecv: chan=", c, "\n")
	}

	if c == nil {
		if !block {
			return
		}
		gopark(nil, nil, waitReasonChanReceiveNilChan, traceBlockForever, 2)
		throw("unreachable")
	}

	// Fast path: check for failed non-blocking operation without acquiring the lock.
	if !block && empty(c) {
		// After observing that the channel is not ready for receiving, we observe whether the
		// channel is closed.
		//
		// Reordering of these checks could lead to incorrect behavior when racing with a close.
		// For example, if the channel was open and not empty, was closed, and then drained,
		// reordered reads could incorrectly indicate "open and empty". To prevent reordering,
		// we use atomic loads for both checks, and rely on emptying and closing to happen in
		// separate critical sections under the same lock.  This assumption fails when closing
		// an unbuffered channel with a blocked send, but that is an error condition anyway.
		if atomic.Load(&c.closed) == 0 {
			// Because a channel cannot be reopened, the later observation of the channel
			// being not closed implies that it was also not closed at the moment of the
			// first observation. We behave as if we observed the channel at that moment
			// and report that the receive cannot proceed.
			return
		}
		// The channel is irreversibly closed. Re-check whether the channel has any pending data
		// to receive, which could have arrived between the empty and closed checks above.
		// Sequential consistency is also required here, when racing with such a send.
		if empty(c) {
			// The channel is irreversibly closed and empty.
			if raceenabled {
				raceacquire(c.raceaddr())
			}
			if ep != nil {
				typedmemclr(c.elemtype, ep)
			}
			return true, false
		}
	}

	var t0 int64
	if blockprofilerate > 0 {
		t0 = cputicks()
	}

	lock(&c.lock)

	if c.closed != 0 {
		if c.qcount == 0 {
			if raceenabled {
				raceacquire(c.raceaddr())
			}
			unlock(&c.lock)
			if ep != nil {
				typedmemclr(c.elemtype, ep)
			}
			return true, false
		}
		// The channel has been closed, but the channel's buffer have data.
	} else {
		// Just found waiting sender with not closed.
		if sg := c.sendq.dequeue(); sg != nil {
			// Found a waiting sender. If buffer is size 0, receive value
			// directly from sender. Otherwise, receive from head of queue
			// and add sender's value to the tail of the queue (both map to
			// the same buffer slot because the queue is full).
			recv(c, sg, ep, func() { unlock(&c.lock) }, 3)
			return true, true
		}
	}

	if c.qcount > 0 {
		// Receive directly from queue
		qp := chanbuf(c, c.recvx)
		if raceenabled {
			racenotify(c, c.recvx, nil)
		}
		// 将qp内容移动到ep上
		if ep != nil {
			typedmemmove(c.elemtype, ep, qp)
		}
		typedmemclr(c.elemtype, qp)
		c.recvx++
		if c.recvx == c.dataqsiz {
			c.recvx = 0
		}
		c.qcount--
		unlock(&c.lock)
		return true, true
	}

	if !block {
		unlock(&c.lock)
		return false, false
	}

	// no sender available: block on this channel.
	gp := getg()
	mysg := acquireSudog()
	mysg.releasetime = 0
	if t0 != 0 {
		mysg.releasetime = -1
	}
	// No stack splits between assigning elem and enqueuing mysg
	// on gp.waiting where copystack can find it.
	mysg.elem = ep
	mysg.waitlink = nil
	gp.waiting = mysg
	mysg.g = gp
	mysg.isSelect = false
	mysg.c = c
	gp.param = nil
	c.recvq.enqueue(mysg)
	// Signal to anyone trying to shrink our stack that we're about
	// to park on a channel. The window between when this G's status
	// changes and when we set gp.activeStackChans is not safe for
	// stack shrinking.
	gp.parkingOnChan.Store(true)
	gopark(chanparkcommit, unsafe.Pointer(&c.lock), waitReasonChanReceive, traceBlockChanRecv, 2)

	// someone woke us up
	if mysg != gp.waiting {
		throw("G waiting list is corrupted")
	}
	gp.waiting = nil
	gp.activeStackChans = false
	if mysg.releasetime > 0 {
		blockevent(mysg.releasetime-t0, 2)
	}
	success := mysg.success
	gp.param = nil
	mysg.c = nil
	releaseSudog(mysg)
	return true, success
}

// recv processes a receive operation on a full channel c.
// There are 2 parts:
//  1. The value sent by the sender sg is put into the channel
//     and the sender is woken up to go on its merry way.
//  2. The value received by the receiver (the current G) is
//     written to ep.
//
// For synchronous channels, both values are the same.
// For asynchronous channels, the receiver gets its data from
// the channel buffer and the sender's data is put in the
// channel buffer.
// Channel c must be full and locked. recv unlocks c with unlockf.
// sg must already be dequeued from c.
// A non-nil ep must point to the heap or the caller's stack.
func recv(c *hchan, sg *sudog, ep unsafe.Pointer, unlockf func(), skip int) {
	if c.dataqsiz == 0 {
		// 无缓冲
		if raceenabled {
			racesync(c, sg)
		}
		if ep != nil {
			// copy data from sender
			recvDirect(c.elemtype, sg, ep)
		}
	} else {
		// 带缓冲队列
		// Queue is full. Take the item at the
		// head of the queue. Make the sender enqueue
		// its item at the tail of the queue. Since the
		// queue is full, those are both the same slot.
		qp := chanbuf(c, c.recvx)
		if raceenabled {
			racenotify(c, c.recvx, nil)
			racenotify(c, c.recvx, sg)
		}
		// copy data from queue to receiver
		if ep != nil {
			typedmemmove(c.elemtype, ep, qp)
		}
		// copy data from sender to queue
		typedmemmove(c.elemtype, qp, sg.elem)
		c.recvx++
		if c.recvx == c.dataqsiz {
			c.recvx = 0
		}
		c.sendx = c.recvx // c.sendx = (c.sendx+1) % c.dataqsiz
	}
	sg.elem = nil
	gp := sg.g
	unlockf()
	gp.param = unsafe.Pointer(sg)
	sg.success = true
	if sg.releasetime != 0 {
		sg.releasetime = cputicks()
	}
	goready(gp, skip+1)
}

// chanparkcommit 解除park后的解锁操作
func chanparkcommit(gp *g, chanLock unsafe.Pointer) bool {
	// There are unlocked sudogs that point into gp's stack. Stack
	// copying must lock the channels of those sudogs.
	// Set activeStackChans here instead of before we try parking
	// because we could self-deadlock in stack growth on the
	// channel lock.
	// 标记栈收缩前需要锁保护
	gp.activeStackChans = true
	// Mark that it's safe for stack shrinking to occur now,
	// because any thread acquiring this G's stack for shrinking
	// is guaranteed to observe activeStackChans after this store.
	gp.parkingOnChan.Store(false)
	// Make sure we unlock after setting activeStackChans and
	// unsetting parkingOnChan. The moment we unlock chanLock
	// we risk gp getting readied by a channel operation and
	// so gp could continue running before everything before
	// the unlock is visible (even to gp itself).
	// 解锁
	unlock((*mutex)(chanLock))
	return true
}

// 编译器转换select，单返回值
// compiler implements
//
//	select {
//	case c <- v:
//		... foo
//	default:
//		... bar
//	}
//
// as
//
//	if selectnbsend(c, v) {
//		... foo
//	} else {
//		... bar
//	}
func selectnbsend(c *hchan, elem unsafe.Pointer) (selected bool) {
	return chansend(c, elem, false, getcallerpc())
}

// select 双返回值
// compiler implements
//
//	select {
//	case v, ok = <-c:
//		... foo
//	default:
//		... bar
//	}
//
// as
//
//	if selected, ok = selectnbrecv(&v, c); selected {
//		... foo
//	} else {
//		... bar
//	}
func selectnbrecv(elem unsafe.Pointer, c *hchan) (selected, received bool) {
	return chanrecv(c, elem, false)
}

//go:linkname reflect_chansend reflect.chansend0
func reflect_chansend(c *hchan, elem unsafe.Pointer, nb bool) (selected bool) {
	return chansend(c, elem, !nb, getcallerpc())
}

//go:linkname reflect_chanrecv reflect.chanrecv
func reflect_chanrecv(c *hchan, nb bool, elem unsafe.Pointer) (selected bool, received bool) {
	return chanrecv(c, elem, !nb)
}

//go:linkname reflect_chanlen reflect.chanlen
func reflect_chanlen(c *hchan) int {
	if c == nil {
		return 0
	}
	return int(c.qcount)
}

//go:linkname reflectlite_chanlen internal/reflectlite.chanlen
func reflectlite_chanlen(c *hchan) int {
	if c == nil {
		return 0
	}
	return int(c.qcount)
}

//go:linkname reflect_chancap reflect.chancap
func reflect_chancap(c *hchan) int {
	if c == nil {
		return 0
	}
	return int(c.dataqsiz)
}

//go:linkname reflect_chanclose reflect.chanclose
func reflect_chanclose(c *hchan) {
	closechan(c)
}

// enqueue 将sgp追加进waitq中
func (q *waitq) enqueue(sgp *sudog) {
	sgp.next = nil
	x := q.last
	if x == nil {
		// 没有元素则成为第一个元素
		sgp.prev = nil
		q.first = sgp
		q.last = sgp
		return
	}
	// 追加队尾
	sgp.prev = x
	x.next = sgp
	q.last = sgp
}

// dequeue 出队
func (q *waitq) dequeue() *sudog {
	for {
		sgp := q.first
		if sgp == nil {
			return nil
		}
		y := sgp.next
		if y == nil {
			q.first = nil
			q.last = nil
		} else {
			y.prev = nil
			q.first = y
			sgp.next = nil // mark as removed (see dequeueSudoG)
		}

		// if a goroutine was put on this queue because of a
		// select, there is a small window between the goroutine
		// being woken up by a different case and it grabbing the
		// channel locks. Once it has the lock
		// it removes itself from the queue, so we won't see it after that.
		// We use a flag in the G struct to tell us when someone
		// else has won the race to signal this goroutine but the goroutine
		// hasn't removed itself from the queue yet.
		if sgp.isSelect && !sgp.g.selectDone.CompareAndSwap(0, 1) {
			continue
		}

		return sgp
	}
}

func (c *hchan) raceaddr() unsafe.Pointer {
	// Treat read-like and write-like operations on the channel to
	// happen at this address. Avoid using the address of qcount
	// or dataqsiz, because the len() and cap() builtins read
	// those addresses, and we don't want them racing with
	// operations like close().
	return unsafe.Pointer(&c.buf)
}

func racesync(c *hchan, sg *sudog) {
	racerelease(chanbuf(c, 0))
	raceacquireg(sg.g, chanbuf(c, 0))
	racereleaseg(sg.g, chanbuf(c, 0))
	raceacquire(chanbuf(c, 0))
}

// Notify the race detector of a send or receive involving buffer entry idx
// and a channel c or its communicating partner sg.
// This function handles the special case of c.elemsize==0.
func racenotify(c *hchan, idx uint, sg *sudog) {
	// We could have passed the unsafe.Pointer corresponding to entry idx
	// instead of idx itself.  However, in a future version of this function,
	// we can use idx to better handle the case of elemsize==0.
	// A future improvement to the detector is to call TSan with c and idx:
	// this way, Go will continue to not allocating buffer entries for channels
	// of elemsize==0, yet the race detector can be made to handle multiple
	// sync objects underneath the hood (one sync object per idx)
	qp := chanbuf(c, idx)
	// When elemsize==0, we don't allocate a full buffer for the channel.
	// Instead of individual buffer entries, the race detector uses the
	// c.buf as the only buffer entry.  This simplification prevents us from
	// following the memory model's happens-before rules (rules that are
	// implemented in racereleaseacquire).  Instead, we accumulate happens-before
	// information in the synchronization object associated with c.buf.
	if c.elemsize == 0 {
		if sg == nil {
			raceacquire(qp)
			racerelease(qp)
		} else {
			raceacquireg(sg.g, qp)
			racereleaseg(sg.g, qp)
		}
	} else {
		if sg == nil {
			racereleaseacquire(qp)
		} else {
			racereleaseacquireg(sg.g, qp)
		}
	}
}<|MERGE_RESOLUTION|>--- conflicted
+++ resolved
@@ -101,12 +101,8 @@
 		c = (*hchan)(mallocgc(hchanSize, nil, true))
 		// Race detector uses this location for synchronization.
 		c.buf = c.raceaddr()
-<<<<<<< HEAD
-	case elem.ptrdata == 0:
+	case elem.PtrBytes == 0:
 		// 缓冲对象没有指针
-=======
-	case elem.PtrBytes == 0:
->>>>>>> d5c58085
 		// Elements do not contain pointers.
 		// Allocate hchan and buf in one call.
 		c = (*hchan)(mallocgc(hchanSize+mem, nil, true))
