--- conflicted
+++ resolved
@@ -560,20 +560,6 @@
 			recv(c, sg, ep, func() { unlock(&c.lock) }, 3)
 			return true, true
 		}
-<<<<<<< HEAD
-		return true, false
-	}
-
-	if sg := c.sendq.dequeue(); sg != nil {
-		// 优先从发送者队列中获取直接返回
-		// Found a waiting sender. If buffer is size 0, receive value
-		// directly from sender. Otherwise, receive from head of queue
-		// and add sender's value to the tail of the queue (both map to
-		// the same buffer slot because the queue is full).
-		recv(c, sg, ep, func() { unlock(&c.lock) }, 3)
-		return true, true
-=======
->>>>>>> d2552037
 	}
 
 	if c.qcount > 0 {
