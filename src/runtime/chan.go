// Copyright 2014 The Go Authors. All rights reserved.
// Use of this source code is governed by a BSD-style
// license that can be found in the LICENSE file.

package runtime

// This file contains the implementation of Go channels.

// Invariants:
//  At least one of c.sendq and c.recvq is empty,
//  except for the case of an unbuffered channel with a single goroutine
//  blocked on it for both sending and receiving using a select statement,
//  in which case the length of c.sendq and c.recvq is limited only by the
//  size of the select statement.
//
// For buffered channels, also:
//  c.qcount > 0 implies that c.recvq is empty.
//  c.qcount < c.dataqsiz implies that c.sendq is empty.

import (
	"internal/abi"
	"runtime/internal/atomic"
	"runtime/internal/math"
	"unsafe"
)

const (
	maxAlign = 8
	// hchanSize 将hchan的大小向上对齐
	hchanSize = unsafe.Sizeof(hchan{}) + uintptr(-int(unsafe.Sizeof(hchan{}))&(maxAlign-1))
	debugChan = false
)

type hchan struct {
	qcount   uint           // total data in the queue
	dataqsiz uint           // size of the circular queue
	buf      unsafe.Pointer // points to an array of dataqsiz elements
	elemsize uint16
	closed   uint32
	elemtype *_type // element type
	sendx    uint   // send index
	recvx    uint   // receive index
	recvq    waitq  // list of recv waiters
	sendq    waitq  // list of send waiters

	// lock 保护 hchan 所有字段，以及几个在 sudog 作用于这个channel的字段
	// 在持有 lock 时，不要修改另一个G的状态，通常是调用 ready，这会在栈缩容时导致死锁
	// lock protects all fields in hchan, as well as several
	// fields in sudogs blocked on this channel.
	//
	// Do not change another G's status while holding this lock
	// (in particular, do not ready a G), as this can deadlock
	// with stack shrinking.
	lock mutex
}

type waitq struct {
	first *sudog
	last  *sudog
}

//go:linkname reflect_makechan reflect.makechan
func reflect_makechan(t *chantype, size int) *hchan {
	return makechan(t, size)
}

func makechan64(t *chantype, size int64) *hchan {
	if int64(int(size)) != size {
		panic(plainError("makechan: size out of range"))
	}

	return makechan(t, int(size))
}

func makechan(t *chantype, size int) *hchan {
	elem := t.elem

	// compiler checks this but be safe.
	if elem.size >= 1<<16 {
		throw("makechan: invalid channel element type")
	}
	if hchanSize%maxAlign != 0 || elem.align > maxAlign {
		throw("makechan: bad alignment")
	}

	mem, overflow := math.MulUintptr(elem.size, uintptr(size))
	if overflow || mem > maxAlloc-hchanSize || size < 0 {
		panic(plainError("makechan: size out of range"))
	}

	// 申请内存，根据大小，有无指针分别创建不同的对象
	// Hchan does not contain pointers interesting for GC when elements stored in buf do not contain pointers.
	// buf points into the same allocation, elemtype is persistent.
	// SudoG's are referenced from their owning thread so they can't be collected.
	// TODO(dvyukov,rlh): Rethink when collector can move allocated objects.
	var c *hchan
	switch {
	case mem == 0:
		// 无缓冲的chan
		// Queue or element size is zero.
		c = (*hchan)(mallocgc(hchanSize, nil, true))
		// Race detector uses this location for synchronization.
		c.buf = c.raceaddr()
	case elem.ptrdata == 0:
		// 缓冲对象没有指针
		// Elements do not contain pointers.
		// Allocate hchan and buf in one call.
		c = (*hchan)(mallocgc(hchanSize+mem, nil, true))
		c.buf = add(unsafe.Pointer(c), hchanSize)
	default:
		// 缓冲对象包含指针
		// Elements contain pointers.
		c = new(hchan)
		c.buf = mallocgc(mem, elem, true)
	}

	c.elemsize = uint16(elem.size)
	c.elemtype = elem
	c.dataqsiz = uint(size)
	lockInit(&c.lock, lockRankHchan)

	if debugChan {
		print("makechan: chan=", c, "; elemsize=", elem.size, "; dataqsiz=", size, "\n")
	}
	return c
}

// chanbuf 计算第i个插槽的地址
// chanbuf(c, i) is pointer to the i'th slot in the buffer.
func chanbuf(c *hchan, i uint) unsafe.Pointer {
	return add(c.buf, uintptr(i)*uintptr(c.elemsize))
}

// full 返回是否发送会被阻塞
// full reports whether a send on c would block (that is, the channel is full).
// It uses a single word-sized read of mutable state, so although
// the answer is instantaneously true, the correct answer may have changed
// by the time the calling function receives the return value.
func full(c *hchan) bool {
	// c.dataqsiz 创建后就不可变了，任何时候读取都是安全的
	// c.dataqsiz is immutable (never written after the channel is created)
	// so it is safe to read at any time during channel operation.
	if c.dataqsiz == 0 {
		// 如果是无缓冲hchan，返回是否有等待的接收者，如果有则表示向hchan发送时不会阻塞
		// Assumes that a pointer read is relaxed-atomic.
		return c.recvq.first == nil
	}
	// 有缓冲的则返回队列大小和缓冲大小
	// Assumes that a uint read is relaxed-atomic.
	return c.qcount == c.dataqsiz
}

<<<<<<< HEAD
// chansend1 向chan发送数据的具体实现
// entry point for c <- x from compiled code
=======
// entry point for c <- x from compiled code.
>>>>>>> a3989632
//
//go:nosplit
func chansend1(c *hchan, elem unsafe.Pointer) {
	chansend(c, elem, true, getcallerpc())
}

/*
 * generic single channel send/recv
 * If block is not nil,
 * then the protocol will not
 * sleep but return if it could
 * not complete.
 *
 * sleep can wake up with g.param == nil
 * when a channel involved in the sleep has
 * been closed.  it is easiest to loop and re-run
 * the operation; we'll see that it's now closed.
 */
func chansend(c *hchan, ep unsafe.Pointer, block bool, callerpc uintptr) bool {
	if c == nil {
		if !block {
			return false
		}
		gopark(nil, nil, waitReasonChanSendNilChan, traceEvGoStop, 2)
		throw("unreachable")
	}

	if debugChan {
		print("chansend: chan=", c, "\n")
	}

	if raceenabled {
		racereadpc(c.raceaddr(), callerpc, abi.FuncPCABIInternal(chansend))
	}

	// Fast path: check for failed non-blocking operation without acquiring the lock.
	//
	// After observing that the channel is not closed, we observe that the channel is
	// not ready for sending. Each of these observations is a single word-sized read
	// (first c.closed and second full()).
	// Because a closed channel cannot transition from 'ready for sending' to
	// 'not ready for sending', even if the channel is closed between the two observations,
	// they imply a moment between the two when the channel was both not yet closed
	// and not ready for sending. We behave as if we observed the channel at that moment,
	// and report that the send cannot proceed.
	//
	// It is okay if the reads are reordered here: if we observe that the channel is not
	// ready for sending and then observe that it is not closed, that implies that the
	// channel wasn't closed during the first observation. However, nothing here
	// guarantees forward progress. We rely on the side effects of lock release in
	// chanrecv() and closechan() to update this thread's view of c.closed and full().
	if !block && c.closed == 0 && full(c) {
		return false
	}

	var t0 int64
	if blockprofilerate > 0 {
		t0 = cputicks()
	}

	lock(&c.lock)

	if c.closed != 0 {
		unlock(&c.lock)
		// 向关闭的chan写入数据 panic
		panic(plainError("send on closed channel"))
	}

	if sg := c.recvq.dequeue(); sg != nil {
		// 如果有正在等待的g则直接发送给sudog，绕过缓冲区
		// Found a waiting receiver. We pass the value we want to send
		// directly to the receiver, bypassing the channel buffer (if any).
		send(c, sg, ep, func() { unlock(&c.lock) }, 3)
		return true
	}

	if c.qcount < c.dataqsiz {
		// Space is available in the channel buffer. Enqueue the element to send.
		qp := chanbuf(c, c.sendx)
		if raceenabled {
			racenotify(c, c.sendx, nil)
		}
		// 利用memmove复制数据进入队列中
		typedmemmove(c.elemtype, qp, ep)
		c.sendx++
		if c.sendx == c.dataqsiz {
			// 防止数据索引溢出
			c.sendx = 0
		}
		c.qcount++
		unlock(&c.lock)
		return true
	}

	if !block {
		unlock(&c.lock)
		// 如果不需要阻塞等待就直接返回
		return false
	}

	// 需要阻塞等待
	// Block on the channel. Some receiver will complete our operation for us.
	gp := getg()
	mysg := acquireSudog()
	mysg.releasetime = 0
	if t0 != 0 {
		mysg.releasetime = -1
	}
	// No stack splits between assigning elem and enqueuing mysg
	// on gp.waiting where copystack can find it.
	mysg.elem = ep
	mysg.waitlink = nil
	mysg.g = gp
	mysg.isSelect = false
	mysg.c = c
	gp.waiting = mysg
	gp.param = nil
	// 将sudog存进等待发送的队列中
	c.sendq.enqueue(mysg)
	// 标记当前g不能栈缩容
	// Signal to anyone trying to shrink our stack that we're about
	// to park on a channel. The window between when this G's status
	// changes and when we set gp.activeStackChans is not safe for
	// stack shrinking.
	gp.parkingOnChan.Store(true)
	gopark(chanparkcommit, unsafe.Pointer(&c.lock), waitReasonChanSend, traceEvGoBlockSend, 2)
	// Ensure the value being sent is kept alive until the
	// receiver copies it out. The sudog has a pointer to the
	// stack object, but sudogs aren't considered as roots of the
	// stack tracer.
	KeepAlive(ep)

	// someone woke us up.
	if mysg != gp.waiting {
		throw("G waiting list is corrupted")
	}
	gp.waiting = nil
	gp.activeStackChans = false
	closed := !mysg.success
	gp.param = nil
	if mysg.releasetime > 0 {
		blockevent(mysg.releasetime-t0, 2)
	}
	mysg.c = nil
	releaseSudog(mysg)
	if closed {
		// 如果 channel 关闭 panic
		if c.closed == 0 {
			throw("chansend: spurious wakeup")
		}
		panic(plainError("send on closed channel"))
	}
	return true
}

// send 将数据发给sudog
// send processes a send operation on an empty channel c.
// The value ep sent by the sender is copied to the receiver sg.
// The receiver is then woken up to go on its merry way.
// Channel c must be empty and locked.  send unlocks c with unlockf.
// sg must already be dequeued from c.
// ep must be non-nil and point to the heap or the caller's stack.
func send(c *hchan, sg *sudog, ep unsafe.Pointer, unlockf func(), skip int) {
	if raceenabled {
		if c.dataqsiz == 0 {
			racesync(c, sg)
		} else {
			// Pretend we go through the buffer, even though
			// we copy directly. Note that we need to increment
			// the head/tail locations only when raceenabled.
			racenotify(c, c.recvx, nil)
			racenotify(c, c.recvx, sg)
			c.recvx++
			if c.recvx == c.dataqsiz {
				c.recvx = 0
			}
			c.sendx = c.recvx // c.sendx = (c.sendx+1) % c.dataqsiz
		}
	}
	if sg.elem != nil {
		sendDirect(c.elemtype, sg, ep)
		sg.elem = nil
	}
	gp := sg.g
	unlockf()
	gp.param = unsafe.Pointer(sg)
	sg.success = true
	if sg.releasetime != 0 {
		sg.releasetime = cputicks()
	}
	// 将gp标记为可执行
	goready(gp, skip+1)
}

// Sends and receives on unbuffered or empty-buffered channels are the
// only operations where one running goroutine writes to the stack of
// another running goroutine. The GC assumes that stack writes only
// happen when the goroutine is running and are only done by that
// goroutine. Using a write barrier is sufficient to make up for
// violating that assumption, but the write barrier has to work.
// typedmemmove will call bulkBarrierPreWrite, but the target bytes
// are not in the heap, so that will not help. We arrange to call
// memmove and typeBitsBulkBarrier instead.

func sendDirect(t *_type, sg *sudog, src unsafe.Pointer) {
	// src is on our stack, dst is a slot on another stack.

	// Once we read sg.elem out of sg, it will no longer
	// be updated if the destination's stack gets copied (shrunk).
	// So make sure that no preemption points can happen between read & use.
	dst := sg.elem
	typeBitsBulkBarrier(t, uintptr(dst), uintptr(src), t.size)
	// No need for cgo write barrier checks because dst is always
	// Go memory.
	memmove(dst, src, t.size)
}

func recvDirect(t *_type, sg *sudog, dst unsafe.Pointer) {
	// dst is on our stack or the heap, src is on another stack.
	// The channel is locked, so src will not move during this
	// operation.
	src := sg.elem
	typeBitsBulkBarrier(t, uintptr(dst), uintptr(src), t.size)
	memmove(dst, src, t.size)
}

func closechan(c *hchan) {
	if c == nil {
		panic(plainError("close of nil channel"))
	}

	lock(&c.lock)
	if c.closed != 0 {
		unlock(&c.lock)
		panic(plainError("close of closed channel"))
	}

	if raceenabled {
		callerpc := getcallerpc()
		racewritepc(c.raceaddr(), callerpc, abi.FuncPCABIInternal(closechan))
		racerelease(c.raceaddr())
	}

	c.closed = 1

	var glist gList

	// 处理所有接收者
	// release all readers
	for {
		sg := c.recvq.dequeue()
		if sg == nil {
			break
		}
		if sg.elem != nil {
			typedmemclr(c.elemtype, sg.elem)
			sg.elem = nil
		}
		if sg.releasetime != 0 {
			sg.releasetime = cputicks()
		}
		gp := sg.g
		gp.param = unsafe.Pointer(sg)
		sg.success = false
		if raceenabled {
			raceacquireg(gp, c.raceaddr())
		}
		glist.push(gp)
	}

	// 处理所有发送者
	// release all writers (they will panic)
	for {
		sg := c.sendq.dequeue()
		if sg == nil {
			break
		}
		sg.elem = nil
		if sg.releasetime != 0 {
			sg.releasetime = cputicks()
		}
		gp := sg.g
		gp.param = unsafe.Pointer(sg)
		sg.success = false
		if raceenabled {
			raceacquireg(gp, c.raceaddr())
		}
		glist.push(gp)
	}
	unlock(&c.lock)

	// 所有的等待g全部变成可执行状态
	// Ready all Gs now that we've dropped the channel lock.
	for !glist.empty() {
		gp := glist.pop()
		gp.schedlink = 0
		goready(gp, 3)
	}
}

// empty 返回hchan读取是否会阻塞
// empty reports whether a read from c would block (that is, the channel is
// empty).  It uses a single atomic read of mutable state.
func empty(c *hchan) bool {
	// c.dataqsiz is immutable.
	if c.dataqsiz == 0 {
		return atomic.Loadp(unsafe.Pointer(&c.sendq.first)) == nil
	}
	return atomic.Loaduint(&c.qcount) == 0
}

// entry points for <- c from compiled code.
//
//go:nosplit
func chanrecv1(c *hchan, elem unsafe.Pointer) {
	chanrecv(c, elem, true)
}

//go:nosplit
func chanrecv2(c *hchan, elem unsafe.Pointer) (received bool) {
	_, received = chanrecv(c, elem, true)
	return
}

// chanrecv receives on channel c and writes the received data to ep.
// ep may be nil, in which case received data is ignored.
// If block == false and no elements are available, returns (false, false).
// Otherwise, if c is closed, zeros *ep and returns (true, false).
// Otherwise, fills in *ep with an element and returns (true, true).
// A non-nil ep must point to the heap or the caller's stack.
func chanrecv(c *hchan, ep unsafe.Pointer, block bool) (selected, received bool) {
	// raceenabled: don't need to check ep, as it is always on the stack
	// or is new memory allocated by reflect.

	if debugChan {
		print("chanrecv: chan=", c, "\n")
	}

	if c == nil {
		if !block {
			return
		}
		gopark(nil, nil, waitReasonChanReceiveNilChan, traceEvGoStop, 2)
		throw("unreachable")
	}

	// Fast path: check for failed non-blocking operation without acquiring the lock.
	if !block && empty(c) {
		// After observing that the channel is not ready for receiving, we observe whether the
		// channel is closed.
		//
		// Reordering of these checks could lead to incorrect behavior when racing with a close.
		// For example, if the channel was open and not empty, was closed, and then drained,
		// reordered reads could incorrectly indicate "open and empty". To prevent reordering,
		// we use atomic loads for both checks, and rely on emptying and closing to happen in
		// separate critical sections under the same lock.  This assumption fails when closing
		// an unbuffered channel with a blocked send, but that is an error condition anyway.
		if atomic.Load(&c.closed) == 0 {
			// Because a channel cannot be reopened, the later observation of the channel
			// being not closed implies that it was also not closed at the moment of the
			// first observation. We behave as if we observed the channel at that moment
			// and report that the receive cannot proceed.
			return
		}
		// The channel is irreversibly closed. Re-check whether the channel has any pending data
		// to receive, which could have arrived between the empty and closed checks above.
		// Sequential consistency is also required here, when racing with such a send.
		if empty(c) {
			// The channel is irreversibly closed and empty.
			if raceenabled {
				raceacquire(c.raceaddr())
			}
			if ep != nil {
				typedmemclr(c.elemtype, ep)
			}
			return true, false
		}
	}

	var t0 int64
	if blockprofilerate > 0 {
		t0 = cputicks()
	}

	lock(&c.lock)

	if c.closed != 0 {
		if c.qcount == 0 {
			if raceenabled {
				raceacquire(c.raceaddr())
			}
			unlock(&c.lock)
			if ep != nil {
				typedmemclr(c.elemtype, ep)
			}
			return true, false
		}
		// The channel has been closed, but the channel's buffer have data.
	} else {
		// Just found waiting sender with not closed.
		if sg := c.sendq.dequeue(); sg != nil {
			// Found a waiting sender. If buffer is size 0, receive value
			// directly from sender. Otherwise, receive from head of queue
			// and add sender's value to the tail of the queue (both map to
			// the same buffer slot because the queue is full).
			recv(c, sg, ep, func() { unlock(&c.lock) }, 3)
			return true, true
		}
	}

	if c.qcount > 0 {
		// Receive directly from queue
		qp := chanbuf(c, c.recvx)
		if raceenabled {
			racenotify(c, c.recvx, nil)
		}
		// 将qp内容移动到ep上
		if ep != nil {
			typedmemmove(c.elemtype, ep, qp)
		}
		typedmemclr(c.elemtype, qp)
		c.recvx++
		if c.recvx == c.dataqsiz {
			c.recvx = 0
		}
		c.qcount--
		unlock(&c.lock)
		return true, true
	}

	if !block {
		unlock(&c.lock)
		return false, false
	}

	// no sender available: block on this channel.
	gp := getg()
	mysg := acquireSudog()
	mysg.releasetime = 0
	if t0 != 0 {
		mysg.releasetime = -1
	}
	// No stack splits between assigning elem and enqueuing mysg
	// on gp.waiting where copystack can find it.
	mysg.elem = ep
	mysg.waitlink = nil
	gp.waiting = mysg
	mysg.g = gp
	mysg.isSelect = false
	mysg.c = c
	gp.param = nil
	c.recvq.enqueue(mysg)
	// Signal to anyone trying to shrink our stack that we're about
	// to park on a channel. The window between when this G's status
	// changes and when we set gp.activeStackChans is not safe for
	// stack shrinking.
	gp.parkingOnChan.Store(true)
	gopark(chanparkcommit, unsafe.Pointer(&c.lock), waitReasonChanReceive, traceEvGoBlockRecv, 2)

	// someone woke us up
	if mysg != gp.waiting {
		throw("G waiting list is corrupted")
	}
	gp.waiting = nil
	gp.activeStackChans = false
	if mysg.releasetime > 0 {
		blockevent(mysg.releasetime-t0, 2)
	}
	success := mysg.success
	gp.param = nil
	mysg.c = nil
	releaseSudog(mysg)
	return true, success
}

// recv processes a receive operation on a full channel c.
// There are 2 parts:
//  1. The value sent by the sender sg is put into the channel
//     and the sender is woken up to go on its merry way.
//  2. The value received by the receiver (the current G) is
//     written to ep.
//
// For synchronous channels, both values are the same.
// For asynchronous channels, the receiver gets its data from
// the channel buffer and the sender's data is put in the
// channel buffer.
// Channel c must be full and locked. recv unlocks c with unlockf.
// sg must already be dequeued from c.
// A non-nil ep must point to the heap or the caller's stack.
func recv(c *hchan, sg *sudog, ep unsafe.Pointer, unlockf func(), skip int) {
	if c.dataqsiz == 0 {
		// 无缓冲
		if raceenabled {
			racesync(c, sg)
		}
		if ep != nil {
			// copy data from sender
			recvDirect(c.elemtype, sg, ep)
		}
	} else {
		// 带缓冲队列
		// Queue is full. Take the item at the
		// head of the queue. Make the sender enqueue
		// its item at the tail of the queue. Since the
		// queue is full, those are both the same slot.
		qp := chanbuf(c, c.recvx)
		if raceenabled {
			racenotify(c, c.recvx, nil)
			racenotify(c, c.recvx, sg)
		}
		// copy data from queue to receiver
		if ep != nil {
			typedmemmove(c.elemtype, ep, qp)
		}
		// copy data from sender to queue
		typedmemmove(c.elemtype, qp, sg.elem)
		c.recvx++
		if c.recvx == c.dataqsiz {
			c.recvx = 0
		}
		c.sendx = c.recvx // c.sendx = (c.sendx+1) % c.dataqsiz
	}
	sg.elem = nil
	gp := sg.g
	unlockf()
	gp.param = unsafe.Pointer(sg)
	sg.success = true
	if sg.releasetime != 0 {
		sg.releasetime = cputicks()
	}
	goready(gp, skip+1)
}

// chanparkcommit 解除park后的解锁操作
func chanparkcommit(gp *g, chanLock unsafe.Pointer) bool {
	// There are unlocked sudogs that point into gp's stack. Stack
	// copying must lock the channels of those sudogs.
	// Set activeStackChans here instead of before we try parking
	// because we could self-deadlock in stack growth on the
	// channel lock.
	// 标记栈收缩前需要锁保护
	gp.activeStackChans = true
	// Mark that it's safe for stack shrinking to occur now,
	// because any thread acquiring this G's stack for shrinking
	// is guaranteed to observe activeStackChans after this store.
	gp.parkingOnChan.Store(false)
	// Make sure we unlock after setting activeStackChans and
	// unsetting parkingOnChan. The moment we unlock chanLock
	// we risk gp getting readied by a channel operation and
	// so gp could continue running before everything before
	// the unlock is visible (even to gp itself).
	// 解锁
	unlock((*mutex)(chanLock))
	return true
}

// 编译器转换select，单返回值
// compiler implements
//
//	select {
//	case c <- v:
//		... foo
//	default:
//		... bar
//	}
//
// as
//
//	if selectnbsend(c, v) {
//		... foo
//	} else {
//		... bar
//	}
func selectnbsend(c *hchan, elem unsafe.Pointer) (selected bool) {
	return chansend(c, elem, false, getcallerpc())
}

// select 双返回值
// compiler implements
//
//	select {
//	case v, ok = <-c:
//		... foo
//	default:
//		... bar
//	}
//
// as
//
//	if selected, ok = selectnbrecv(&v, c); selected {
//		... foo
//	} else {
//		... bar
//	}
func selectnbrecv(elem unsafe.Pointer, c *hchan) (selected, received bool) {
	return chanrecv(c, elem, false)
}

//go:linkname reflect_chansend reflect.chansend
func reflect_chansend(c *hchan, elem unsafe.Pointer, nb bool) (selected bool) {
	return chansend(c, elem, !nb, getcallerpc())
}

//go:linkname reflect_chanrecv reflect.chanrecv
func reflect_chanrecv(c *hchan, nb bool, elem unsafe.Pointer) (selected bool, received bool) {
	return chanrecv(c, elem, !nb)
}

//go:linkname reflect_chanlen reflect.chanlen
func reflect_chanlen(c *hchan) int {
	if c == nil {
		return 0
	}
	return int(c.qcount)
}

//go:linkname reflectlite_chanlen internal/reflectlite.chanlen
func reflectlite_chanlen(c *hchan) int {
	if c == nil {
		return 0
	}
	return int(c.qcount)
}

//go:linkname reflect_chancap reflect.chancap
func reflect_chancap(c *hchan) int {
	if c == nil {
		return 0
	}
	return int(c.dataqsiz)
}

//go:linkname reflect_chanclose reflect.chanclose
func reflect_chanclose(c *hchan) {
	closechan(c)
}

// enqueue 将sgp追加进waitq中
func (q *waitq) enqueue(sgp *sudog) {
	sgp.next = nil
	x := q.last
	if x == nil {
		// 没有元素则成为第一个元素
		sgp.prev = nil
		q.first = sgp
		q.last = sgp
		return
	}
	// 追加队尾
	sgp.prev = x
	x.next = sgp
	q.last = sgp
}

// dequeue 出队
func (q *waitq) dequeue() *sudog {
	for {
		sgp := q.first
		if sgp == nil {
			return nil
		}
		y := sgp.next
		if y == nil {
			q.first = nil
			q.last = nil
		} else {
			y.prev = nil
			q.first = y
			sgp.next = nil // mark as removed (see dequeueSudoG)
		}

		// if a goroutine was put on this queue because of a
		// select, there is a small window between the goroutine
		// being woken up by a different case and it grabbing the
		// channel locks. Once it has the lock
		// it removes itself from the queue, so we won't see it after that.
		// We use a flag in the G struct to tell us when someone
		// else has won the race to signal this goroutine but the goroutine
		// hasn't removed itself from the queue yet.
		if sgp.isSelect && !sgp.g.selectDone.CompareAndSwap(0, 1) {
			continue
		}

		return sgp
	}
}

func (c *hchan) raceaddr() unsafe.Pointer {
	// Treat read-like and write-like operations on the channel to
	// happen at this address. Avoid using the address of qcount
	// or dataqsiz, because the len() and cap() builtins read
	// those addresses, and we don't want them racing with
	// operations like close().
	return unsafe.Pointer(&c.buf)
}

func racesync(c *hchan, sg *sudog) {
	racerelease(chanbuf(c, 0))
	raceacquireg(sg.g, chanbuf(c, 0))
	racereleaseg(sg.g, chanbuf(c, 0))
	raceacquire(chanbuf(c, 0))
}

// Notify the race detector of a send or receive involving buffer entry idx
// and a channel c or its communicating partner sg.
// This function handles the special case of c.elemsize==0.
func racenotify(c *hchan, idx uint, sg *sudog) {
	// We could have passed the unsafe.Pointer corresponding to entry idx
	// instead of idx itself.  However, in a future version of this function,
	// we can use idx to better handle the case of elemsize==0.
	// A future improvement to the detector is to call TSan with c and idx:
	// this way, Go will continue to not allocating buffer entries for channels
	// of elemsize==0, yet the race detector can be made to handle multiple
	// sync objects underneath the hood (one sync object per idx)
	qp := chanbuf(c, idx)
	// When elemsize==0, we don't allocate a full buffer for the channel.
	// Instead of individual buffer entries, the race detector uses the
	// c.buf as the only buffer entry.  This simplification prevents us from
	// following the memory model's happens-before rules (rules that are
	// implemented in racereleaseacquire).  Instead, we accumulate happens-before
	// information in the synchronization object associated with c.buf.
	if c.elemsize == 0 {
		if sg == nil {
			raceacquire(qp)
			racerelease(qp)
		} else {
			raceacquireg(sg.g, qp)
			racereleaseg(sg.g, qp)
		}
	} else {
		if sg == nil {
			racereleaseacquire(qp)
		} else {
			racereleaseacquireg(sg.g, qp)
		}
	}
}<|MERGE_RESOLUTION|>--- conflicted
+++ resolved
@@ -150,12 +150,8 @@
 	return c.qcount == c.dataqsiz
 }
 
-<<<<<<< HEAD
 // chansend1 向chan发送数据的具体实现
-// entry point for c <- x from compiled code
-=======
 // entry point for c <- x from compiled code.
->>>>>>> a3989632
 //
 //go:nosplit
 func chansend1(c *hchan, elem unsafe.Pointer) {
