--- conflicted
+++ resolved
@@ -121,11 +121,8 @@
 		// Sleep.
 		v = atomic.Xchg(key32(&l.key), mutex_sleeping)
 		if v == mutex_unlocked {
-<<<<<<< HEAD
 			// 切换线程后 再次尝试获取锁
-=======
 			timer.end()
->>>>>>> f6509cf5
 			return
 		}
 		wait = mutex_sleeping
