// Copyright 2014 The Go Authors. All rights reserved.
// Use of this source code is governed by a BSD-style
// license that can be found in the LICENSE file.

/* 内存分配器
小于等于32k的内存会被分为大约70个类（目前68个类），每个都有自己固定大小内存的集合。

分配器数据结构：
    fixalloc：用于固定大小的堆外对象的自由列表分配器，用于管理分配器使用的存储。
    mheap：malloc堆栈，以页大小（8192字节）为粒度管理
    mspan：内存管理分配单元
    mcentral：所有span的集合
    mcache：P中的空闲mspan缓存
    mstats：分配信息统计

小对象缓存方案：
    1. 将大小四舍五入为较小的类之一，然后在此P的mcache中查看相应的mspan。
        扫描mspan的可用位图以找到可用插槽。如果有空闲插槽，请分配它。
        无需获取锁即可完成所有操作。
    2. 如果mspan没有可用插槽，请从mcentral具有可用空间的所需大小类的mspan列表中获取一个新的mspan。
        获取mspan会锁定mcentral。
    3. 如果mcentral的mspan列表为空，从mheap获取当做mspan的页面。
    4. 如果mheap为空或没有足够大的页面运行，请从操作系统中分配一组新的页面（至少1MB）。
        分配大量页面将分摊与操作系统进行通信的成本。

扫描mspan并释放对象操作：
    1. 如果响应响应分配而扫描了mspan，则将其返回到mcache以满足分配。
    2. 否则，如果mspan仍在其中分配了对象，则将其放在mspan的size类的中心空闲列表中。
    3. 否则，如果mspan中的所有对象都空闲，则mspan的页面将返回到mheap，并且mspan现在已失效。

分配大对象直接调用mheap，跳过mcache和mcentral。

如果mspan.needzero为false，则mspan中的可用对象插槽已被清零。
否则，如果needzero为true，则在分配对象时将其清零。
通过这种方式延迟归零有很多好处：
    1. 堆栈帧分配可以完全避免归零。
    2. 由于程序可能即将写入内存，因此它具有更好的时间局部性。
    3. 我们不会将永远不会被重用的页面归零。

虚拟内存分布：
    堆栈由一些区块构成，64位机器大小为64M，32位机器大小为4M。每个区块首地址字节对齐。
    每个区块都有一个关联的 heapArena 对象。
    该对象存储该区块的元数据：区块中所有位置的bitmap和区块中所有页面的span map。
    它们本身是堆外分配的。
    由于区块是内存对齐的，因此可以将地址空间视为一系列区块帧。
    区块映射（mheap_.arenas）从区块帧号映射到heapArena，对于不由Go堆支持的部分地址空间，则映射为nil。
    区块映射的结构为两维数组，由一个L1区块映射和许多L2区块映射组成；
    但是，由于区块很大，因此在许多体系结构上，区块映射都由单个大型L2地图组成。
    区块映射覆盖了整个可能的地址空间，从而允许Go堆使用地址空间的任何部分。
    分配器尝试使区块保持连续，以便大跨度（大对象）可以越过竞技场。
*/
// Memory allocator.
//
// This was originally based on tcmalloc, but has diverged quite a bit.
// http://goog-perftools.sourceforge.net/doc/tcmalloc.html

// The main allocator works in runs of pages.
// Small allocation sizes (up to and including 32 kB) are
// rounded to one of about 70 size classes, each of which
// has its own free set of objects of exactly that size.
// Any free page of memory can be split into a set of objects
// of one size class, which are then managed using a free bitmap.
//
// The allocator's data structures are:
//
//	fixalloc: a free-list allocator for fixed-size off-heap objects,
//		used to manage storage used by the allocator.
//	mheap: the malloc heap, managed at page (8192-byte) granularity.
//	mspan: a run of in-use pages managed by the mheap.
//	mcentral: collects all spans of a given size class.
//	mcache: a per-P cache of mspans with free space.
//	mstats: allocation statistics.
//
// Allocating a small object proceeds up a hierarchy of caches:
//
//	1. Round the size up to one of the small size classes
//	   and look in the corresponding mspan in this P's mcache.
//	   Scan the mspan's free bitmap to find a free slot.
//	   If there is a free slot, allocate it.
//	   This can all be done without acquiring a lock.
//
//	2. If the mspan has no free slots, obtain a new mspan
//	   from the mcentral's list of mspans of the required size
//	   class that have free space.
//	   Obtaining a whole span amortizes the cost of locking
//	   the mcentral.
//
//	3. If the mcentral's mspan list is empty, obtain a run
//	   of pages from the mheap to use for the mspan.
//
//	4. If the mheap is empty or has no page runs large enough,
//	   allocate a new group of pages (at least 1MB) from the
//	   operating system. Allocating a large run of pages
//	   amortizes the cost of talking to the operating system.
//
// Sweeping an mspan and freeing objects on it proceeds up a similar
// hierarchy:
//
//	1. If the mspan is being swept in response to allocation, it
//	   is returned to the mcache to satisfy the allocation.
//
//	2. Otherwise, if the mspan still has allocated objects in it,
//	   it is placed on the mcentral free list for the mspan's size
//	   class.
//
//	3. Otherwise, if all objects in the mspan are free, the mspan's
//	   pages are returned to the mheap and the mspan is now dead.
//
// Allocating and freeing a large object uses the mheap
// directly, bypassing the mcache and mcentral.
//
// If mspan.needzero is false, then free object slots in the mspan are
// already zeroed. Otherwise if needzero is true, objects are zeroed as
// they are allocated. There are various benefits to delaying zeroing
// this way:
//
//	1. Stack frame allocation can avoid zeroing altogether.
//
//	2. It exhibits better temporal locality, since the program is
//	   probably about to write to the memory.
//
//	3. We don't zero pages that never get reused.

// Virtual memory layout
//
// The heap consists of a set of arenas, which are 64MB on 64-bit and
// 4MB on 32-bit (heapArenaBytes). Each arena's start address is also
// aligned to the arena size.
//
// Each arena has an associated heapArena object that stores the
// metadata for that arena: the heap bitmap for all words in the arena
// and the span map for all pages in the arena. heapArena objects are
// themselves allocated off-heap.
//
// Since arenas are aligned, the address space can be viewed as a
// series of arena frames. The arena map (mheap_.arenas) maps from
// arena frame number to *heapArena, or nil for parts of the address
// space not backed by the Go heap. The arena map is structured as a
// two-level array consisting of a "L1" arena map and many "L2" arena
// maps; however, since arenas are large, on many architectures, the
// arena map consists of a single, large L2 map.
//
// The arena map covers the entire possible address space, allowing
// the Go heap to use any part of the address space. The allocator
// attempts to keep arenas contiguous so that large spans (and hence
// large objects) can cross arenas.

package runtime

import (
	"internal/goarch"
	"internal/goos"
	"runtime/internal/atomic"
	"runtime/internal/math"
	"runtime/internal/sys"
	"unsafe"
)

const (
	debugMalloc = false

	maxTinySize   = _TinySize      // 16
	tinySizeClass = _TinySizeClass // 2
	maxSmallSize  = _MaxSmallSize  // 32768

	pageShift = _PageShift // 13
	pageSize  = _PageSize  // 8192
	pageMask  = _PageMask  // 8191
	// By construction, single page spans of the smallest object class
	// have the most objects per span.
	maxObjsPerSpan = pageSize / 8 // 1024

	concurrentSweep = _ConcurrentSweep // true

	_PageSize = 1 << _PageShift // 8192
	_PageMask = _PageSize - 1   // 8191

	// _64bit = 1 on 64-bit systems, 0 on 32-bit systems
	_64bit = 1 << (^uintptr(0) >> 63) / 2

	// Tiny allocator parameters, see "Tiny allocator" comment in malloc.go.
	_TinySize      = 16
	_TinySizeClass = int8(2)

	_FixAllocChunk = 16 << 10 // Chunk size for FixAlloc

	// Per-P, per order stack segment cache size.
	_StackCacheSize = 32 * 1024

	// Number of orders that get caching. Order 0 is FixedStack
	// and each successive order is twice as large.
	// We want to cache 2KB, 4KB, 8KB, and 16KB stacks. Larger stacks
	// will be allocated directly.
	// Since FixedStack is different on different systems, we
	// must vary NumStackOrders to keep the same maximum cached size.
	//   OS               | FixedStack | NumStackOrders
	//   -----------------+------------+---------------
	//   linux/darwin/bsd | 2KB        | 4
	//   windows/32       | 4KB        | 3
	//   windows/64       | 8KB        | 2
	//   plan9            | 4KB        | 3
	_NumStackOrders = 4 - goarch.PtrSize/4*goos.IsWindows - 1*goos.IsPlan9

	// heapAddrBits 堆地址中的位数，地址总线48位
	// heapAddrBits is the number of bits in a heap address. On
	// amd64, addresses are sign-extended beyond heapAddrBits. On
	// other arches, they are zero-extended.
	//
	// On most 64-bit platforms, we limit this to 48 bits based on a
	// combination of hardware and OS limitations.
	//
	// amd64 hardware limits addresses to 48 bits, sign-extended
	// to 64 bits. Addresses where the top 16 bits are not either
	// all 0 or all 1 are "non-canonical" and invalid. Because of
	// these "negative" addresses, we offset addresses by 1<<47
	// (arenaBaseOffset) on amd64 before computing indexes into
	// the heap arenas index. In 2017, amd64 hardware added
	// support for 57 bit addresses; however, currently only Linux
	// supports this extension and the kernel will never choose an
	// address above 1<<47 unless mmap is called with a hint
	// address above 1<<47 (which we never do).
	//
	// arm64 hardware (as of ARMv8) limits user addresses to 48
	// bits, in the range [0, 1<<48).
	//
	// ppc64, mips64, and s390x support arbitrary 64 bit addresses
	// in hardware. On Linux, Go leans on stricter OS limits. Based
	// on Linux's processor.h, the user address space is limited as
	// follows on 64-bit architectures:
	//
	// Architecture  Name              Maximum Value (exclusive)
	// ---------------------------------------------------------------------
	// amd64         TASK_SIZE_MAX     0x007ffffffff000 (47 bit addresses)
	// arm64         TASK_SIZE_64      0x01000000000000 (48 bit addresses)
	// ppc64{,le}    TASK_SIZE_USER64  0x00400000000000 (46 bit addresses)
	// mips64{,le}   TASK_SIZE64       0x00010000000000 (40 bit addresses)
	// s390x         TASK_SIZE         1<<64 (64 bit addresses)
	//
	// These limits may increase over time, but are currently at
	// most 48 bits except on s390x. On all architectures, Linux
	// starts placing mmap'd regions at addresses that are
	// significantly below 48 bits, so even if it's possible to
	// exceed Go's 48 bit limit, it's extremely unlikely in
	// practice.
	//
	// On 32-bit platforms, we accept the full 32-bit address
	// space because doing so is cheap.
	// mips32 only has access to the low 2GB of virtual memory, so
	// we further limit it to 31 bits.
	//
	// On ios/arm64, although 64-bit pointers are presumably
	// available, pointers are truncated to 33 bits in iOS <14.
	// Furthermore, only the top 4 GiB of the address space are
	// actually available to the application. In iOS >=14, more
	// of the address space is available, and the OS can now
	// provide addresses outside of those 33 bits. Pick 40 bits
	// as a reasonable balance between address space usage by the
	// page allocator, and flexibility for what mmap'd regions
	// we'll accept for the heap. We can't just move to the full
	// 48 bits because this uses too much address space for older
	// iOS versions.
	// TODO(mknyszek): Once iOS <14 is deprecated, promote ios/arm64
	// to a 48-bit address space like every other arm64 platform.
	//
	// WebAssembly currently has a limit of 4GB linear memory.
	// value 48
	heapAddrBits = (_64bit*(1-goarch.IsWasm)*(1-goos.IsIos*goarch.IsArm64))*48 + (1-_64bit+goarch.IsWasm)*(32-(goarch.IsMips+goarch.IsMipsle)) + 40*goos.IsIos*goarch.IsArm64

	// maxAlloc 理论上可以管理的内存，即地址总线能够标址的内存空间
	// maxAlloc is the maximum size of an allocation. On 64-bit,
	// it's theoretically possible to allocate 1<<heapAddrBits bytes. On
	// 32-bit, however, this is one less than 1<<32 because the
	// number of bytes in the address space doesn't actually fit
	// in a uintptr.
	maxAlloc = (1 << heapAddrBits) - (1-_64bit)*1 // 1<<48 256T

	// The number of bits in a heap address, the size of heap
	// arenas, and the L1 and L2 arena map sizes are related by
	//
	//   (1 << addr bits) = arena size * L1 entries * L2 entries
	//
	// Currently, we balance these as follows:
	//
	//       Platform  Addr bits  Arena size  L1 entries   L2 entries
	// --------------  ---------  ----------  ----------  -----------
	//       */64-bit         48        64MB           1    4M (32MB)
	// windows/64-bit         48         4MB          64    1M  (8MB)
	//      ios/arm64         33         4MB           1  2048  (8KB)
	//       */32-bit         32         4MB           1  1024  (4KB)
	//     */mips(le)         31         4MB           1   512  (2KB)

	// heapArenaBytes 表示一个arena包含内存大小
	// 堆由 heapArenaBytes 的映射组成，并基于 heapArenaBytes 对齐
	// heapArenaBytes is the size of a heap arena. The heap
	// consists of mappings of size heapArenaBytes, aligned to
	// heapArenaBytes. The initial heap mapping is one arena.
	//
	// This is currently 64MB on 64-bit non-Windows and 4MB on
	// 32-bit and on Windows. We use smaller arenas on Windows
	// because all committed memory is charged to the process,
	// even if it's not touched. Hence, for processes with small
	// heaps, the mapped arena space needs to be commensurate.
	// This is particularly important with the race detector,
	// since it significantly amplifies the cost of committed
	// memory.
	heapArenaBytes = 1 << logHeapArenaBytes // 1 << 26 = 64M

	// logHeapArenaBytes heapArenaBytes 以2为底的对数值，结果直接用于数组下标
	// logHeapArenaBytes is log_2 of heapArenaBytes. For clarity,
	// prefer using heapArenaBytes where possible (we need the
	// constant to compute some other constants).
	// value 26
	logHeapArenaBytes = (6+20)*(_64bit*(1-goos.IsWindows)*(1-goarch.IsWasm)*(1-goos.IsIos*goarch.IsArm64)) + (2+20)*(_64bit*goos.IsWindows) + (2+20)*(1-_64bit) + (2+20)*goarch.IsWasm + (2+20)*goos.IsIos*goarch.IsArm64

	// heapArenaBitmapBytes 表示每个arena的位图
	// heapArenaBitmapBytes is the size of each heap arena's bitmap.
	heapArenaBitmapBytes = heapArenaBytes / (goarch.PtrSize * 8 / 2) // 2M

	pagesPerArena = heapArenaBytes / pageSize // 8K

	// arenaL1Bits L1大小的bit位数
	// arenaL1Bits is the number of bits of the arena number
	// covered by the first level arena map.
	//
	// This number should be small, since the first level arena
	// map requires PtrSize*(1<<arenaL1Bits) of space in the
	// binary's BSS. It can be zero, in which case the first level
	// index is effectively unused. There is a performance benefit
	// to this, since the generated code can be more efficient,
	// but comes at the cost of having a large L2 mapping.
	//
	// We use the L1 map on 64-bit Windows because the arena size
	// is small, but the address space is still 48 bits, and
	// there's a high cost to having a large L2.
	arenaL1Bits = 6 * (_64bit * goos.IsWindows) // 0

	// arenaL2Bits L2覆盖bit位数
	// arenaL2Bits is the number of bits of the arena number
	// covered by the second level arena index.
	//
	// The size of each arena map allocation is proportional to
	// 1<<arenaL2Bits, so it's important that this not be too
	// large. 48 bits leads to 32MB arena index allocations, which
	// is about the practical threshold.
	arenaL2Bits = heapAddrBits - logHeapArenaBytes - arenaL1Bits // 48 - 26 - 0 = 22

	// arenaL1Shift is the number of bits to shift an arena frame
	// number by to compute an index into the first level arena map.
	arenaL1Shift = arenaL2Bits // 22

	// arenaBits is the total bits in a combined arena map index.
	// This is split between the index into the L1 arena map and
	// the L2 arena map.
	arenaBits = arenaL1Bits + arenaL2Bits // 0 + 22

	// arenaBaseOffset is the pointer value that corresponds to
	// index 0 in the heap arena map.
	//
	// On amd64, the address space is 48 bits, sign extended to 64
	// bits. This offset lets us handle "negative" addresses (or
	// high addresses if viewed as unsigned).
	//
	// On aix/ppc64, this offset allows to keep the heapAddrBits to
	// 48. Otherwise, it would be 60 in order to handle mmap addresses
	// (in range 0x0a00000000000000 - 0x0afffffffffffff). But in this
	// case, the memory reserved in (s *pageAlloc).init for chunks
	// is causing important slowdowns.
	//
	// On other platforms, the user address space is contiguous
	// and starts at 0, so no offset is necessary.
	// value 0xffff800000000000
	arenaBaseOffset = 0xffff800000000000*goarch.IsAmd64 + 0x0a00000000000000*goos.IsAix // 0xffff800000000000
	// A typed version of this constant that will make it into DWARF (for viewcore).
	arenaBaseOffsetUintptr = uintptr(arenaBaseOffset) // 0xffff800000000000

	// Max number of threads to run garbage collection.
	// 2, 3, and 4 are all plausible maximums depending
	// on the hardware details of the machine. The garbage
	// collector scales well to 32 cpus.
	_MaxGcproc = 32

	// minLegalPointer is the smallest possible legal pointer.
	// This is the smallest possible architectural page size,
	// since we assume that the first page is never mapped.
	//
	// This should agree with minZeroPage in the compiler.
	minLegalPointer uintptr = 4096
)

// physPageSize 是操作系统物理页面的大小（以字节为单位）。
// physPageSize is the size in bytes of the OS's physical pages.
// Mapping and unmapping operations must be done at multiples of
// physPageSize.
//
// This must be set by the OS init code (typically in osinit) before
// mallocinit.
var physPageSize uintptr // 4096

// physHugePageSize 操作系统huge页，对应用程序不透明 假设为2的幂次
// physHugePageSize == 1 << physHugePageShift
// physHugePageSize is the size in bytes of the OS's default physical huge
// page size whose allocation is opaque to the application. It is assumed
// and verified to be a power of two.
//
// If set, this must be set by the OS init code (typically in osinit) before
// mallocinit. However, setting it at all is optional, and leaving the default
// value is always safe (though potentially less efficient).
//
// Since physHugePageSize is always assumed to be a power of two,
// physHugePageShift is defined as physHugePageSize == 1 << physHugePageShift.
// The purpose of physHugePageShift is to avoid doing divisions in
// performance critical functions.
var (
	physHugePageSize  uintptr
	physHugePageShift uint
)

// 操作系统内存管理抽象层
// 运行时管理的地址空间只能是4种状态
// 1）None，未映射的区域，默认状态
// 2）Reserved，由运行时拥有，但访问会出错，不计入进程内存使用
// 3）Prepared，保留，可有效地过渡到Ready，访问内存会出现未知错误（也许失败，也许返回意外的零等）
// 4）Ready，可以安全访问

// 每个操作系统都有辅助函数，用于状态的转换
// sysAlloc，将操作系统选择的内存区域从 None 转换为 Ready
// 		更具体地说，它从操作系统获得一大块清零内存，通常大约为 100KB 或 1MB 字节
// 		该内存始终可以立即使用。
// sysFree，将内存区域从任何状态转换为 None
// 		因此，它无条件地返回内存
// 		如果在分配的中途检测到内存不足错误或划出地址空间的对齐部分，则使用它
// 		仅当 sysReserve 总是返回一个与堆分配器的对齐限制对齐的内存区域时，sysFree 是空操作
// sysReserve，将内存区域从 None 转换为 Reserved
// 		它以这样一种方式保留地址空间，即在访问时会导致致命错误（通过权限或不提交内存）
// 		因此，这种预留永远不会得到物理内存的支持
// 		如果传递给它的指针非零，调用者希望在那里保留，但如果那个位置不可用，sysReserve 仍然可以选择另一个位置
// 		注意：sysReserve 返回 OS 对齐的内存，但堆分配器可能会使用更大的对齐方式，因此调用者必须小心重新对齐 sysReserve 获得的内存
// sysMap，将内存区域从 Reserved 转换为 Prepared
// 		它确保内存区域可以有效地过渡到 Ready
// sysUsed，将内存区域从 Prepared 转换为 Ready
// 		它通知操作系统需要该内存区域并确保可以安全访问该区域
// 		这在没有明确提交步骤和硬性过度提交限制的系统上通常是空操作，但例如在 Windows 上至关重要。
// sysUnused，将内存区域从 Ready 转换为 Prepared
// 		它通知操作系统不再需要支持该内存区域的物理页面，可以将其重用于其他目的
// 		sysUnused 内存区域的内容被认为是无效的，并且在调用 sysUsed 之前不得再次访问该区域。
// sysFault，将内存区域从 Ready 或 Prepared 转换为 Reserved
// 		它标记了一个区域，以便在访问时它总是会出错
// 		仅用于调试运行时

func mallocinit() {
	if class_to_size[_TinySizeClass] != _TinySize {
		throw("bad TinySizeClass")
	}

	if heapArenaBitmapBytes&(heapArenaBitmapBytes-1) != 0 {
		// heapBits expects modular arithmetic on bitmap
		// addresses to work.
		throw("heapArenaBitmapBytes not a power of 2")
	}

	// Check physPageSize.
	if physPageSize == 0 {
		// The OS init code failed to fetch the physical page size.
		throw("failed to get system page size")
	}
	if physPageSize > maxPhysPageSize {
		print("system page size (", physPageSize, ") is larger than maximum page size (", maxPhysPageSize, ")\n")
		throw("bad system page size")
	}
	if physPageSize < minPhysPageSize {
		print("system page size (", physPageSize, ") is smaller than minimum page size (", minPhysPageSize, ")\n")
		throw("bad system page size")
	}
	if physPageSize&(physPageSize-1) != 0 {
		print("system page size (", physPageSize, ") must be a power of 2\n")
		throw("bad system page size")
	}
	if physHugePageSize&(physHugePageSize-1) != 0 {
		print("system huge page size (", physHugePageSize, ") must be a power of 2\n")
		throw("bad system huge page size")
	}
	if physHugePageSize > maxPhysHugePageSize {
		// physHugePageSize is greater than the maximum supported huge page size.
		// Don't throw here, like in the other cases, since a system configured
		// in this way isn't wrong, we just don't have the code to support them.
		// Instead, silently set the huge page size to zero.
		physHugePageSize = 0
	}
	if physHugePageSize != 0 {
		// Since physHugePageSize is a power of 2, it suffices to increase
		// physHugePageShift until 1<<physHugePageShift == physHugePageSize.
		for 1<<physHugePageShift != physHugePageSize {
			physHugePageShift++
		}
	}
	if pagesPerArena%pagesPerSpanRoot != 0 {
		print("pagesPerArena (", pagesPerArena, ") is not divisible by pagesPerSpanRoot (", pagesPerSpanRoot, ")\n")
		throw("bad pagesPerSpanRoot")
	}
	if pagesPerArena%pagesPerReclaimerChunk != 0 {
		print("pagesPerArena (", pagesPerArena, ") is not divisible by pagesPerReclaimerChunk (", pagesPerReclaimerChunk, ")\n")
		throw("bad pagesPerReclaimerChunk")
	}

	// Initialize the heap.
	mheap_.init()
	mcache0 = allocmcache()
	lockInit(&gcBitsArenas.lock, lockRankGcBitsArenas)
	lockInit(&profInsertLock, lockRankProfInsert)
	lockInit(&profBlockLock, lockRankProfBlock)
	lockInit(&profMemActiveLock, lockRankProfMemActive)
	for i := range profMemFutureLock {
		lockInit(&profMemFutureLock[i], lockRankProfMemFuture)
	}
	lockInit(&globalAlloc.mutex, lockRankGlobalAlloc)

	// Create initial arena growth hints.
	if goarch.PtrSize == 8 {
		// On a 64-bit machine, we pick the following hints
		// because:
		//
		// 1. Starting from the middle of the address space
		// makes it easier to grow out a contiguous range
		// without running in to some other mapping.
		//
		// 2. This makes Go heap addresses more easily
		// recognizable when debugging.
		//
		// 3. Stack scanning in gccgo is still conservative,
		// so it's important that addresses be distinguishable
		// from other data.
		//
		// Starting at 0x00c0 means that the valid memory addresses
		// will begin 0x00c0, 0x00c1, ...
		// In little-endian, that's c0 00, c1 00, ... None of those are valid
		// UTF-8 sequences, and they are otherwise as far away from
		// ff (likely a common byte) as possible. If that fails, we try other 0xXXc0
		// addresses. An earlier attempt to use 0x11f8 caused out of memory errors
		// on OS X during thread allocations.  0x00c0 causes conflicts with
		// AddressSanitizer which reserves all memory up to 0x0100.
		// These choices reduce the odds of a conservative garbage collector
		// not collecting memory because some non-pointer block of memory
		// had a bit pattern that matched a memory address.
		//
		// However, on arm64, we ignore all this advice above and slam the
		// allocation at 0x40 << 32 because when using 4k pages with 3-level
		// translation buffers, the user address space is limited to 39 bits
		// On ios/arm64, the address space is even smaller.
		//
		// On AIX, mmaps starts at 0x0A00000000000000 for 64-bit.
		// processes.
		for i := 0x7f; i >= 0; i-- {
			var p uintptr
			switch {
			case raceenabled:
				// The TSAN runtime requires the heap
				// to be in the range [0x00c000000000,
				// 0x00e000000000).
				p = uintptr(i)<<32 | uintptrMask&(0x00c0<<32)
				if p >= uintptrMask&0x00e000000000 {
					continue
				}
			case GOARCH == "arm64" && GOOS == "ios":
				p = uintptr(i)<<40 | uintptrMask&(0x0013<<28)
			case GOARCH == "arm64":
				p = uintptr(i)<<40 | uintptrMask&(0x0040<<32)
			case GOOS == "aix":
				if i == 0 {
					// We don't use addresses directly after 0x0A00000000000000
					// to avoid collisions with others mmaps done by non-go programs.
					continue
				}
				p = uintptr(i)<<40 | uintptrMask&(0xa0<<52)
			default:
				p = uintptr(i)<<40 | uintptrMask&(0x00c0<<32)
			}
			hint := (*arenaHint)(mheap_.arenaHintAlloc.alloc())
			hint.addr = p
			hint.next, mheap_.arenaHints = mheap_.arenaHints, hint
		}
	} else {
		// On a 32-bit machine, we're much more concerned
		// about keeping the usable heap contiguous.
		// Hence:
		//
		// 1. We reserve space for all heapArenas up front so
		// they don't get interleaved with the heap. They're
		// ~258MB, so this isn't too bad. (We could reserve a
		// smaller amount of space up front if this is a
		// problem.)
		//
		// 2. We hint the heap to start right above the end of
		// the binary so we have the best chance of keeping it
		// contiguous.
		//
		// 3. We try to stake out a reasonably large initial
		// heap reservation.

		const arenaMetaSize = (1 << arenaBits) * unsafe.Sizeof(heapArena{})
		meta := uintptr(sysReserve(nil, arenaMetaSize))
		if meta != 0 {
			mheap_.heapArenaAlloc.init(meta, arenaMetaSize, true)
		}

		// We want to start the arena low, but if we're linked
		// against C code, it's possible global constructors
		// have called malloc and adjusted the process' brk.
		// Query the brk so we can avoid trying to map the
		// region over it (which will cause the kernel to put
		// the region somewhere else, likely at a high
		// address).
		procBrk := sbrk0()

		// If we ask for the end of the data segment but the
		// operating system requires a little more space
		// before we can start allocating, it will give out a
		// slightly higher pointer. Except QEMU, which is
		// buggy, as usual: it won't adjust the pointer
		// upward. So adjust it upward a little bit ourselves:
		// 1/4 MB to get away from the running binary image.
		p := firstmoduledata.end
		if p < procBrk {
			p = procBrk
		}
		if mheap_.heapArenaAlloc.next <= p && p < mheap_.heapArenaAlloc.end {
			p = mheap_.heapArenaAlloc.end
		}
		p = alignUp(p+(256<<10), heapArenaBytes)
		// Because we're worried about fragmentation on
		// 32-bit, we try to make a large initial reservation.
		arenaSizes := []uintptr{
			512 << 20,
			256 << 20,
			128 << 20,
		}
		for _, arenaSize := range arenaSizes {
			a, size := sysReserveAligned(unsafe.Pointer(p), arenaSize, heapArenaBytes)
			if a != nil {
				mheap_.arena.init(uintptr(a), size, false)
				p = mheap_.arena.end // For hint below
				break
			}
		}
		hint := (*arenaHint)(mheap_.arenaHintAlloc.alloc())
		hint.addr = p
		hint.next, mheap_.arenaHints = mheap_.arenaHints, hint
	}
}

// sysAlloc 至少申请n自己的堆空间，返回的指针始终是heapArenaBytes对齐的
// 并由h.arenas元数据支持
// 返回的大小始终是heapArenaBytes的倍数
// sysAlloc失败时返回nil
// sysAlloc allocates heap arena space for at least n bytes. The
// returned pointer is always heapArenaBytes-aligned and backed by
// h.arenas metadata. The returned size is always a multiple of
// heapArenaBytes. sysAlloc returns nil on failure.
// There is no corresponding free function.
//
// sysAlloc returns a memory region in the Reserved state. This region must
// be transitioned to Prepared and then Ready before use.
//
// h must be locked.
func (h *mheap) sysAlloc(n uintptr) (v unsafe.Pointer, size uintptr) {
	assertLockHeld(&h.lock)

	n = alignUp(n, heapArenaBytes) // 向上对齐 heapArenaBytes

	// First, try the arena pre-reservation.
<<<<<<< HEAD
	v = h.arena.alloc(n, heapArenaBytes, &memstats.heap_sys)
	if v != nil { // 成功申请
=======
	// Newly-used mappings are considered released.
	v = h.arena.alloc(n, heapArenaBytes, &gcController.heapReleased)
	if v != nil {
>>>>>>> 2bea43b0
		size = n
		goto mapped
	}

	// 尝试在堆提示的地方增长
	// Try to grow the heap at a hint address.
	for h.arenaHints != nil {
		hint := h.arenaHints
		p := hint.addr
		if hint.down {
			p -= n
		}
		if p+n < p {
			// We can't use this, so don't ask.
			v = nil
		} else if arenaIndex(p+n-1) >= 1<<arenaBits {
			// Outside addressable heap. Can't use.
			v = nil
		} else {
			v = sysReserve(unsafe.Pointer(p), n)
		}
		// 成功就更新此提示
		if p == uintptr(v) {
			// Success. Update the hint.
			if !hint.down {
				p += n
			}
			hint.addr = p
			size = n
			break
		}
		// 失败就放弃此提示
		// Failed. Discard this hint and try the next.
		//
		// TODO: This would be cleaner if sysReserve could be
		// told to only return the requested address. In
		// particular, this is already how Windows behaves, so
		// it would simplify things there.
		if v != nil {
			sysFreeOS(v, n)
		}
		h.arenaHints = hint.next
		h.arenaHintAlloc.free(unsafe.Pointer(hint))
	}

	if size == 0 {
		if raceenabled {
			// The race detector assumes the heap lives in
			// [0x00c000000000, 0x00e000000000), but we
			// just ran out of hints in this region. Give
			// a nice failure.
			throw("too many address space collisions for -race mode")
		}

		// All of the hints failed, so we'll take any
		// (sufficiently aligned) address the kernel will give
		// us.
		v, size = sysReserveAligned(nil, n, heapArenaBytes) // 从系统中获取
		if v == nil {
			return nil, 0
		}

		// 创建新的提示
		// Create new hints for extending this region.
		hint := (*arenaHint)(h.arenaHintAlloc.alloc())
		hint.addr, hint.down = uintptr(v), true
		hint.next, mheap_.arenaHints = mheap_.arenaHints, hint
		hint = (*arenaHint)(h.arenaHintAlloc.alloc())
		hint.addr = uintptr(v) + size
		hint.next, mheap_.arenaHints = mheap_.arenaHints, hint
	}

	// 检查错误的指针或者不能使用的指针
	// Check for bad pointers or pointers we can't use.
	{
		var bad string
		p := uintptr(v)
		if p+size < p {
			bad = "region exceeds uintptr range"
		} else if arenaIndex(p) >= 1<<arenaBits {
			bad = "base outside usable address space"
		} else if arenaIndex(p+size-1) >= 1<<arenaBits {
			bad = "end outside usable address space"
		}
		if bad != "" {
			// This should be impossible on most architectures,
			// but it would be really confusing to debug.
			print("runtime: memory allocated by OS [", hex(p), ", ", hex(p+size), ") not in usable address space: ", bad, "\n")
			throw("memory reservation exceeds address space limit")
		}
	}

	if uintptr(v)&(heapArenaBytes-1) != 0 {
		throw("misrounded allocation in sysAlloc")
	}

mapped:
	// Create arena metadata.
	for ri := arenaIndex(uintptr(v)); ri <= arenaIndex(uintptr(v)+size-1); ri++ {
		l2 := h.arenas[ri.l1()]
		if l2 == nil {
			// Allocate an L2 arena map.
			//
			// Use sysAllocOS instead of sysAlloc or persistentalloc because there's no
			// statistic we can comfortably account for this space in. With this structure,
			// we rely on demand paging to avoid large overheads, but tracking which memory
			// is paged in is too expensive. Trying to account for the whole region means
			// that it will appear like an enormous memory overhead in statistics, even though
			// it is not.
			l2 = (*[1 << arenaL2Bits]*heapArena)(sysAllocOS(unsafe.Sizeof(*l2)))
			if l2 == nil {
				throw("out of memory allocating heap arena map")
			}
			atomic.StorepNoWB(unsafe.Pointer(&h.arenas[ri.l1()]), unsafe.Pointer(l2))
		}

		if l2[ri.l2()] != nil {
			throw("arena already initialized")
		}
		var r *heapArena
		r = (*heapArena)(h.heapArenaAlloc.alloc(unsafe.Sizeof(*r), goarch.PtrSize, &memstats.gcMiscSys))
		if r == nil {
			r = (*heapArena)(persistentalloc(unsafe.Sizeof(*r), goarch.PtrSize, &memstats.gcMiscSys))
			if r == nil {
				throw("out of memory allocating heap arena metadata")
			}
		}

		// Add the arena to the arenas list.
		if len(h.allArenas) == cap(h.allArenas) {
			size := 2 * uintptr(cap(h.allArenas)) * goarch.PtrSize
			if size == 0 {
				size = physPageSize
			}
			newArray := (*notInHeap)(persistentalloc(size, goarch.PtrSize, &memstats.gcMiscSys))
			if newArray == nil {
				throw("out of memory allocating allArenas")
			}
			oldSlice := h.allArenas
			*(*notInHeapSlice)(unsafe.Pointer(&h.allArenas)) = notInHeapSlice{newArray, len(h.allArenas), int(size / goarch.PtrSize)}
			copy(h.allArenas, oldSlice)
			// Do not free the old backing array because
			// there may be concurrent readers. Since we
			// double the array each time, this can lead
			// to at most 2x waste.
		}
		h.allArenas = h.allArenas[:len(h.allArenas)+1]
		h.allArenas[len(h.allArenas)-1] = ri

		// Store atomically just in case an object from the
		// new heap arena becomes visible before the heap lock
		// is released (which shouldn't happen, but there's
		// little downside to this).
		atomic.StorepNoWB(unsafe.Pointer(&l2[ri.l2()]), unsafe.Pointer(r))
	}

	// Tell the race detector about the new heap memory.
	if raceenabled {
		racemapshadow(v, size)
	}

	return
}

// sysReserveAligned 类似 sysReserve 返回字节对齐的地址
// sysReserveAligned is like sysReserve, but the returned pointer is
// aligned to align bytes. It may reserve either n or n+align bytes,
// so it returns the size that was reserved.
func sysReserveAligned(v unsafe.Pointer, size, align uintptr) (unsafe.Pointer, uintptr) {
	// Since the alignment is rather large in uses of this
	// function, we're not likely to get it by chance, so we ask
	// for a larger region and remove the parts we don't need.
	retries := 0
retry:
	p := uintptr(sysReserve(v, size+align)) // 尝试直接获取
	switch {
	case p == 0: // 系统没有返回
		return nil, 0
	case p&(align-1) == 0: // sysReserve 有成功返回 直接返回
		// We got lucky and got an aligned region, so we can
		// use the whole thing.
		return unsafe.Pointer(p), size + align
	case GOOS == "windows":
		// On Windows we can't release pieces of a
		// reservation, so we release the whole thing and
		// re-reserve the aligned sub-region. This may race,
		// so we may have to try again.
		sysFreeOS(unsafe.Pointer(p), size+align)
		p = alignUp(p, align)
		p2 := sysReserve(unsafe.Pointer(p), size)
		if p != uintptr(p2) {
			// Must have raced. Try again.
			sysFreeOS(p2, size)
			if retries++; retries == 100 {
				throw("failed to allocate aligned heap memory; too many retries")
			}
			goto retry
		}
		// Success.
		return p2, size
	default:
		// Trim off the unaligned parts.
		pAligned := alignUp(p, align)
<<<<<<< HEAD
		sysFree(unsafe.Pointer(p), pAligned-p, nil) // 释放空间
		end := pAligned + size
		endLen := (p + size + align) - end
		if endLen > 0 {
			sysFree(unsafe.Pointer(end), endLen, nil) // 释放多余的空间
=======
		sysFreeOS(unsafe.Pointer(p), pAligned-p)
		end := pAligned + size
		endLen := (p + size + align) - end
		if endLen > 0 {
			sysFreeOS(unsafe.Pointer(end), endLen)
>>>>>>> 2bea43b0
		}
		return unsafe.Pointer(pAligned), size
	}
}

// base address for all 0-byte allocations
var zerobase uintptr

// nextFreeFast 返回下一个空闲地址
// nextFreeFast returns the next free object if one is quickly available.
// Otherwise it returns 0.
func nextFreeFast(s *mspan) gclinkptr {
	theBit := sys.Ctz64(s.allocCache) // Is there a free object in the allocCache?
	if theBit < 64 {
		// 有空闲对象
		result := s.freeindex + uintptr(theBit)
		if result < s.nelems {
			// 属于 mspan 的对象
			freeidx := result + 1
			if freeidx%64 == 0 && freeidx != s.nelems {
				// 当前 mspan 已分配完
				return 0
			}
			// 更新 allocCache 位图和空闲地址基址
			s.allocCache >>= uint(theBit + 1)
			s.freeindex = freeidx
			s.allocCount++
			// 返回标记位置的地址
			return gclinkptr(result*s.elemsize + s.base())
		}
	}
	return 0
}

// nextFree
// nextFree returns the next free object from the cached span if one is available.
// Otherwise it refills the cache with a span with an available object and
// returns that object along with a flag indicating that this was a heavy
// weight allocation. If it is a heavy weight allocation the caller must
// determine whether a new GC cycle needs to be started or if the GC is active
// whether this goroutine needs to assist the GC.
//
// Must run in a non-preemptible context since otherwise the owner of
// c could change.
func (c *mcache) nextFree(spc spanClass) (v gclinkptr, s *mspan, shouldhelpgc bool) {
	s = c.alloc[spc]
	shouldhelpgc = false
	freeIndex := s.nextFreeIndex()
	if freeIndex == s.nelems {
		// The span is full.
		if uintptr(s.allocCount) != s.nelems {
			println("runtime: s.allocCount=", s.allocCount, "s.nelems=", s.nelems)
			throw("s.allocCount != s.nelems && freeIndex == s.nelems")
		}
		c.refill(spc)
		shouldhelpgc = true
		s = c.alloc[spc]

		freeIndex = s.nextFreeIndex()
	}

	if freeIndex >= s.nelems {
		throw("freeIndex is not valid")
	}

	v = gclinkptr(freeIndex*s.elemsize + s.base())
	s.allocCount++
	if uintptr(s.allocCount) > s.nelems {
		println("s.allocCount=", s.allocCount, "s.nelems=", s.nelems)
		throw("s.allocCount > s.nelems")
	}
	return
}

// mallocgc 申请size大小的空间，小对象会从P本地的free list获取，大对象（大于32kB）直接从堆申请
// 申请后还会有一些GC的操作
// Allocate an object of size bytes.
// Small objects are allocated from the per-P cache's free lists.
// Large objects (> 32 kB) are allocated straight from the heap.
func mallocgc(size uintptr, typ *_type, needzero bool) unsafe.Pointer {
	if gcphase == _GCmarktermination {
		throw("mallocgc called with gcphase == _GCmarktermination")
	}

	if size == 0 {
		// 返回大小为 0 的对象地址
		return unsafe.Pointer(&zerobase)
	}
	userSize := size
	if asanenabled {
		// Refer to ASAN runtime library, the malloc() function allocates extra memory,
		// the redzone, around the user requested memory region. And the redzones are marked
		// as unaddressable. We perform the same operations in Go to detect the overflows or
		// underflows.
		size += computeRZlog(size)
	}

	if debug.malloc {
		// 开启 debug 模式
		if debug.sbrk != 0 {
			// 开启了 sbrk
			// 计算字节对齐
			align := uintptr(16)
			if typ != nil {
				// TODO(austin): This should be just
				//   align = uintptr(typ.align)
				// but that's only 4 on 32-bit platforms,
				// even if there's a uint64 field in typ (see #599).
				// This causes 64-bit atomic accesses to panic.
				// Hence, we use stricter alignment that matches
				// the normal allocator better.
				if size&7 == 0 {
					align = 8
				} else if size&3 == 0 {
					align = 4
				} else if size&1 == 0 {
					align = 2
				} else {
					align = 1
				}
			}
			// 申请持久化内存
			return persistentalloc(size, align, &memstats.other_sys)
		}

		if inittrace.active && inittrace.id == getg().goid {
			// Init functions are executed sequentially in a single goroutine.
			inittrace.allocs += 1
		}
	}

	// 检查 g 的负债 如果没有开始 GC 则为 nil
	// assistG is the G to charge for this allocation, or nil if
	// GC is not currently active.
	var assistG *g
	if gcBlackenEnabled != 0 {
		// 正在进行 GC 操作
		// 向申请内存的用户 g 进行收费
		// Charge the current user G for this allocation.
		assistG = getg()
		if assistG.m.curg != nil {
			assistG = assistG.m.curg
		}
		// 标记更新负债
		// Charge the allocation against the G. We'll account
		// for internal fragmentation at the end of mallocgc.
		assistG.gcAssistBytes -= int64(size)

		if assistG.gcAssistBytes < 0 {
			// 进入负债状态则需要进行还债
			// This G is in debt. Assist the GC to correct
			// this before allocating. This must happen
			// before disabling preemption.
			gcAssistAlloc(assistG)
		}
	}

	// Set mp.mallocing to keep from being preempted by GC.
	mp := acquirem()
	if mp.mallocing != 0 {
		throw("malloc deadlock")
	}
	if mp.gsignal == getg() {
		throw("malloc during signal")
	}
	// 标记当前 m 正在执行申请内存操作
	mp.mallocing = 1

	shouldhelpgc := false
	dataSize := userSize
	// 获取 mcache
	c := getMCache(mp)
	if c == nil {
		throw("mallocgc called without a P or outside bootstrapping")
	}
	var span *mspan
	var x unsafe.Pointer
	// 类型是否带有指针
	noscan := typ == nil || typ.ptrdata == 0
	// In some cases block zeroing can profitably (for latency reduction purposes)
	// be delayed till preemption is possible; delayedZeroing tracks that state.
	delayedZeroing := false
	if size <= maxSmallSize {
		// 小块内存
		if noscan && size < maxTinySize {
			// 无指针且小于细小内存则使用tiny分配器
			// Tiny allocator.
			//
			// Tiny allocator combines several tiny allocation requests
			// into a single memory block. The resulting memory block
			// is freed when all subobjects are unreachable. The subobjects
			// must be noscan (don't have pointers), this ensures that
			// the amount of potentially wasted memory is bounded.
			//
			// Size of the memory block used for combining (maxTinySize) is tunable.
			// Current setting is 16 bytes, which relates to 2x worst case memory
			// wastage (when all but one subobjects are unreachable).
			// 8 bytes would result in no wastage at all, but provides less
			// opportunities for combining.
			// 32 bytes provides more opportunities for combining,
			// but can lead to 4x worst case wastage.
			// The best case winning is 8x regardless of block size.
			//
			// Objects obtained from tiny allocator must not be freed explicitly.
			// So when an object will be freed explicitly, we ensure that
			// its size >= maxTinySize.
			//
			// SetFinalizer has a special case for objects potentially coming
			// from tiny allocator, it such case it allows to set finalizers
			// for an inner byte of a memory block.
			//
			// The main targets of tiny allocator are small strings and
			// standalone escaping variables. On a json benchmark
			// the allocator reduces number of allocations by ~12% and
			// reduces heap size by ~20%.
			off := c.tinyoffset
			// Align tiny pointer for required (conservative) alignment.
			if size&7 == 0 {
				off = alignUp(off, 8)
			} else if goarch.PtrSize == 4 && size == 12 {
				// Conservatively align 12-byte objects to 8 bytes on 32-bit
				// systems so that objects whose first field is a 64-bit
				// value is aligned to 8 bytes and does not cause a fault on
				// atomic access. See issue 37262.
				// TODO(mknyszek): Remove this workaround if/when issue 36606
				// is resolved.
				off = alignUp(off, 8)
			} else if size&3 == 0 {
				off = alignUp(off, 4)
			} else if size&1 == 0 {
				off = alignUp(off, 2)
			}
			if off+size <= maxTinySize && c.tiny != 0 {
				// The object fits into existing tiny block.
				x = unsafe.Pointer(c.tiny + off)
				c.tinyoffset = off + size
				c.tinyAllocs++
				mp.mallocing = 0
				releasem(mp)
				return x
			}
			// Allocate a new maxTinySize block.
			span = c.alloc[tinySpanClass]
			v := nextFreeFast(span)
			if v == 0 {
				v, span, shouldhelpgc = c.nextFree(tinySpanClass)
			}
			x = unsafe.Pointer(v)
			(*[2]uint64)(x)[0] = 0
			(*[2]uint64)(x)[1] = 0
			// See if we need to replace the existing tiny block with the new one
			// based on amount of remaining free space.
			if !raceenabled && (size < c.tinyoffset || c.tiny == 0) {
				// Note: disabled when race detector is on, see comment near end of this function.
				c.tiny = uintptr(x)
				c.tinyoffset = size
			}
			size = maxTinySize
		} else {
			// 其他小块内存分配
			var sizeclass uint8
			if size <= smallSizeMax-8 {
				sizeclass = size_to_class8[divRoundUp(size, smallSizeDiv)]
			} else {
				sizeclass = size_to_class128[divRoundUp(size-smallSizeMax, largeSizeDiv)]
			}
			// 获取尺寸等级
			size = uintptr(class_to_size[sizeclass])
			spc := makeSpanClass(sizeclass, noscan)
			// 通过 mcache 获取指定等级的 mspan
			span = c.alloc[spc]
			v := nextFreeFast(span)
			if v == 0 {
				v, span, shouldhelpgc = c.nextFree(spc)
			}
			x = unsafe.Pointer(v)
			if needzero && span.needzero != 0 {
				memclrNoHeapPointers(unsafe.Pointer(v), size)
			}
		}
	} else {
		// 大块内存分配
		shouldhelpgc = true
		// For large allocations, keep track of zeroed state so that
		// bulk zeroing can be happen later in a preemptible context.
		span = c.allocLarge(size, noscan)
		span.freeindex = 1
		span.allocCount = 1
		size = span.elemsize
		x = unsafe.Pointer(span.base())
		if needzero && span.needzero != 0 {
			if noscan {
				delayedZeroing = true
			} else {
				memclrNoHeapPointers(x, size)
				// We've in theory cleared almost the whole span here,
				// and could take the extra step of actually clearing
				// the whole thing. However, don't. Any GC bits for the
				// uncleared parts will be zero, and it's just going to
				// be needzero = 1 once freed anyway.
			}
		}
	}

	var scanSize uintptr
	if !noscan {
		// 有指针的块，标记内存与类型
		heapBitsSetType(uintptr(x), size, dataSize, typ)
		if dataSize > typ.size {
			// Array allocation. If there are any
			// pointers, GC has to scan to the last
			// element.
			if typ.ptrdata != 0 {
				scanSize = dataSize - typ.size + typ.ptrdata
			}
		} else {
			scanSize = typ.ptrdata
		}
		c.scanAlloc += scanSize
	}

	// Ensure that the stores above that initialize x to
	// type-safe memory and set the heap bits occur before
	// the caller can make x observable to the garbage
	// collector. Otherwise, on weakly ordered machines,
	// the garbage collector could follow a pointer to x,
	// but see uninitialized memory or stale heap bits.
	publicationBarrier()

	// 如果在GC期间就将当前对象标记为黑
	// Allocate black during GC.
	// All slots hold nil so no scanning is needed.
	// This may be racing with GC so do it atomically if there can be
	// a race marking the bit.
	if gcphase != _GCoff {
		gcmarknewobject(span, uintptr(x), size, scanSize)
	}

	if raceenabled {
		racemalloc(x, size)
	}

	if msanenabled {
		msanmalloc(x, size)
	}

	if asanenabled {
		// We should only read/write the memory with the size asked by the user.
		// The rest of the allocated memory should be poisoned, so that we can report
		// errors when accessing poisoned memory.
		// The allocated memory is larger than required userSize, it will also include
		// redzone and some other padding bytes.
		rzBeg := unsafe.Add(x, userSize)
		asanpoison(rzBeg, size-userSize)
		asanunpoison(x, userSize)
	}

	if rate := MemProfileRate; rate > 0 {
		// Note cache c only valid while m acquired; see #47302
		if rate != 1 && size < c.nextSample {
			c.nextSample -= size
		} else {
			profilealloc(mp, x, size)
		}
	}
	mp.mallocing = 0
	releasem(mp)

	// Pointerfree data can be zeroed late in a context where preemption can occur.
	// x will keep the memory alive.
	if delayedZeroing {
		if !noscan {
			throw("delayed zeroing on data that may contain pointers")
		}
		memclrNoHeapPointersChunked(size, x) // This is a possible preemption point: see #47302
	}

	if debug.malloc {
		if debug.allocfreetrace != 0 {
			tracealloc(x, size, typ)
		}

		if inittrace.active && inittrace.id == getg().goid {
			// Init functions are executed sequentially in a single goroutine.
			inittrace.bytes += uint64(size)
		}
	}

	if assistG != nil {
		// Account for internal fragmentation in the assist
		// debt now that we know it.
		assistG.gcAssistBytes -= int64(size - dataSize)
	}

	if shouldhelpgc {
		if t := (gcTrigger{kind: gcTriggerHeap}); t.test() {
			gcStart(t)
		}
	}

	if raceenabled && noscan && dataSize < maxTinySize {
		// Pad tinysize allocations so they are aligned with the end
		// of the tinyalloc region. This ensures that any arithmetic
		// that goes off the top end of the object will be detectable
		// by checkptr (issue 38872).
		// Note that we disable tinyalloc when raceenabled for this to work.
		// TODO: This padding is only performed when the race detector
		// is enabled. It would be nice to enable it if any package
		// was compiled with checkptr, but there's no easy way to
		// detect that (especially at compile time).
		// TODO: enable this padding for all allocations, not just
		// tinyalloc ones. It's tricky because of pointer maps.
		// Maybe just all noscan objects?
		x = add(x, size-dataSize)
	}

	return x
}

// memclrNoHeapPointersChunked repeatedly calls memclrNoHeapPointers
// on chunks of the buffer to be zeroed, with opportunities for preemption
// along the way.  memclrNoHeapPointers contains no safepoints and also
// cannot be preemptively scheduled, so this provides a still-efficient
// block copy that can also be preempted on a reasonable granularity.
//
// Use this with care; if the data being cleared is tagged to contain
// pointers, this allows the GC to run before it is all cleared.
func memclrNoHeapPointersChunked(size uintptr, x unsafe.Pointer) {
	v := uintptr(x)
	// got this from benchmarking. 128k is too small, 512k is too large.
	const chunkBytes = 256 * 1024
	vsize := v + size
	for voff := v; voff < vsize; voff = voff + chunkBytes {
		if getg().preempt {
			// may hold locks, e.g., profiling
			goschedguarded()
		}
		// clear min(avail, lump) bytes
		n := vsize - voff
		if n > chunkBytes {
			n = chunkBytes
		}
		memclrNoHeapPointers(unsafe.Pointer(voff), n)
	}
}

// implementation of new builtin
// compiler (both frontend and SSA backend) knows the signature
// of this function
func newobject(typ *_type) unsafe.Pointer {
	return mallocgc(typ.size, typ, true)
}

//go:linkname reflect_unsafe_New reflect.unsafe_New
func reflect_unsafe_New(typ *_type) unsafe.Pointer {
	return mallocgc(typ.size, typ, true)
}

//go:linkname reflectlite_unsafe_New internal/reflectlite.unsafe_New
func reflectlite_unsafe_New(typ *_type) unsafe.Pointer {
	return mallocgc(typ.size, typ, true)
}

// newarray allocates an array of n elements of type typ.
func newarray(typ *_type, n int) unsafe.Pointer {
	if n == 1 {
		return mallocgc(typ.size, typ, true)
	}
	mem, overflow := math.MulUintptr(typ.size, uintptr(n))
	if overflow || mem > maxAlloc || n < 0 {
		panic(plainError("runtime: allocation size out of range"))
	}
	return mallocgc(mem, typ, true)
}

//go:linkname reflect_unsafe_NewArray reflect.unsafe_NewArray
func reflect_unsafe_NewArray(typ *_type, n int) unsafe.Pointer {
	return newarray(typ, n)
}

func profilealloc(mp *m, x unsafe.Pointer, size uintptr) {
	c := getMCache(mp)
	if c == nil {
		throw("profilealloc called without a P or outside bootstrapping")
	}
	c.nextSample = nextSample()
	mProf_Malloc(x, size)
}

// nextSample 返回内存 prof 下次采样时间，基于泊松分布
// nextSample returns the next sampling point for heap profiling. The goal is
// to sample allocations on average every MemProfileRate bytes, but with a
// completely random distribution over the allocation timeline; this
// corresponds to a Poisson process with parameter MemProfileRate. In Poisson
// processes, the distance between two samples follows the exponential
// distribution (exp(MemProfileRate)), so the best return value is a random
// number taken from an exponential distribution whose mean is MemProfileRate.
func nextSample() uintptr {
	if MemProfileRate == 1 {
		// Callers assign our return value to
		// mcache.next_sample, but next_sample is not used
		// when the rate is 1. So avoid the math below and
		// just return something.
		return 0
	}
	if GOOS == "plan9" {
		// Plan 9 doesn't support floating point in note handler.
		if g := getg(); g == g.m.gsignal {
			return nextSampleNoFP()
		}
	}

	return uintptr(fastexprand(MemProfileRate))
}

// fastexprand returns a random number from an exponential distribution with
// the specified mean.
func fastexprand(mean int) int32 {
	// Avoid overflow. Maximum possible step is
	// -ln(1/(1<<randomBitCount)) * mean, approximately 20 * mean.
	switch {
	case mean > 0x7000000:
		mean = 0x7000000
	case mean == 0:
		return 0
	}

	// Take a random sample of the exponential distribution exp(-mean*x).
	// The probability distribution function is mean*exp(-mean*x), so the CDF is
	// p = 1 - exp(-mean*x), so
	// q = 1 - p == exp(-mean*x)
	// log_e(q) = -mean*x
	// -log_e(q)/mean = x
	// x = -log_e(q) * mean
	// x = log_2(q) * (-log_e(2)) * mean    ; Using log_2 for efficiency
	const randomBitCount = 26
	q := fastrandn(1<<randomBitCount) + 1
	qlog := fastlog2(float64(q)) - randomBitCount
	if qlog > 0 {
		qlog = 0
	}
	const minusLog2 = -0.6931471805599453 // -ln(2)
	return int32(qlog*(minusLog2*float64(mean))) + 1
}

// nextSampleNoFP is similar to nextSample, but uses older,
// simpler code to avoid floating point.
func nextSampleNoFP() uintptr {
	// Set first allocation sample size.
	rate := MemProfileRate
	if rate > 0x3fffffff { // make 2*rate not overflow
		rate = 0x3fffffff
	}
	if rate != 0 {
		return uintptr(fastrandn(uint32(2 * rate)))
	}
	return 0
}

// persistentAlloc 持久申请对象
type persistentAlloc struct {
	base *notInHeap
	off  uintptr
}

// globalAlloc 全局持久化小内存分配器
var globalAlloc struct {
	mutex
	persistentAlloc
}

// persistentChunkSize 是我们在增长 persistentAlloc 时分配的字节数 256k
// persistentChunkSize is the number of bytes we allocate when we grow
// a persistentAlloc.
const persistentChunkSize = 256 << 10

// persistentChunks 是我们分配的所有持久块的列表
// 该列表通过持久块中的第一个字节进行维护
// 这是原子更新的
// persistentChunks is a list of all the persistent chunks we have
// allocated. The list is maintained through the first word in the
// persistent chunk. This is updated atomically.
var persistentChunks *notInHeap

// persistentalloc 封装 sysAlloc 可以申请小块内存
// 没有关联的空闲操作
// 如果 align 是 0 则使用默认的 align 默认为 8
// 返回的内存总是被清零的
// Wrapper around sysAlloc that can allocate small chunks.
// There is no associated free operation.
// Intended for things like function/type/debug-related persistent data.
// If align is 0, uses default align (currently 8).
// The returned memory will be zeroed.
// sysStat must be non-nil.
//
// Consider marking persistentalloc'd types go:notinheap.
func persistentalloc(size, align uintptr, sysStat *sysMemStat) unsafe.Pointer {
	var p *notInHeap
	systemstack(func() {
		p = persistentalloc1(size, align, sysStat)
	})
	return unsafe.Pointer(p)
}

// persistentalloc1 返回堆外连续内存分配器
// 只能在 g0 上执行
// Must run on system stack because stack growth can (re)invoke it.
// See issue 9174.
//
//go:systemstack
func persistentalloc1(size, align uintptr, sysStat *sysMemStat) *notInHeap {
	const (
		maxBlock = 64 << 10 // VM reservation granularity is 64K on windows
	)

	if size == 0 {
		throw("persistentalloc: size == 0")
	}
	if align != 0 {
		if align&(align-1) != 0 {
			// 必须是 2 的幂次
			throw("persistentalloc: align is not a power of 2")
		}
		if align > _PageSize {
			// 不能太大
			throw("persistentalloc: align is too large")
		}
	} else {
		align = 8
	}

	if size >= maxBlock {
		// 大块内存直接申请
		return (*notInHeap)(sysAlloc(size, sysStat))
	}

	// 小于 64K 的内存申请
	mp := acquirem()
	var persistent *persistentAlloc
	if mp != nil && mp.p != 0 {
		// m 有绑定的 p
		// 获取 p 的本地队列
		persistent = &mp.p.ptr().palloc
	} else {
		// m 没有 p
		// 获取全局的链表
		lock(&globalAlloc.mutex)
		persistent = &globalAlloc.persistentAlloc
	}
	// 调整字节对齐
	persistent.off = alignUp(persistent.off, align)
	if persistent.off+size > persistentChunkSize || persistent.base == nil {
		// 超出限制或者没有空间
		// 重新申请一块内存 大小为 persistentChunkSize
		persistent.base = (*notInHeap)(sysAlloc(persistentChunkSize, &memstats.other_sys))
		if persistent.base == nil {
			// 申请失败
			if persistent == &globalAlloc.persistentAlloc {
				unlock(&globalAlloc.mutex)
			}
			throw("runtime: cannot allocate memory")
		}

		// 将新的 persistent.base 添加到 persistentChunks
		// 将 persistentChunks 更为 persistent.base 的地址
		// Add the new chunk to the persistentChunks list.
		for {
			// persistent.base = persistentChunks
			chunks := uintptr(unsafe.Pointer(persistentChunks))
			*(*uintptr)(unsafe.Pointer(persistent.base)) = chunks
			if atomic.Casuintptr((*uintptr)(unsafe.Pointer(&persistentChunks)), chunks, uintptr(unsafe.Pointer(persistent.base))) {
				// 确保 cas 更改成功
				break
			}
		}
		// 设置偏移量
		persistent.off = alignUp(goarch.PtrSize, align)
	}
	// 获取申请内存的基址
	p := persistent.base.add(persistent.off)
	// 增加偏移标识
	persistent.off += size
	releasem(mp)
	if persistent == &globalAlloc.persistentAlloc {
		// 如果是全局申请器 解锁
		unlock(&globalAlloc.mutex)
	}

	if sysStat != &memstats.other_sys {
		// 添加记录信息
		sysStat.add(int64(size))
		memstats.other_sys.add(-int64(size))
	}
	return p
}

// inPersistentAlloc 判断 p 指向内存是否是 persistentalloc 分配的
// inPersistentAlloc reports whether p points to memory allocated by
// persistentalloc. This must be nosplit because it is called by the
// cgo checker code, which is called by the write barrier code.
//
//go:nosplit
func inPersistentAlloc(p uintptr) bool {
	chunk := atomic.Loaduintptr((*uintptr)(unsafe.Pointer(&persistentChunks)))
	for chunk != 0 {
		if p >= chunk && p < chunk+persistentChunkSize {
			return true
		}
		chunk = *(*uintptr)(unsafe.Pointer(chunk))
	}
	return false
}

// linearAlloc 是一个简单的线性内存分配器 将预先保留的内存区域根据需要转换为 Ready状态
// 由调用方锁保护
// linearAlloc is a simple linear allocator that pre-reserves a region
// of memory and then optionally maps that region into the Ready state
// as needed.
//
// The caller is responsible for locking.
type linearAlloc struct {
	// next      下一个空闲字节
	// mapped    映射空间的最后一个字节
	// end       保留空间的最后一个字节
	// mapMemory 如果为true 表示内存从保留状态转到准备状态
	next      uintptr // next free byte
	mapped    uintptr // one byte past end of mapped space
	end       uintptr // end of reserved space
	mapMemory bool    // transition memory from Reserved to Ready if true
}

// init 初始化线性分配器
func (l *linearAlloc) init(base, size uintptr, mapMemory bool) {
	if base+size < base {
		// Chop off the last byte. The runtime isn't prepared
		// to deal with situations where the bounds could overflow.
		// Leave that memory reserved, though, so we don't map it
		// later.
		size -= 1
	}
	l.next, l.mapped = base, base
	l.end = base + size
	l.mapMemory = mapMemory
}

// alloc 申请内存，并标记使用
func (l *linearAlloc) alloc(size, align uintptr, sysStat *sysMemStat) unsafe.Pointer {
	p := alignUp(l.next, align) // 字节对齐
	if p+size > l.end {
		// 超限 返回空
		return nil
	}
	l.next = p + size
	// 向上对齐物理页大小
	if pEnd := alignUp(l.next-1, physPageSize); pEnd > l.mapped {
		if l.mapMemory {
			// Transition from Reserved to Prepared to Ready.
<<<<<<< HEAD
			sysMap(unsafe.Pointer(l.mapped), pEnd-l.mapped, sysStat) // 映射物理内存
			sysUsed(unsafe.Pointer(l.mapped), pEnd-l.mapped)         // madvise 操作 让操作系统加载这块内存
=======
			n := pEnd - l.mapped
			sysMap(unsafe.Pointer(l.mapped), n, sysStat)
			sysUsed(unsafe.Pointer(l.mapped), n, n)
>>>>>>> 2bea43b0
		}
		l.mapped = pEnd
	}
	return unsafe.Pointer(p)
}

// notInHeap 低级分配器分配的堆外内存
// notInHeap is off-heap memory allocated by a lower-level allocator
// like sysAlloc or persistentAlloc.
//
// In general, it's better to use real types marked as go:notinheap,
// but this serves as a generic type for situations where that isn't
// possible (like in the allocators).
//
// TODO: Use this as the return type of sysAlloc, persistentAlloc, etc?
//
//go:notinheap
type notInHeap struct{}

// add 基于 p 偏移 bytes 字节的指针数据
func (p *notInHeap) add(bytes uintptr) *notInHeap {
	return (*notInHeap)(unsafe.Pointer(uintptr(unsafe.Pointer(p)) + bytes))
}

// computeRZlog computes the size of the redzone.
// Refer to the implementation of the compiler-rt.
func computeRZlog(userSize uintptr) uintptr {
	switch {
	case userSize <= (64 - 16):
		return 16 << 0
	case userSize <= (128 - 32):
		return 16 << 1
	case userSize <= (512 - 64):
		return 16 << 2
	case userSize <= (4096 - 128):
		return 16 << 3
	case userSize <= (1<<14)-256:
		return 16 << 4
	case userSize <= (1<<15)-512:
		return 16 << 5
	case userSize <= (1<<16)-1024:
		return 16 << 6
	default:
		return 16 << 7
	}
}<|MERGE_RESOLUTION|>--- conflicted
+++ resolved
@@ -667,14 +667,10 @@
 	n = alignUp(n, heapArenaBytes) // 向上对齐 heapArenaBytes
 
 	// First, try the arena pre-reservation.
-<<<<<<< HEAD
-	v = h.arena.alloc(n, heapArenaBytes, &memstats.heap_sys)
-	if v != nil { // 成功申请
-=======
 	// Newly-used mappings are considered released.
 	v = h.arena.alloc(n, heapArenaBytes, &gcController.heapReleased)
 	if v != nil {
->>>>>>> 2bea43b0
+		// 成功申请
 		size = n
 		goto mapped
 	}
@@ -878,19 +874,11 @@
 	default:
 		// Trim off the unaligned parts.
 		pAligned := alignUp(p, align)
-<<<<<<< HEAD
-		sysFree(unsafe.Pointer(p), pAligned-p, nil) // 释放空间
-		end := pAligned + size
-		endLen := (p + size + align) - end
-		if endLen > 0 {
-			sysFree(unsafe.Pointer(end), endLen, nil) // 释放多余的空间
-=======
 		sysFreeOS(unsafe.Pointer(p), pAligned-p)
 		end := pAligned + size
 		endLen := (p + size + align) - end
 		if endLen > 0 {
 			sysFreeOS(unsafe.Pointer(end), endLen)
->>>>>>> 2bea43b0
 		}
 		return unsafe.Pointer(pAligned), size
 	}
@@ -1648,14 +1636,9 @@
 	if pEnd := alignUp(l.next-1, physPageSize); pEnd > l.mapped {
 		if l.mapMemory {
 			// Transition from Reserved to Prepared to Ready.
-<<<<<<< HEAD
-			sysMap(unsafe.Pointer(l.mapped), pEnd-l.mapped, sysStat) // 映射物理内存
-			sysUsed(unsafe.Pointer(l.mapped), pEnd-l.mapped)         // madvise 操作 让操作系统加载这块内存
-=======
 			n := pEnd - l.mapped
 			sysMap(unsafe.Pointer(l.mapped), n, sysStat)
 			sysUsed(unsafe.Pointer(l.mapped), n, n)
->>>>>>> 2bea43b0
 		}
 		l.mapped = pEnd
 	}
