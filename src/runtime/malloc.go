--- conflicted
+++ resolved
@@ -263,12 +263,8 @@
 	// to a 48-bit address space like every other arm64 platform.
 	//
 	// WebAssembly currently has a limit of 4GB linear memory.
-<<<<<<< HEAD
     // value 48
-	heapAddrBits = (_64bit*(1-goarch.IsWasm)*(1-goos.IsIos*goarch.IsArm64))*48 + (1-_64bit+goarch.IsWasm)*(32-(goarch.IsMips+goarch.IsMipsle)) + 33*goos.IsIos*goarch.IsArm64
-=======
 	heapAddrBits = (_64bit*(1-goarch.IsWasm)*(1-goos.IsIos*goarch.IsArm64))*48 + (1-_64bit+goarch.IsWasm)*(32-(goarch.IsMips+goarch.IsMipsle)) + 40*goos.IsIos*goarch.IsArm64
->>>>>>> 86b5f6a7
 
 	// maxAlloc 理论上可以管理的内存，即地址总线能够标址的内存空间
 	// maxAlloc is the maximum size of an allocation. On 64-bit,
@@ -1095,12 +1091,8 @@
 	mp.mallocing = 1
 
 	shouldhelpgc := false
-<<<<<<< HEAD
-	dataSize := size
+	dataSize := userSize
     // 获取mcache
-=======
-	dataSize := userSize
->>>>>>> 86b5f6a7
 	c := getMCache(mp)
 	if c == nil {
 		throw("mallocgc called without a P or outside bootstrapping")
