--- conflicted
+++ resolved
@@ -159,19 +159,6 @@
 )
 
 const (
-<<<<<<< HEAD
-	maxTinySize   = _TinySize      // 16
-	tinySizeClass = _TinySizeClass // 2
-	maxSmallSize  = _MaxSmallSize  // 32768
-
-	pageShift = _PageShift // 13
-	pageSize  = _PageSize  // 8192
-
-	concurrentSweep = _ConcurrentSweep // true
-
-	_PageSize = 1 << _PageShift // 8192
-	_PageMask = _PageSize - 1   // 8191
-=======
 	maxTinySize   = _TinySize
 	tinySizeClass = _TinySizeClass
 	maxSmallSize  = gc.MaxSmallSize
@@ -182,7 +169,6 @@
 	_PageSize              = pageSize
 	minSizeForMallocHeader = gc.MinSizeForMallocHeader
 	mallocHeaderSize       = gc.MallocHeaderSize
->>>>>>> e8ed85d6
 
 	// _64bit = 1 on 64-bit systems, 0 on 32-bit systems
 	_64bit = 1 << (^uintptr(0) >> 63) / 2
@@ -306,17 +292,6 @@
 	// consists of mappings of size heapArenaBytes, aligned to
 	// heapArenaBytes. The initial heap mapping is one arena.
 	//
-<<<<<<< HEAD
-	// This is currently 64MB on 64-bit non-Windows and 4MB on
-	// 32-bit and on Windows. We use smaller arenas on Windows
-	// because all committed memory is charged to the process,
-	// even if it's not touched. Hence, for processes with small
-	// heaps, the mapped arena space needs to be commensurate.
-	// This is particularly important with the race detector,
-	// since it significantly amplifies the cost of committed
-	// memory.
-	// 1 << 26 = 64M
-=======
 	// This is currently 64MB on 64-bit non-Windows, 4MB on
 	// 32-bit and on Windows, and 512KB on Wasm. We use smaller
 	// arenas on Windows because all committed memory is charged
@@ -327,7 +302,6 @@
 	// cost of committed memory. We use smaller arenas on Wasm
 	// because some Wasm programs have very small heap, and
 	// everything in the Wasm linear memory is charged.
->>>>>>> e8ed85d6
 	heapArenaBytes = 1 << logHeapArenaBytes
 
 	heapArenaWords = heapArenaBytes / goarch.PtrSize
@@ -335,12 +309,7 @@
 	// logHeapArenaBytes is log_2 of heapArenaBytes. For clarity,
 	// prefer using heapArenaBytes where possible (we need the
 	// constant to compute some other constants).
-<<<<<<< HEAD
-	// value 26
-	logHeapArenaBytes = (6+20)*(_64bit*(1-goos.IsWindows)*(1-goarch.IsWasm)*(1-goos.IsIos*goarch.IsArm64)) + (2+20)*(_64bit*goos.IsWindows) + (2+20)*(1-_64bit) + (2+20)*goarch.IsWasm + (2+20)*goos.IsIos*goarch.IsArm64
-=======
 	logHeapArenaBytes = (6+20)*(_64bit*(1-goos.IsWindows)*(1-goarch.IsWasm)*(1-goos.IsIos*goarch.IsArm64)) + (2+20)*(_64bit*goos.IsWindows) + (2+20)*(1-_64bit) + (9+10)*goarch.IsWasm + (2+20)*goos.IsIos*goarch.IsArm64
->>>>>>> e8ed85d6
 
 	// heapArenaBitmapWords is the size of each heap arena's bitmap in uintptrs.
 	heapArenaBitmapWords = heapArenaWords / (8 * goarch.PtrSize)
@@ -481,7 +450,24 @@
 	physHugePageShift uint
 )
 
-<<<<<<< HEAD
+var (
+	// heapRandSeed is a random value that is populated in mallocinit if
+	// randomizeHeapBase is set. It is used in mallocinit, and mheap.grow, to
+	// randomize the base heap address.
+	heapRandSeed              uintptr
+	heapRandSeedBitsRemaining int
+)
+
+func nextHeapRandBits(bits int) uintptr {
+	if bits > heapRandSeedBitsRemaining {
+		throw("not enough heapRandSeed bits remaining")
+	}
+	r := heapRandSeed >> (64 - bits)
+	heapRandSeed <<= bits
+	heapRandSeedBitsRemaining -= bits
+	return r
+}
+
 // 操作系统内存管理抽象层
 // 运行时管理的地址空间只能是4种状态
 // 1）None，未映射的区域，默认状态
@@ -513,25 +499,6 @@
 // sysFault，将内存区域从 Ready 或 Prepared 转换为 Reserved
 // 		它标记了一个区域，以便在访问时它总是会出错
 // 		仅用于调试运行时
-=======
-var (
-	// heapRandSeed is a random value that is populated in mallocinit if
-	// randomizeHeapBase is set. It is used in mallocinit, and mheap.grow, to
-	// randomize the base heap address.
-	heapRandSeed              uintptr
-	heapRandSeedBitsRemaining int
-)
-
-func nextHeapRandBits(bits int) uintptr {
-	if bits > heapRandSeedBitsRemaining {
-		throw("not enough heapRandSeed bits remaining")
-	}
-	r := heapRandSeed >> (64 - bits)
-	heapRandSeed <<= bits
-	heapRandSeedBitsRemaining -= bits
-	return r
-}
->>>>>>> e8ed85d6
 
 func mallocinit() {
 	if gc.SizeClassToSize[tinySizeClass] != maxTinySize {
@@ -1235,17 +1202,14 @@
 // at scale.
 const doubleCheckMalloc = false
 
-<<<<<<< HEAD
-// mallocgc 申请size大小的空间，小对象会从P本地的free list获取，大对象（大于32kB）直接从堆申请
-// 申请后还会有一些GC的操作
-=======
 // sizeSpecializedMallocEnabled is the set of conditions where we enable the size-specialized
 // mallocgc implementation: the experiment must be enabled, and none of the sanitizers should
 // be enabled. The tables used to select the size-specialized malloc function do not compile
 // properly on plan9, so size-specialized malloc is also disabled on plan9.
 const sizeSpecializedMallocEnabled = goexperiment.SizeSpecializedMalloc && GOOS != "plan9" && !asanenabled && !raceenabled && !msanenabled && !valgrindenabled
 
->>>>>>> e8ed85d6
+// mallocgc 申请size大小的空间，小对象会从P本地的free list获取，大对象（大于32kB）直接从堆申请
+// 申请后还会有一些GC的操作
 // Allocate an object of size bytes.
 // Small objects are allocated from the per-P cache's free lists.
 // Large objects (> 32 kB) are allocated straight from the heap.
@@ -1846,27 +1810,9 @@
 	// collector could follow a pointer to x, but see a stale
 	// largeType value.
 	publicationBarrier()
-<<<<<<< HEAD
-	// As x and the heap bits are initialized, update
-	// freeIndexForScan now so x is seen by the GC
-	// (including conservative scan) as an allocated object.
-	// While this pointer can't escape into user code as a
-	// _live_ pointer until we return, conservative scanning
-	// may find a dead pointer that happens to point into this
-	// object. Delaying this update until now ensures that
-	// conservative scanning considers this pointer dead until
-	// this point.
-	span.freeIndexForScan = span.freeindex
-
-	// 如果在GC期间就将当前对象标记为黑
-	// Allocate black during GC.
-	// All slots hold nil so no scanning is needed.
-	// This may be racing with GC so do it atomically if there can be
-	// a race marking the bit.
-=======
-
->>>>>>> e8ed85d6
+
 	if writeBarrier.enabled {
+		// 如果在GC期间就将当前对象标记为黑
 		// Allocate black during GC.
 		// All slots hold nil so no scanning is needed.
 		// This may be racing with GC so do it atomically if there can be
@@ -2254,12 +2200,8 @@
 			// 必须是 2 的幂次
 			throw("persistentalloc: align is not a power of 2")
 		}
-<<<<<<< HEAD
-		if align > _PageSize {
+		if align > pageSize {
 			// 不能太大
-=======
-		if align > pageSize {
->>>>>>> e8ed85d6
 			throw("persistentalloc: align is too large")
 		}
 	} else {
