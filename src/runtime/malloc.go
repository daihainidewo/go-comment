--- conflicted
+++ resolved
@@ -257,11 +257,8 @@
 	// arenaBaseOffset to offset into the top 4 GiB.
 	//
 	// WebAssembly currently has a limit of 4GB linear memory.
-<<<<<<< HEAD
-	heapAddrBits = (_64bit*(1-sys.GoarchWasm)*(1-sys.GoosIos*sys.GoarchArm64))*48 + (1-_64bit+sys.GoarchWasm)*(32-(sys.GoarchMips+sys.GoarchMipsle)) + 33*sys.GoosIos*sys.GoarchArm64 // 48
-=======
+    // value 48
 	heapAddrBits = (_64bit*(1-goarch.IsWasm)*(1-goos.IsIos*goarch.IsArm64))*48 + (1-_64bit+goarch.IsWasm)*(32-(goarch.IsMips+goarch.IsMipsle)) + 33*goos.IsIos*goarch.IsArm64
->>>>>>> ad97d204
 
 	// maxAlloc is the maximum size of an allocation. On 64-bit,
 	// it's theoretically possible to allocate 1<<heapAddrBits bytes. On
@@ -302,11 +299,8 @@
 	// logHeapArenaBytes is log_2 of heapArenaBytes. For clarity,
 	// prefer using heapArenaBytes where possible (we need the
 	// constant to compute some other constants).
-<<<<<<< HEAD
-	logHeapArenaBytes = (6+20)*(_64bit*(1-sys.GoosWindows)*(1-sys.GoarchWasm)) + (2+20)*(_64bit*sys.GoosWindows) + (2+20)*(1-_64bit) + (2+20)*sys.GoarchWasm // 26
-=======
+    // value 26
 	logHeapArenaBytes = (6+20)*(_64bit*(1-goos.IsWindows)*(1-goarch.IsWasm)*(1-goos.IsIos*goarch.IsArm64)) + (2+20)*(_64bit*goos.IsWindows) + (2+20)*(1-_64bit) + (2+20)*goarch.IsWasm + (2+20)*goos.IsIos*goarch.IsArm64
->>>>>>> ad97d204
 
 	// heapArenaBitmapBytes is the size of each heap arena's bitmap.
 	heapArenaBitmapBytes = heapArenaBytes / (goarch.PtrSize * 8 / 2)
@@ -361,11 +355,8 @@
 	//
 	// On other platforms, the user address space is contiguous
 	// and starts at 0, so no offset is necessary.
-<<<<<<< HEAD
-	arenaBaseOffset = 0xffff800000000000*sys.GoarchAmd64 + 0x0a00000000000000*sys.GoosAix // 0xffff800000000000
-=======
+    // value 0xffff800000000000
 	arenaBaseOffset = 0xffff800000000000*goarch.IsAmd64 + 0x0a00000000000000*goos.IsAix
->>>>>>> ad97d204
 	// A typed version of this constant that will make it into DWARF (for viewcore).
 	arenaBaseOffsetUintptr = uintptr(arenaBaseOffset)
 
