// Copyright 2014 The Go Authors. All rights reserved.
// Use of this source code is governed by a BSD-style
// license that can be found in the LICENSE file.

/* 内存分配器
小于等于32k的内存会被分为大约70个类（目前68个类），每个都有自己固定大小内存的集合。

分配器数据结构：
    fixalloc：用于固定大小的堆外对象的自由列表分配器，用于管理分配器使用的存储。
    mheap：malloc堆栈，以页大小（8192字节）为粒度管理
    mspan：内存管理分配单元
    mcentral：所有span的集合
    mcache：P中的空闲mspan缓存
    mstats：分配信息统计

小对象缓存方案：
    1. 将大小四舍五入为较小的类之一，然后在此P的mcache中查看相应的mspan。
        扫描mspan的可用位图以找到可用插槽。如果有空闲插槽，请分配它。
        无需获取锁即可完成所有操作。
    2. 如果mspan没有可用插槽，请从mcentral具有可用空间的所需大小类的mspan列表中获取一个新的mspan。
        获取mspan会锁定mcentral。
    3. 如果mcentral的mspan列表为空，从mheap获取当做mspan的页面。
    4. 如果mheap为空或没有足够大的页面运行，请从操作系统中分配一组新的页面（至少1MB）。
        分配大量页面将分摊与操作系统进行通信的成本。

扫描mspan并释放对象操作：
    1. 如果响应响应分配而扫描了mspan，则将其返回到mcache以满足分配。
    2. 否则，如果mspan仍在其中分配了对象，则将其放在mspan的size类的中心空闲列表中。
    3. 否则，如果mspan中的所有对象都空闲，则mspan的页面将返回到mheap，并且mspan现在已失效。

分配大对象直接调用mheap，跳过mcache和mcentral。

如果mspan.needzero为false，则mspan中的可用对象插槽已被清零。
否则，如果needzero为true，则在分配对象时将其清零。
通过这种方式延迟归零有很多好处：
    1. 堆栈帧分配可以完全避免归零。
    2. 由于程序可能即将写入内存，因此它具有更好的时间局部性。
    3. 我们不会将永远不会被重用的页面归零。

虚拟内存分布：
    堆栈由一些区块构成，64位机器大小为64M，32位机器大小为4M。每个区块首地址字节对齐。
    每个区块都有一个关联的 heapArena 对象。
    该对象存储该区块的元数据：区块中所有位置的bitmap和区块中所有页面的span map。
    它们本身是堆外分配的。
    由于区块是内存对齐的，因此可以将地址空间视为一系列区块帧。
    区块映射（mheap_.arenas）从区块帧号映射到heapArena，对于不由Go堆支持的部分地址空间，则映射为nil。
    区块映射的结构为两维数组，由一个L1区块映射和许多L2区块映射组成；
    但是，由于区块很大，因此在许多体系结构上，区块映射都由单个大型L2地图组成。
    区块映射覆盖了整个可能的地址空间，从而允许Go堆使用地址空间的任何部分。
    分配器尝试使区块保持连续，以便大跨度（大对象）可以越过竞技场。
*/
// Memory allocator.
//
// This was originally based on tcmalloc, but has diverged quite a bit.
// http://goog-perftools.sourceforge.net/doc/tcmalloc.html

// The main allocator works in runs of pages.
// Small allocation sizes (up to and including 32 kB) are
// rounded to one of about 70 size classes, each of which
// has its own free set of objects of exactly that size.
// Any free page of memory can be split into a set of objects
// of one size class, which are then managed using a free bitmap.
//
// The allocator's data structures are:
//
//	fixalloc: a free-list allocator for fixed-size off-heap objects,
//		used to manage storage used by the allocator.
//	mheap: the malloc heap, managed at page (8192-byte) granularity.
//	mspan: a run of in-use pages managed by the mheap.
//	mcentral: collects all spans of a given size class.
//	mcache: a per-P cache of mspans with free space.
//	mstats: allocation statistics.
//
// Allocating a small object proceeds up a hierarchy of caches:
//
//	1. Round the size up to one of the small size classes
//	   and look in the corresponding mspan in this P's mcache.
//	   Scan the mspan's free bitmap to find a free slot.
//	   If there is a free slot, allocate it.
//	   This can all be done without acquiring a lock.
//
//	2. If the mspan has no free slots, obtain a new mspan
//	   from the mcentral's list of mspans of the required size
//	   class that have free space.
//	   Obtaining a whole span amortizes the cost of locking
//	   the mcentral.
//
//	3. If the mcentral's mspan list is empty, obtain a run
//	   of pages from the mheap to use for the mspan.
//
//	4. If the mheap is empty or has no page runs large enough,
//	   allocate a new group of pages (at least 1MB) from the
//	   operating system. Allocating a large run of pages
//	   amortizes the cost of talking to the operating system.
//
// Sweeping an mspan and freeing objects on it proceeds up a similar
// hierarchy:
//
//	1. If the mspan is being swept in response to allocation, it
//	   is returned to the mcache to satisfy the allocation.
//
//	2. Otherwise, if the mspan still has allocated objects in it,
//	   it is placed on the mcentral free list for the mspan's size
//	   class.
//
//	3. Otherwise, if all objects in the mspan are free, the mspan's
//	   pages are returned to the mheap and the mspan is now dead.
//
// Allocating and freeing a large object uses the mheap
// directly, bypassing the mcache and mcentral.
//
// If mspan.needzero is false, then free object slots in the mspan are
// already zeroed. Otherwise if needzero is true, objects are zeroed as
// they are allocated. There are various benefits to delaying zeroing
// this way:
//
//	1. Stack frame allocation can avoid zeroing altogether.
//
//	2. It exhibits better temporal locality, since the program is
//	   probably about to write to the memory.
//
//	3. We don't zero pages that never get reused.

// Virtual memory layout
//
// The heap consists of a set of arenas, which are 64MB on 64-bit and
// 4MB on 32-bit (heapArenaBytes). Each arena's start address is also
// aligned to the arena size.
//
// Each arena has an associated heapArena object that stores the
// metadata for that arena: the heap bitmap for all words in the arena
// and the span map for all pages in the arena. heapArena objects are
// themselves allocated off-heap.
//
// Since arenas are aligned, the address space can be viewed as a
// series of arena frames. The arena map (mheap_.arenas) maps from
// arena frame number to *heapArena, or nil for parts of the address
// space not backed by the Go heap. The arena map is structured as a
// two-level array consisting of a "L1" arena map and many "L2" arena
// maps; however, since arenas are large, on many architectures, the
// arena map consists of a single, large L2 map.
//
// The arena map covers the entire possible address space, allowing
// the Go heap to use any part of the address space. The allocator
// attempts to keep arenas contiguous so that large spans (and hence
// large objects) can cross arenas.

package runtime

import (
	"internal/goarch"
	"internal/goos"
	"runtime/internal/atomic"
	"runtime/internal/math"
	"runtime/internal/sys"
	"unsafe"
)

const (
<<<<<<< HEAD
	debugMalloc = false

	maxTinySize   = _TinySize      // 16
	tinySizeClass = _TinySizeClass // 2
	maxSmallSize  = _MaxSmallSize  // 32768

	pageShift = _PageShift // 13
	pageSize  = _PageSize  // 8192
	pageMask  = _PageMask  // 8191
	// By construction, single page spans of the smallest object class
	// have the most objects per span.
	maxObjsPerSpan = pageSize / 8 // 1024
=======
	maxTinySize   = _TinySize
	tinySizeClass = _TinySizeClass
	maxSmallSize  = _MaxSmallSize

	pageShift = _PageShift
	pageSize  = _PageSize
>>>>>>> be0b2a39

	concurrentSweep = _ConcurrentSweep // true

	_PageSize = 1 << _PageShift // 8192
	_PageMask = _PageSize - 1   // 8191

	// _64bit = 1 on 64-bit systems, 0 on 32-bit systems
	_64bit = 1 << (^uintptr(0) >> 63) / 2

	// Tiny allocator parameters, see "Tiny allocator" comment in malloc.go.
	_TinySize      = 16
	_TinySizeClass = int8(2)

	_FixAllocChunk = 16 << 10 // Chunk size for FixAlloc

	// Per-P, per order stack segment cache size.
	_StackCacheSize = 32 * 1024

	// Number of orders that get caching. Order 0 is FixedStack
	// and each successive order is twice as large.
	// We want to cache 2KB, 4KB, 8KB, and 16KB stacks. Larger stacks
	// will be allocated directly.
	// Since FixedStack is different on different systems, we
	// must vary NumStackOrders to keep the same maximum cached size.
	//   OS               | FixedStack | NumStackOrders
	//   -----------------+------------+---------------
	//   linux/darwin/bsd | 2KB        | 4
	//   windows/32       | 4KB        | 3
	//   windows/64       | 8KB        | 2
	//   plan9            | 4KB        | 3
	_NumStackOrders = 4 - goarch.PtrSize/4*goos.IsWindows - 1*goos.IsPlan9

	// heapAddrBits 堆地址中的位数，地址总线48位
	// heapAddrBits is the number of bits in a heap address. On
	// amd64, addresses are sign-extended beyond heapAddrBits. On
	// other arches, they are zero-extended.
	//
	// On most 64-bit platforms, we limit this to 48 bits based on a
	// combination of hardware and OS limitations.
	//
	// amd64 hardware limits addresses to 48 bits, sign-extended
	// to 64 bits. Addresses where the top 16 bits are not either
	// all 0 or all 1 are "non-canonical" and invalid. Because of
	// these "negative" addresses, we offset addresses by 1<<47
	// (arenaBaseOffset) on amd64 before computing indexes into
	// the heap arenas index. In 2017, amd64 hardware added
	// support for 57 bit addresses; however, currently only Linux
	// supports this extension and the kernel will never choose an
	// address above 1<<47 unless mmap is called with a hint
	// address above 1<<47 (which we never do).
	//
	// arm64 hardware (as of ARMv8) limits user addresses to 48
	// bits, in the range [0, 1<<48).
	//
	// ppc64, mips64, and s390x support arbitrary 64 bit addresses
	// in hardware. On Linux, Go leans on stricter OS limits. Based
	// on Linux's processor.h, the user address space is limited as
	// follows on 64-bit architectures:
	//
	// Architecture  Name              Maximum Value (exclusive)
	// ---------------------------------------------------------------------
	// amd64         TASK_SIZE_MAX     0x007ffffffff000 (47 bit addresses)
	// arm64         TASK_SIZE_64      0x01000000000000 (48 bit addresses)
	// ppc64{,le}    TASK_SIZE_USER64  0x00400000000000 (46 bit addresses)
	// mips64{,le}   TASK_SIZE64       0x00010000000000 (40 bit addresses)
	// s390x         TASK_SIZE         1<<64 (64 bit addresses)
	//
	// These limits may increase over time, but are currently at
	// most 48 bits except on s390x. On all architectures, Linux
	// starts placing mmap'd regions at addresses that are
	// significantly below 48 bits, so even if it's possible to
	// exceed Go's 48 bit limit, it's extremely unlikely in
	// practice.
	//
	// On 32-bit platforms, we accept the full 32-bit address
	// space because doing so is cheap.
	// mips32 only has access to the low 2GB of virtual memory, so
	// we further limit it to 31 bits.
	//
	// On ios/arm64, although 64-bit pointers are presumably
	// available, pointers are truncated to 33 bits in iOS <14.
	// Furthermore, only the top 4 GiB of the address space are
	// actually available to the application. In iOS >=14, more
	// of the address space is available, and the OS can now
	// provide addresses outside of those 33 bits. Pick 40 bits
	// as a reasonable balance between address space usage by the
	// page allocator, and flexibility for what mmap'd regions
	// we'll accept for the heap. We can't just move to the full
	// 48 bits because this uses too much address space for older
	// iOS versions.
	// TODO(mknyszek): Once iOS <14 is deprecated, promote ios/arm64
	// to a 48-bit address space like every other arm64 platform.
	//
	// WebAssembly currently has a limit of 4GB linear memory.
	// value 48
	heapAddrBits = (_64bit*(1-goarch.IsWasm)*(1-goos.IsIos*goarch.IsArm64))*48 + (1-_64bit+goarch.IsWasm)*(32-(goarch.IsMips+goarch.IsMipsle)) + 40*goos.IsIos*goarch.IsArm64

	// maxAlloc 理论上可以管理的内存，即地址总线能够标址的内存空间
	// maxAlloc is the maximum size of an allocation. On 64-bit,
	// it's theoretically possible to allocate 1<<heapAddrBits bytes. On
	// 32-bit, however, this is one less than 1<<32 because the
	// number of bytes in the address space doesn't actually fit
	// in a uintptr.
	maxAlloc = (1 << heapAddrBits) - (1-_64bit)*1 // 1<<48 256T

	// The number of bits in a heap address, the size of heap
	// arenas, and the L1 and L2 arena map sizes are related by
	//
	//   (1 << addr bits) = arena size * L1 entries * L2 entries
	//
	// Currently, we balance these as follows:
	//
	//       Platform  Addr bits  Arena size  L1 entries   L2 entries
	// --------------  ---------  ----------  ----------  -----------
	//       */64-bit         48        64MB           1    4M (32MB)
	// windows/64-bit         48         4MB          64    1M  (8MB)
	//      ios/arm64         33         4MB           1  2048  (8KB)
	//       */32-bit         32         4MB           1  1024  (4KB)
	//     */mips(le)         31         4MB           1   512  (2KB)

	// heapArenaBytes 表示一个arena包含内存大小
	// 堆由 heapArenaBytes 的映射组成，并基于 heapArenaBytes 对齐
	// heapArenaBytes is the size of a heap arena. The heap
	// consists of mappings of size heapArenaBytes, aligned to
	// heapArenaBytes. The initial heap mapping is one arena.
	//
	// This is currently 64MB on 64-bit non-Windows and 4MB on
	// 32-bit and on Windows. We use smaller arenas on Windows
	// because all committed memory is charged to the process,
	// even if it's not touched. Hence, for processes with small
	// heaps, the mapped arena space needs to be commensurate.
	// This is particularly important with the race detector,
	// since it significantly amplifies the cost of committed
	// memory.
	heapArenaBytes = 1 << logHeapArenaBytes // 1 << 26 = 64M

	// logHeapArenaBytes heapArenaBytes 以2为底的对数值，结果直接用于数组下标
	// logHeapArenaBytes is log_2 of heapArenaBytes. For clarity,
	// prefer using heapArenaBytes where possible (we need the
	// constant to compute some other constants).
	// value 26
	logHeapArenaBytes = (6+20)*(_64bit*(1-goos.IsWindows)*(1-goarch.IsWasm)*(1-goos.IsIos*goarch.IsArm64)) + (2+20)*(_64bit*goos.IsWindows) + (2+20)*(1-_64bit) + (2+20)*goarch.IsWasm + (2+20)*goos.IsIos*goarch.IsArm64

	// heapArenaBitmapBytes 表示每个arena的位图
	// heapArenaBitmapBytes is the size of each heap arena's bitmap.
	heapArenaBitmapBytes = heapArenaBytes / (goarch.PtrSize * 8 / 2) // 2M

	pagesPerArena = heapArenaBytes / pageSize // 8K

	// arenaL1Bits L1大小的bit位数
	// arenaL1Bits is the number of bits of the arena number
	// covered by the first level arena map.
	//
	// This number should be small, since the first level arena
	// map requires PtrSize*(1<<arenaL1Bits) of space in the
	// binary's BSS. It can be zero, in which case the first level
	// index is effectively unused. There is a performance benefit
	// to this, since the generated code can be more efficient,
	// but comes at the cost of having a large L2 mapping.
	//
	// We use the L1 map on 64-bit Windows because the arena size
	// is small, but the address space is still 48 bits, and
	// there's a high cost to having a large L2.
	arenaL1Bits = 6 * (_64bit * goos.IsWindows) // 0

	// arenaL2Bits L2覆盖bit位数
	// arenaL2Bits is the number of bits of the arena number
	// covered by the second level arena index.
	//
	// The size of each arena map allocation is proportional to
	// 1<<arenaL2Bits, so it's important that this not be too
	// large. 48 bits leads to 32MB arena index allocations, which
	// is about the practical threshold.
	arenaL2Bits = heapAddrBits - logHeapArenaBytes - arenaL1Bits // 48 - 26 - 0 = 22

	// arenaL1Shift is the number of bits to shift an arena frame
	// number by to compute an index into the first level arena map.
	arenaL1Shift = arenaL2Bits // 22

	// arenaBits is the total bits in a combined arena map index.
	// This is split between the index into the L1 arena map and
	// the L2 arena map.
	arenaBits = arenaL1Bits + arenaL2Bits // 0 + 22

	// arenaBaseOffset is the pointer value that corresponds to
	// index 0 in the heap arena map.
	//
	// On amd64, the address space is 48 bits, sign extended to 64
	// bits. This offset lets us handle "negative" addresses (or
	// high addresses if viewed as unsigned).
	//
	// On aix/ppc64, this offset allows to keep the heapAddrBits to
	// 48. Otherwise, it would be 60 in order to handle mmap addresses
	// (in range 0x0a00000000000000 - 0x0afffffffffffff). But in this
	// case, the memory reserved in (s *pageAlloc).init for chunks
	// is causing important slowdowns.
	//
	// On other platforms, the user address space is contiguous
	// and starts at 0, so no offset is necessary.
	// value 0xffff800000000000
	arenaBaseOffset = 0xffff800000000000*goarch.IsAmd64 + 0x0a00000000000000*goos.IsAix // 0xffff800000000000
	// A typed version of this constant that will make it into DWARF (for viewcore).
	arenaBaseOffsetUintptr = uintptr(arenaBaseOffset) // 0xffff800000000000

	// Max number of threads to run garbage collection.
	// 2, 3, and 4 are all plausible maximums depending
	// on the hardware details of the machine. The garbage
	// collector scales well to 32 cpus.
	_MaxGcproc = 32

	// minLegalPointer is the smallest possible legal pointer.
	// This is the smallest possible architectural page size,
	// since we assume that the first page is never mapped.
	//
	// This should agree with minZeroPage in the compiler.
	minLegalPointer uintptr = 4096
)

// physPageSize 是操作系统物理页面的大小（以字节为单位）。
// physPageSize is the size in bytes of the OS's physical pages.
// Mapping and unmapping operations must be done at multiples of
// physPageSize.
//
// This must be set by the OS init code (typically in osinit) before
// mallocinit.
var physPageSize uintptr // 4096

// physHugePageSize 操作系统huge页，对应用程序不透明 假设为2的幂次
// physHugePageSize == 1 << physHugePageShift
// physHugePageSize is the size in bytes of the OS's default physical huge
// page size whose allocation is opaque to the application. It is assumed
// and verified to be a power of two.
//
// If set, this must be set by the OS init code (typically in osinit) before
// mallocinit. However, setting it at all is optional, and leaving the default
// value is always safe (though potentially less efficient).
//
// Since physHugePageSize is always assumed to be a power of two,
// physHugePageShift is defined as physHugePageSize == 1 << physHugePageShift.
// The purpose of physHugePageShift is to avoid doing divisions in
// performance critical functions.
var (
	physHugePageSize  uintptr
	physHugePageShift uint
)

// 操作系统内存管理抽象层
// 运行时管理的地址空间只能是4种状态
// 1）None，未映射的区域，默认状态
// 2）Reserved，由运行时拥有，但访问会出错，不计入进程内存使用
// 3）Prepared，保留，可有效地过渡到Ready，访问内存会出现未知错误（也许失败，也许返回意外的零等）
// 4）Ready，可以安全访问

// 每个操作系统都有辅助函数，用于状态的转换
// sysAlloc，将操作系统选择的内存区域从 None 转换为 Ready
// 		更具体地说，它从操作系统获得一大块清零内存，通常大约为 100KB 或 1MB 字节
// 		该内存始终可以立即使用。
// sysFree，将内存区域从任何状态转换为 None
// 		因此，它无条件地返回内存
// 		如果在分配的中途检测到内存不足错误或划出地址空间的对齐部分，则使用它
// 		仅当 sysReserve 总是返回一个与堆分配器的对齐限制对齐的内存区域时，sysFree 是空操作
// sysReserve，将内存区域从 None 转换为 Reserved
// 		它以这样一种方式保留地址空间，即在访问时会导致致命错误（通过权限或不提交内存）
// 		因此，这种预留永远不会得到物理内存的支持
// 		如果传递给它的指针非零，调用者希望在那里保留，但如果那个位置不可用，sysReserve 仍然可以选择另一个位置
// 		注意：sysReserve 返回 OS 对齐的内存，但堆分配器可能会使用更大的对齐方式，因此调用者必须小心重新对齐 sysReserve 获得的内存
// sysMap，将内存区域从 Reserved 转换为 Prepared
// 		它确保内存区域可以有效地过渡到 Ready
// sysUsed，将内存区域从 Prepared 转换为 Ready
// 		它通知操作系统需要该内存区域并确保可以安全访问该区域
// 		这在没有明确提交步骤和硬性过度提交限制的系统上通常是空操作，但例如在 Windows 上至关重要。
// sysUnused，将内存区域从 Ready 转换为 Prepared
// 		它通知操作系统不再需要支持该内存区域的物理页面，可以将其重用于其他目的
// 		sysUnused 内存区域的内容被认为是无效的，并且在调用 sysUsed 之前不得再次访问该区域。
// sysFault，将内存区域从 Ready 或 Prepared 转换为 Reserved
// 		它标记了一个区域，以便在访问时它总是会出错
// 		仅用于调试运行时

func mallocinit() {
	if class_to_size[_TinySizeClass] != _TinySize {
		throw("bad TinySizeClass")
	}

	if heapArenaBitmapBytes&(heapArenaBitmapBytes-1) != 0 {
		// heapBits expects modular arithmetic on bitmap
		// addresses to work.
		throw("heapArenaBitmapBytes not a power of 2")
	}

	// Check physPageSize.
	if physPageSize == 0 {
		// The OS init code failed to fetch the physical page size.
		throw("failed to get system page size")
	}
	if physPageSize > maxPhysPageSize {
		print("system page size (", physPageSize, ") is larger than maximum page size (", maxPhysPageSize, ")\n")
		throw("bad system page size")
	}
	if physPageSize < minPhysPageSize {
		print("system page size (", physPageSize, ") is smaller than minimum page size (", minPhysPageSize, ")\n")
		throw("bad system page size")
	}
	if physPageSize&(physPageSize-1) != 0 {
		print("system page size (", physPageSize, ") must be a power of 2\n")
		throw("bad system page size")
	}
	if physHugePageSize&(physHugePageSize-1) != 0 {
		print("system huge page size (", physHugePageSize, ") must be a power of 2\n")
		throw("bad system huge page size")
	}
	if physHugePageSize > maxPhysHugePageSize {
		// physHugePageSize is greater than the maximum supported huge page size.
		// Don't throw here, like in the other cases, since a system configured
		// in this way isn't wrong, we just don't have the code to support them.
		// Instead, silently set the huge page size to zero.
		physHugePageSize = 0
	}
	if physHugePageSize != 0 {
		// Since physHugePageSize is a power of 2, it suffices to increase
		// physHugePageShift until 1<<physHugePageShift == physHugePageSize.
		for 1<<physHugePageShift != physHugePageSize {
			physHugePageShift++
		}
	}
	if pagesPerArena%pagesPerSpanRoot != 0 {
		print("pagesPerArena (", pagesPerArena, ") is not divisible by pagesPerSpanRoot (", pagesPerSpanRoot, ")\n")
		throw("bad pagesPerSpanRoot")
	}
	if pagesPerArena%pagesPerReclaimerChunk != 0 {
		print("pagesPerArena (", pagesPerArena, ") is not divisible by pagesPerReclaimerChunk (", pagesPerReclaimerChunk, ")\n")
		throw("bad pagesPerReclaimerChunk")
	}

	// Initialize the heap.
	mheap_.init()
	mcache0 = allocmcache()
	lockInit(&gcBitsArenas.lock, lockRankGcBitsArenas)
	lockInit(&profInsertLock, lockRankProfInsert)
	lockInit(&profBlockLock, lockRankProfBlock)
	lockInit(&profMemActiveLock, lockRankProfMemActive)
	for i := range profMemFutureLock {
		lockInit(&profMemFutureLock[i], lockRankProfMemFuture)
	}
	lockInit(&globalAlloc.mutex, lockRankGlobalAlloc)

	// Create initial arena growth hints.
	if goarch.PtrSize == 8 {
		// On a 64-bit machine, we pick the following hints
		// because:
		//
		// 1. Starting from the middle of the address space
		// makes it easier to grow out a contiguous range
		// without running in to some other mapping.
		//
		// 2. This makes Go heap addresses more easily
		// recognizable when debugging.
		//
		// 3. Stack scanning in gccgo is still conservative,
		// so it's important that addresses be distinguishable
		// from other data.
		//
		// Starting at 0x00c0 means that the valid memory addresses
		// will begin 0x00c0, 0x00c1, ...
		// In little-endian, that's c0 00, c1 00, ... None of those are valid
		// UTF-8 sequences, and they are otherwise as far away from
		// ff (likely a common byte) as possible. If that fails, we try other 0xXXc0
		// addresses. An earlier attempt to use 0x11f8 caused out of memory errors
		// on OS X during thread allocations.  0x00c0 causes conflicts with
		// AddressSanitizer which reserves all memory up to 0x0100.
		// These choices reduce the odds of a conservative garbage collector
		// not collecting memory because some non-pointer block of memory
		// had a bit pattern that matched a memory address.
		//
		// However, on arm64, we ignore all this advice above and slam the
		// allocation at 0x40 << 32 because when using 4k pages with 3-level
		// translation buffers, the user address space is limited to 39 bits
		// On ios/arm64, the address space is even smaller.
		//
		// On AIX, mmaps starts at 0x0A00000000000000 for 64-bit.
		// processes.
		for i := 0x7f; i >= 0; i-- {
			var p uintptr
			switch {
			case raceenabled:
				// The TSAN runtime requires the heap
				// to be in the range [0x00c000000000,
				// 0x00e000000000).
				p = uintptr(i)<<32 | uintptrMask&(0x00c0<<32)
				if p >= uintptrMask&0x00e000000000 {
					continue
				}
			case GOARCH == "arm64" && GOOS == "ios":
				p = uintptr(i)<<40 | uintptrMask&(0x0013<<28)
			case GOARCH == "arm64":
				p = uintptr(i)<<40 | uintptrMask&(0x0040<<32)
			case GOOS == "aix":
				if i == 0 {
					// We don't use addresses directly after 0x0A00000000000000
					// to avoid collisions with others mmaps done by non-go programs.
					continue
				}
				p = uintptr(i)<<40 | uintptrMask&(0xa0<<52)
			default:
				p = uintptr(i)<<40 | uintptrMask&(0x00c0<<32)
			}
			hint := (*arenaHint)(mheap_.arenaHintAlloc.alloc())
			hint.addr = p
			hint.next, mheap_.arenaHints = mheap_.arenaHints, hint
		}
	} else {
		// On a 32-bit machine, we're much more concerned
		// about keeping the usable heap contiguous.
		// Hence:
		//
		// 1. We reserve space for all heapArenas up front so
		// they don't get interleaved with the heap. They're
		// ~258MB, so this isn't too bad. (We could reserve a
		// smaller amount of space up front if this is a
		// problem.)
		//
		// 2. We hint the heap to start right above the end of
		// the binary so we have the best chance of keeping it
		// contiguous.
		//
		// 3. We try to stake out a reasonably large initial
		// heap reservation.

		const arenaMetaSize = (1 << arenaBits) * unsafe.Sizeof(heapArena{})
		meta := uintptr(sysReserve(nil, arenaMetaSize))
		if meta != 0 {
			mheap_.heapArenaAlloc.init(meta, arenaMetaSize, true)
		}

		// We want to start the arena low, but if we're linked
		// against C code, it's possible global constructors
		// have called malloc and adjusted the process' brk.
		// Query the brk so we can avoid trying to map the
		// region over it (which will cause the kernel to put
		// the region somewhere else, likely at a high
		// address).
		procBrk := sbrk0()

		// If we ask for the end of the data segment but the
		// operating system requires a little more space
		// before we can start allocating, it will give out a
		// slightly higher pointer. Except QEMU, which is
		// buggy, as usual: it won't adjust the pointer
		// upward. So adjust it upward a little bit ourselves:
		// 1/4 MB to get away from the running binary image.
		p := firstmoduledata.end
		if p < procBrk {
			p = procBrk
		}
		if mheap_.heapArenaAlloc.next <= p && p < mheap_.heapArenaAlloc.end {
			p = mheap_.heapArenaAlloc.end
		}
		p = alignUp(p+(256<<10), heapArenaBytes)
		// Because we're worried about fragmentation on
		// 32-bit, we try to make a large initial reservation.
		arenaSizes := []uintptr{
			512 << 20,
			256 << 20,
			128 << 20,
		}
		for _, arenaSize := range arenaSizes {
			a, size := sysReserveAligned(unsafe.Pointer(p), arenaSize, heapArenaBytes)
			if a != nil {
				mheap_.arena.init(uintptr(a), size, false)
				p = mheap_.arena.end // For hint below
				break
			}
		}
		hint := (*arenaHint)(mheap_.arenaHintAlloc.alloc())
		hint.addr = p
		hint.next, mheap_.arenaHints = mheap_.arenaHints, hint
	}
}

// sysAlloc 至少申请n自己的堆空间，返回的指针始终是heapArenaBytes对齐的
// 并由h.arenas元数据支持
// 返回的大小始终是heapArenaBytes的倍数
// sysAlloc失败时返回nil
// sysAlloc allocates heap arena space for at least n bytes. The
// returned pointer is always heapArenaBytes-aligned and backed by
// h.arenas metadata. The returned size is always a multiple of
// heapArenaBytes. sysAlloc returns nil on failure.
// There is no corresponding free function.
//
// sysAlloc returns a memory region in the Reserved state. This region must
// be transitioned to Prepared and then Ready before use.
//
// h must be locked.
func (h *mheap) sysAlloc(n uintptr) (v unsafe.Pointer, size uintptr) {
	assertLockHeld(&h.lock)

	n = alignUp(n, heapArenaBytes) // 向上对齐 heapArenaBytes

	// First, try the arena pre-reservation.
	// Newly-used mappings are considered released.
	v = h.arena.alloc(n, heapArenaBytes, &gcController.heapReleased)
	if v != nil {
		// 成功申请
		size = n
		goto mapped
	}

	// 尝试在堆提示的地方增长
	// Try to grow the heap at a hint address.
	for h.arenaHints != nil {
		hint := h.arenaHints
		p := hint.addr
		if hint.down {
			p -= n
		}
		if p+n < p {
			// We can't use this, so don't ask.
			v = nil
		} else if arenaIndex(p+n-1) >= 1<<arenaBits {
			// Outside addressable heap. Can't use.
			v = nil
		} else {
			v = sysReserve(unsafe.Pointer(p), n)
		}
		// 成功就更新此提示
		if p == uintptr(v) {
			// Success. Update the hint.
			if !hint.down {
				p += n
			}
			hint.addr = p
			size = n
			break
		}
		// 失败就放弃此提示
		// Failed. Discard this hint and try the next.
		//
		// TODO: This would be cleaner if sysReserve could be
		// told to only return the requested address. In
		// particular, this is already how Windows behaves, so
		// it would simplify things there.
		if v != nil {
			sysFreeOS(v, n)
		}
		h.arenaHints = hint.next
		h.arenaHintAlloc.free(unsafe.Pointer(hint))
	}

	if size == 0 {
		if raceenabled {
			// The race detector assumes the heap lives in
			// [0x00c000000000, 0x00e000000000), but we
			// just ran out of hints in this region. Give
			// a nice failure.
			throw("too many address space collisions for -race mode")
		}

		// All of the hints failed, so we'll take any
		// (sufficiently aligned) address the kernel will give
		// us.
		v, size = sysReserveAligned(nil, n, heapArenaBytes) // 从系统中获取
		if v == nil {
			return nil, 0
		}

		// 创建新的提示
		// Create new hints for extending this region.
		hint := (*arenaHint)(h.arenaHintAlloc.alloc())
		hint.addr, hint.down = uintptr(v), true
		hint.next, mheap_.arenaHints = mheap_.arenaHints, hint
		hint = (*arenaHint)(h.arenaHintAlloc.alloc())
		hint.addr = uintptr(v) + size
		hint.next, mheap_.arenaHints = mheap_.arenaHints, hint
	}

	// 检查错误的指针或者不能使用的指针
	// Check for bad pointers or pointers we can't use.
	{
		var bad string
		p := uintptr(v)
		if p+size < p {
			bad = "region exceeds uintptr range"
		} else if arenaIndex(p) >= 1<<arenaBits {
			bad = "base outside usable address space"
		} else if arenaIndex(p+size-1) >= 1<<arenaBits {
			bad = "end outside usable address space"
		}
		if bad != "" {
			// This should be impossible on most architectures,
			// but it would be really confusing to debug.
			print("runtime: memory allocated by OS [", hex(p), ", ", hex(p+size), ") not in usable address space: ", bad, "\n")
			throw("memory reservation exceeds address space limit")
		}
	}

	if uintptr(v)&(heapArenaBytes-1) != 0 {
		throw("misrounded allocation in sysAlloc")
	}

mapped:
	// Create arena metadata.
	for ri := arenaIndex(uintptr(v)); ri <= arenaIndex(uintptr(v)+size-1); ri++ {
		l2 := h.arenas[ri.l1()]
		if l2 == nil {
			// Allocate an L2 arena map.
			//
			// Use sysAllocOS instead of sysAlloc or persistentalloc because there's no
			// statistic we can comfortably account for this space in. With this structure,
			// we rely on demand paging to avoid large overheads, but tracking which memory
			// is paged in is too expensive. Trying to account for the whole region means
			// that it will appear like an enormous memory overhead in statistics, even though
			// it is not.
			l2 = (*[1 << arenaL2Bits]*heapArena)(sysAllocOS(unsafe.Sizeof(*l2)))
			if l2 == nil {
				throw("out of memory allocating heap arena map")
			}
			atomic.StorepNoWB(unsafe.Pointer(&h.arenas[ri.l1()]), unsafe.Pointer(l2))
		}

		if l2[ri.l2()] != nil {
			throw("arena already initialized")
		}
		var r *heapArena
		r = (*heapArena)(h.heapArenaAlloc.alloc(unsafe.Sizeof(*r), goarch.PtrSize, &memstats.gcMiscSys))
		if r == nil {
			r = (*heapArena)(persistentalloc(unsafe.Sizeof(*r), goarch.PtrSize, &memstats.gcMiscSys))
			if r == nil {
				throw("out of memory allocating heap arena metadata")
			}
		}

		// Add the arena to the arenas list.
		if len(h.allArenas) == cap(h.allArenas) {
			size := 2 * uintptr(cap(h.allArenas)) * goarch.PtrSize
			if size == 0 {
				size = physPageSize
			}
			newArray := (*notInHeap)(persistentalloc(size, goarch.PtrSize, &memstats.gcMiscSys))
			if newArray == nil {
				throw("out of memory allocating allArenas")
			}
			oldSlice := h.allArenas
			*(*notInHeapSlice)(unsafe.Pointer(&h.allArenas)) = notInHeapSlice{newArray, len(h.allArenas), int(size / goarch.PtrSize)}
			copy(h.allArenas, oldSlice)
			// Do not free the old backing array because
			// there may be concurrent readers. Since we
			// double the array each time, this can lead
			// to at most 2x waste.
		}
		h.allArenas = h.allArenas[:len(h.allArenas)+1]
		h.allArenas[len(h.allArenas)-1] = ri

		// Store atomically just in case an object from the
		// new heap arena becomes visible before the heap lock
		// is released (which shouldn't happen, but there's
		// little downside to this).
		atomic.StorepNoWB(unsafe.Pointer(&l2[ri.l2()]), unsafe.Pointer(r))
	}

	// Tell the race detector about the new heap memory.
	if raceenabled {
		racemapshadow(v, size)
	}

	return
}

// sysReserveAligned 类似 sysReserve 返回字节对齐的地址
// sysReserveAligned is like sysReserve, but the returned pointer is
// aligned to align bytes. It may reserve either n or n+align bytes,
// so it returns the size that was reserved.
func sysReserveAligned(v unsafe.Pointer, size, align uintptr) (unsafe.Pointer, uintptr) {
	// Since the alignment is rather large in uses of this
	// function, we're not likely to get it by chance, so we ask
	// for a larger region and remove the parts we don't need.
	retries := 0
retry:
	p := uintptr(sysReserve(v, size+align)) // 尝试直接获取
	switch {
	case p == 0: // 系统没有返回
		return nil, 0
	case p&(align-1) == 0: // sysReserve 有成功返回 直接返回
		// We got lucky and got an aligned region, so we can
		// use the whole thing.
		return unsafe.Pointer(p), size + align
	case GOOS == "windows":
		// On Windows we can't release pieces of a
		// reservation, so we release the whole thing and
		// re-reserve the aligned sub-region. This may race,
		// so we may have to try again.
		sysFreeOS(unsafe.Pointer(p), size+align)
		p = alignUp(p, align)
		p2 := sysReserve(unsafe.Pointer(p), size)
		if p != uintptr(p2) {
			// Must have raced. Try again.
			sysFreeOS(p2, size)
			if retries++; retries == 100 {
				throw("failed to allocate aligned heap memory; too many retries")
			}
			goto retry
		}
		// Success.
		return p2, size
	default:
		// Trim off the unaligned parts.
		pAligned := alignUp(p, align)
		sysFreeOS(unsafe.Pointer(p), pAligned-p)
		end := pAligned + size
		endLen := (p + size + align) - end
		if endLen > 0 {
			sysFreeOS(unsafe.Pointer(end), endLen)
		}
		return unsafe.Pointer(pAligned), size
	}
}

// base address for all 0-byte allocations
var zerobase uintptr

// nextFreeFast 返回下一个空闲地址
// nextFreeFast returns the next free object if one is quickly available.
// Otherwise it returns 0.
func nextFreeFast(s *mspan) gclinkptr {
	theBit := sys.Ctz64(s.allocCache) // Is there a free object in the allocCache?
	if theBit < 64 {
		// 有空闲对象
		result := s.freeindex + uintptr(theBit)
		if result < s.nelems {
			// 属于 mspan 的对象
			freeidx := result + 1
			if freeidx%64 == 0 && freeidx != s.nelems {
				// 当前 mspan 已分配完
				return 0
			}
			// 更新 allocCache 位图和空闲地址基址
			s.allocCache >>= uint(theBit + 1)
			s.freeindex = freeidx
			s.allocCount++
			// 返回标记位置的地址
			return gclinkptr(result*s.elemsize + s.base())
		}
	}
	return 0
}

// nextFree
// nextFree returns the next free object from the cached span if one is available.
// Otherwise it refills the cache with a span with an available object and
// returns that object along with a flag indicating that this was a heavy
// weight allocation. If it is a heavy weight allocation the caller must
// determine whether a new GC cycle needs to be started or if the GC is active
// whether this goroutine needs to assist the GC.
//
// Must run in a non-preemptible context since otherwise the owner of
// c could change.
func (c *mcache) nextFree(spc spanClass) (v gclinkptr, s *mspan, shouldhelpgc bool) {
	s = c.alloc[spc]
	shouldhelpgc = false
	freeIndex := s.nextFreeIndex()
	if freeIndex == s.nelems {
		// The span is full.
		if uintptr(s.allocCount) != s.nelems {
			println("runtime: s.allocCount=", s.allocCount, "s.nelems=", s.nelems)
			throw("s.allocCount != s.nelems && freeIndex == s.nelems")
		}
		c.refill(spc)
		shouldhelpgc = true
		s = c.alloc[spc]

		freeIndex = s.nextFreeIndex()
	}

	if freeIndex >= s.nelems {
		throw("freeIndex is not valid")
	}

	v = gclinkptr(freeIndex*s.elemsize + s.base())
	s.allocCount++
	if uintptr(s.allocCount) > s.nelems {
		println("s.allocCount=", s.allocCount, "s.nelems=", s.nelems)
		throw("s.allocCount > s.nelems")
	}
	return
}

// mallocgc 申请size大小的空间，小对象会从P本地的free list获取，大对象（大于32kB）直接从堆申请
// 申请后还会有一些GC的操作
// Allocate an object of size bytes.
// Small objects are allocated from the per-P cache's free lists.
// Large objects (> 32 kB) are allocated straight from the heap.
func mallocgc(size uintptr, typ *_type, needzero bool) unsafe.Pointer {
	if gcphase == _GCmarktermination {
		throw("mallocgc called with gcphase == _GCmarktermination")
	}

	if size == 0 {
		// 返回大小为 0 的对象地址
		return unsafe.Pointer(&zerobase)
	}
	userSize := size
	if asanenabled {
		// Refer to ASAN runtime library, the malloc() function allocates extra memory,
		// the redzone, around the user requested memory region. And the redzones are marked
		// as unaddressable. We perform the same operations in Go to detect the overflows or
		// underflows.
		size += computeRZlog(size)
	}

	if debug.malloc {
		// 开启 debug 模式
		if debug.sbrk != 0 {
			// 开启了 sbrk
			// 计算字节对齐
			align := uintptr(16)
			if typ != nil {
				// TODO(austin): This should be just
				//   align = uintptr(typ.align)
				// but that's only 4 on 32-bit platforms,
				// even if there's a uint64 field in typ (see #599).
				// This causes 64-bit atomic accesses to panic.
				// Hence, we use stricter alignment that matches
				// the normal allocator better.
				if size&7 == 0 {
					align = 8
				} else if size&3 == 0 {
					align = 4
				} else if size&1 == 0 {
					align = 2
				} else {
					align = 1
				}
			}
			// 申请持久化内存
			return persistentalloc(size, align, &memstats.other_sys)
		}

		if inittrace.active && inittrace.id == getg().goid {
			// Init functions are executed sequentially in a single goroutine.
			inittrace.allocs += 1
		}
	}

	// 检查 g 的负债 如果没有开始 GC 则为 nil
	// assistG is the G to charge for this allocation, or nil if
	// GC is not currently active.
	var assistG *g
	if gcBlackenEnabled != 0 {
		// 正在进行 GC 操作
		// 向申请内存的用户 g 进行收费
		// Charge the current user G for this allocation.
		assistG = getg()
		if assistG.m.curg != nil {
			assistG = assistG.m.curg
		}
		// 标记更新负债
		// Charge the allocation against the G. We'll account
		// for internal fragmentation at the end of mallocgc.
		assistG.gcAssistBytes -= int64(size)

		if assistG.gcAssistBytes < 0 {
			// 进入负债状态则需要进行还债
			// This G is in debt. Assist the GC to correct
			// this before allocating. This must happen
			// before disabling preemption.
			gcAssistAlloc(assistG)
		}
	}

	// Set mp.mallocing to keep from being preempted by GC.
	mp := acquirem()
	if mp.mallocing != 0 {
		throw("malloc deadlock")
	}
	if mp.gsignal == getg() {
		throw("malloc during signal")
	}
	// 标记当前 m 正在执行申请内存操作
	mp.mallocing = 1

	shouldhelpgc := false
	dataSize := userSize
	// 获取 mcache
	c := getMCache(mp)
	if c == nil {
		throw("mallocgc called without a P or outside bootstrapping")
	}
	var span *mspan
	var x unsafe.Pointer
	// 类型是否带有指针
	noscan := typ == nil || typ.ptrdata == 0
	// In some cases block zeroing can profitably (for latency reduction purposes)
	// be delayed till preemption is possible; delayedZeroing tracks that state.
	delayedZeroing := false
	if size <= maxSmallSize {
		// 小块内存
		if noscan && size < maxTinySize {
			// 无指针且小于细小内存则使用tiny分配器
			// Tiny allocator.
			//
			// Tiny allocator combines several tiny allocation requests
			// into a single memory block. The resulting memory block
			// is freed when all subobjects are unreachable. The subobjects
			// must be noscan (don't have pointers), this ensures that
			// the amount of potentially wasted memory is bounded.
			//
			// Size of the memory block used for combining (maxTinySize) is tunable.
			// Current setting is 16 bytes, which relates to 2x worst case memory
			// wastage (when all but one subobjects are unreachable).
			// 8 bytes would result in no wastage at all, but provides less
			// opportunities for combining.
			// 32 bytes provides more opportunities for combining,
			// but can lead to 4x worst case wastage.
			// The best case winning is 8x regardless of block size.
			//
			// Objects obtained from tiny allocator must not be freed explicitly.
			// So when an object will be freed explicitly, we ensure that
			// its size >= maxTinySize.
			//
			// SetFinalizer has a special case for objects potentially coming
			// from tiny allocator, it such case it allows to set finalizers
			// for an inner byte of a memory block.
			//
			// The main targets of tiny allocator are small strings and
			// standalone escaping variables. On a json benchmark
			// the allocator reduces number of allocations by ~12% and
			// reduces heap size by ~20%.
			off := c.tinyoffset
			// Align tiny pointer for required (conservative) alignment.
			if size&7 == 0 {
				off = alignUp(off, 8)
			} else if goarch.PtrSize == 4 && size == 12 {
				// Conservatively align 12-byte objects to 8 bytes on 32-bit
				// systems so that objects whose first field is a 64-bit
				// value is aligned to 8 bytes and does not cause a fault on
				// atomic access. See issue 37262.
				// TODO(mknyszek): Remove this workaround if/when issue 36606
				// is resolved.
				off = alignUp(off, 8)
			} else if size&3 == 0 {
				off = alignUp(off, 4)
			} else if size&1 == 0 {
				off = alignUp(off, 2)
			}
			if off+size <= maxTinySize && c.tiny != 0 {
				// The object fits into existing tiny block.
				x = unsafe.Pointer(c.tiny + off)
				c.tinyoffset = off + size
				c.tinyAllocs++
				mp.mallocing = 0
				releasem(mp)
				return x
			}
			// Allocate a new maxTinySize block.
			span = c.alloc[tinySpanClass]
			v := nextFreeFast(span)
			if v == 0 {
				v, span, shouldhelpgc = c.nextFree(tinySpanClass)
			}
			x = unsafe.Pointer(v)
			(*[2]uint64)(x)[0] = 0
			(*[2]uint64)(x)[1] = 0
			// See if we need to replace the existing tiny block with the new one
			// based on amount of remaining free space.
			if !raceenabled && (size < c.tinyoffset || c.tiny == 0) {
				// Note: disabled when race detector is on, see comment near end of this function.
				c.tiny = uintptr(x)
				c.tinyoffset = size
			}
			size = maxTinySize
		} else {
			// 其他小块内存分配
			var sizeclass uint8
			if size <= smallSizeMax-8 {
				sizeclass = size_to_class8[divRoundUp(size, smallSizeDiv)]
			} else {
				sizeclass = size_to_class128[divRoundUp(size-smallSizeMax, largeSizeDiv)]
			}
			// 获取尺寸等级
			size = uintptr(class_to_size[sizeclass])
			spc := makeSpanClass(sizeclass, noscan)
			// 通过 mcache 获取指定等级的 mspan
			span = c.alloc[spc]
			v := nextFreeFast(span)
			if v == 0 {
				v, span, shouldhelpgc = c.nextFree(spc)
			}
			x = unsafe.Pointer(v)
			if needzero && span.needzero != 0 {
				memclrNoHeapPointers(unsafe.Pointer(v), size)
			}
		}
	} else {
		// 大块内存分配
		shouldhelpgc = true
		// For large allocations, keep track of zeroed state so that
		// bulk zeroing can be happen later in a preemptible context.
		span = c.allocLarge(size, noscan)
		span.freeindex = 1
		span.allocCount = 1
		size = span.elemsize
		x = unsafe.Pointer(span.base())
		if needzero && span.needzero != 0 {
			if noscan {
				delayedZeroing = true
			} else {
				memclrNoHeapPointers(x, size)
				// We've in theory cleared almost the whole span here,
				// and could take the extra step of actually clearing
				// the whole thing. However, don't. Any GC bits for the
				// uncleared parts will be zero, and it's just going to
				// be needzero = 1 once freed anyway.
			}
		}
	}

	var scanSize uintptr
	if !noscan {
		// 有指针的块，标记内存与类型
		heapBitsSetType(uintptr(x), size, dataSize, typ)
		if dataSize > typ.size {
			// Array allocation. If there are any
			// pointers, GC has to scan to the last
			// element.
			if typ.ptrdata != 0 {
				scanSize = dataSize - typ.size + typ.ptrdata
			}
		} else {
			scanSize = typ.ptrdata
		}
		c.scanAlloc += scanSize
	}

	// Ensure that the stores above that initialize x to
	// type-safe memory and set the heap bits occur before
	// the caller can make x observable to the garbage
	// collector. Otherwise, on weakly ordered machines,
	// the garbage collector could follow a pointer to x,
	// but see uninitialized memory or stale heap bits.
	publicationBarrier()

	// 如果在GC期间就将当前对象标记为黑
	// Allocate black during GC.
	// All slots hold nil so no scanning is needed.
	// This may be racing with GC so do it atomically if there can be
	// a race marking the bit.
	if gcphase != _GCoff {
		gcmarknewobject(span, uintptr(x), size, scanSize)
	}

	if raceenabled {
		racemalloc(x, size)
	}

	if msanenabled {
		msanmalloc(x, size)
	}

	if asanenabled {
		// We should only read/write the memory with the size asked by the user.
		// The rest of the allocated memory should be poisoned, so that we can report
		// errors when accessing poisoned memory.
		// The allocated memory is larger than required userSize, it will also include
		// redzone and some other padding bytes.
		rzBeg := unsafe.Add(x, userSize)
		asanpoison(rzBeg, size-userSize)
		asanunpoison(x, userSize)
	}

	if rate := MemProfileRate; rate > 0 {
		// Note cache c only valid while m acquired; see #47302
		if rate != 1 && size < c.nextSample {
			c.nextSample -= size
		} else {
			profilealloc(mp, x, size)
		}
	}
	mp.mallocing = 0
	releasem(mp)

	// Pointerfree data can be zeroed late in a context where preemption can occur.
	// x will keep the memory alive.
	if delayedZeroing {
		if !noscan {
			throw("delayed zeroing on data that may contain pointers")
		}
		memclrNoHeapPointersChunked(size, x) // This is a possible preemption point: see #47302
	}

	if debug.malloc {
		if debug.allocfreetrace != 0 {
			tracealloc(x, size, typ)
		}

		if inittrace.active && inittrace.id == getg().goid {
			// Init functions are executed sequentially in a single goroutine.
			inittrace.bytes += uint64(size)
		}
	}

	if assistG != nil {
		// Account for internal fragmentation in the assist
		// debt now that we know it.
		assistG.gcAssistBytes -= int64(size - dataSize)
	}

	if shouldhelpgc {
		if t := (gcTrigger{kind: gcTriggerHeap}); t.test() {
			gcStart(t)
		}
	}

	if raceenabled && noscan && dataSize < maxTinySize {
		// Pad tinysize allocations so they are aligned with the end
		// of the tinyalloc region. This ensures that any arithmetic
		// that goes off the top end of the object will be detectable
		// by checkptr (issue 38872).
		// Note that we disable tinyalloc when raceenabled for this to work.
		// TODO: This padding is only performed when the race detector
		// is enabled. It would be nice to enable it if any package
		// was compiled with checkptr, but there's no easy way to
		// detect that (especially at compile time).
		// TODO: enable this padding for all allocations, not just
		// tinyalloc ones. It's tricky because of pointer maps.
		// Maybe just all noscan objects?
		x = add(x, size-dataSize)
	}

	return x
}

// memclrNoHeapPointersChunked repeatedly calls memclrNoHeapPointers
// on chunks of the buffer to be zeroed, with opportunities for preemption
// along the way.  memclrNoHeapPointers contains no safepoints and also
// cannot be preemptively scheduled, so this provides a still-efficient
// block copy that can also be preempted on a reasonable granularity.
//
// Use this with care; if the data being cleared is tagged to contain
// pointers, this allows the GC to run before it is all cleared.
func memclrNoHeapPointersChunked(size uintptr, x unsafe.Pointer) {
	v := uintptr(x)
	// got this from benchmarking. 128k is too small, 512k is too large.
	const chunkBytes = 256 * 1024
	vsize := v + size
	for voff := v; voff < vsize; voff = voff + chunkBytes {
		if getg().preempt {
			// may hold locks, e.g., profiling
			goschedguarded()
		}
		// clear min(avail, lump) bytes
		n := vsize - voff
		if n > chunkBytes {
			n = chunkBytes
		}
		memclrNoHeapPointers(unsafe.Pointer(voff), n)
	}
}

// implementation of new builtin
// compiler (both frontend and SSA backend) knows the signature
// of this function
func newobject(typ *_type) unsafe.Pointer {
	return mallocgc(typ.size, typ, true)
}

//go:linkname reflect_unsafe_New reflect.unsafe_New
func reflect_unsafe_New(typ *_type) unsafe.Pointer {
	return mallocgc(typ.size, typ, true)
}

//go:linkname reflectlite_unsafe_New internal/reflectlite.unsafe_New
func reflectlite_unsafe_New(typ *_type) unsafe.Pointer {
	return mallocgc(typ.size, typ, true)
}

// newarray allocates an array of n elements of type typ.
func newarray(typ *_type, n int) unsafe.Pointer {
	if n == 1 {
		return mallocgc(typ.size, typ, true)
	}
	mem, overflow := math.MulUintptr(typ.size, uintptr(n))
	if overflow || mem > maxAlloc || n < 0 {
		panic(plainError("runtime: allocation size out of range"))
	}
	return mallocgc(mem, typ, true)
}

//go:linkname reflect_unsafe_NewArray reflect.unsafe_NewArray
func reflect_unsafe_NewArray(typ *_type, n int) unsafe.Pointer {
	return newarray(typ, n)
}

func profilealloc(mp *m, x unsafe.Pointer, size uintptr) {
	c := getMCache(mp)
	if c == nil {
		throw("profilealloc called without a P or outside bootstrapping")
	}
	c.nextSample = nextSample()
	mProf_Malloc(x, size)
}

// nextSample 返回内存 prof 下次采样时间，基于泊松分布
// nextSample returns the next sampling point for heap profiling. The goal is
// to sample allocations on average every MemProfileRate bytes, but with a
// completely random distribution over the allocation timeline; this
// corresponds to a Poisson process with parameter MemProfileRate. In Poisson
// processes, the distance between two samples follows the exponential
// distribution (exp(MemProfileRate)), so the best return value is a random
// number taken from an exponential distribution whose mean is MemProfileRate.
func nextSample() uintptr {
	if MemProfileRate == 1 {
		// Callers assign our return value to
		// mcache.next_sample, but next_sample is not used
		// when the rate is 1. So avoid the math below and
		// just return something.
		return 0
	}
	if GOOS == "plan9" {
		// Plan 9 doesn't support floating point in note handler.
		if g := getg(); g == g.m.gsignal {
			return nextSampleNoFP()
		}
	}

	return uintptr(fastexprand(MemProfileRate))
}

// fastexprand returns a random number from an exponential distribution with
// the specified mean.
func fastexprand(mean int) int32 {
	// Avoid overflow. Maximum possible step is
	// -ln(1/(1<<randomBitCount)) * mean, approximately 20 * mean.
	switch {
	case mean > 0x7000000:
		mean = 0x7000000
	case mean == 0:
		return 0
	}

	// Take a random sample of the exponential distribution exp(-mean*x).
	// The probability distribution function is mean*exp(-mean*x), so the CDF is
	// p = 1 - exp(-mean*x), so
	// q = 1 - p == exp(-mean*x)
	// log_e(q) = -mean*x
	// -log_e(q)/mean = x
	// x = -log_e(q) * mean
	// x = log_2(q) * (-log_e(2)) * mean    ; Using log_2 for efficiency
	const randomBitCount = 26
	q := fastrandn(1<<randomBitCount) + 1
	qlog := fastlog2(float64(q)) - randomBitCount
	if qlog > 0 {
		qlog = 0
	}
	const minusLog2 = -0.6931471805599453 // -ln(2)
	return int32(qlog*(minusLog2*float64(mean))) + 1
}

// nextSampleNoFP is similar to nextSample, but uses older,
// simpler code to avoid floating point.
func nextSampleNoFP() uintptr {
	// Set first allocation sample size.
	rate := MemProfileRate
	if rate > 0x3fffffff { // make 2*rate not overflow
		rate = 0x3fffffff
	}
	if rate != 0 {
		return uintptr(fastrandn(uint32(2 * rate)))
	}
	return 0
}

// persistentAlloc 持久申请对象
type persistentAlloc struct {
	base *notInHeap
	off  uintptr
}

// globalAlloc 全局持久化小内存分配器
var globalAlloc struct {
	mutex
	persistentAlloc
}

// persistentChunkSize 是我们在增长 persistentAlloc 时分配的字节数 256k
// persistentChunkSize is the number of bytes we allocate when we grow
// a persistentAlloc.
const persistentChunkSize = 256 << 10

// persistentChunks 是我们分配的所有持久块的列表
// 该列表通过持久块中的第一个字节进行维护
// 这是原子更新的
// persistentChunks is a list of all the persistent chunks we have
// allocated. The list is maintained through the first word in the
// persistent chunk. This is updated atomically.
var persistentChunks *notInHeap

// persistentalloc 封装 sysAlloc 可以申请小块内存
// 没有关联的空闲操作
// 如果 align 是 0 则使用默认的 align 默认为 8
// 返回的内存总是被清零的
// Wrapper around sysAlloc that can allocate small chunks.
// There is no associated free operation.
// Intended for things like function/type/debug-related persistent data.
// If align is 0, uses default align (currently 8).
// The returned memory will be zeroed.
// sysStat must be non-nil.
//
// Consider marking persistentalloc'd types go:notinheap.
func persistentalloc(size, align uintptr, sysStat *sysMemStat) unsafe.Pointer {
	var p *notInHeap
	systemstack(func() {
		p = persistentalloc1(size, align, sysStat)
	})
	return unsafe.Pointer(p)
}

// persistentalloc1 返回堆外连续内存分配器
// 只能在 g0 上执行
// Must run on system stack because stack growth can (re)invoke it.
// See issue 9174.
//
//go:systemstack
func persistentalloc1(size, align uintptr, sysStat *sysMemStat) *notInHeap {
	const (
		maxBlock = 64 << 10 // VM reservation granularity is 64K on windows
	)

	if size == 0 {
		throw("persistentalloc: size == 0")
	}
	if align != 0 {
		if align&(align-1) != 0 {
			// 必须是 2 的幂次
			throw("persistentalloc: align is not a power of 2")
		}
		if align > _PageSize {
			// 不能太大
			throw("persistentalloc: align is too large")
		}
	} else {
		align = 8
	}

	if size >= maxBlock {
		// 大块内存直接申请
		return (*notInHeap)(sysAlloc(size, sysStat))
	}

	// 小于 64K 的内存申请
	mp := acquirem()
	var persistent *persistentAlloc
	if mp != nil && mp.p != 0 {
		// m 有绑定的 p
		// 获取 p 的本地队列
		persistent = &mp.p.ptr().palloc
	} else {
		// m 没有 p
		// 获取全局的链表
		lock(&globalAlloc.mutex)
		persistent = &globalAlloc.persistentAlloc
	}
	// 调整字节对齐
	persistent.off = alignUp(persistent.off, align)
	if persistent.off+size > persistentChunkSize || persistent.base == nil {
		// 超出限制或者没有空间
		// 重新申请一块内存 大小为 persistentChunkSize
		persistent.base = (*notInHeap)(sysAlloc(persistentChunkSize, &memstats.other_sys))
		if persistent.base == nil {
			// 申请失败
			if persistent == &globalAlloc.persistentAlloc {
				unlock(&globalAlloc.mutex)
			}
			throw("runtime: cannot allocate memory")
		}

		// 将新的 persistent.base 添加到 persistentChunks
		// 将 persistentChunks 更为 persistent.base 的地址
		// Add the new chunk to the persistentChunks list.
		for {
			// persistent.base = persistentChunks
			chunks := uintptr(unsafe.Pointer(persistentChunks))
			*(*uintptr)(unsafe.Pointer(persistent.base)) = chunks
			if atomic.Casuintptr((*uintptr)(unsafe.Pointer(&persistentChunks)), chunks, uintptr(unsafe.Pointer(persistent.base))) {
				// 确保 cas 更改成功
				break
			}
		}
		// 设置偏移量
		persistent.off = alignUp(goarch.PtrSize, align)
	}
	// 获取申请内存的基址
	p := persistent.base.add(persistent.off)
	// 增加偏移标识
	persistent.off += size
	releasem(mp)
	if persistent == &globalAlloc.persistentAlloc {
		// 如果是全局申请器 解锁
		unlock(&globalAlloc.mutex)
	}

	if sysStat != &memstats.other_sys {
		// 添加记录信息
		sysStat.add(int64(size))
		memstats.other_sys.add(-int64(size))
	}
	return p
}

// inPersistentAlloc 判断 p 指向内存是否是 persistentalloc 分配的
// inPersistentAlloc reports whether p points to memory allocated by
// persistentalloc. This must be nosplit because it is called by the
// cgo checker code, which is called by the write barrier code.
//
//go:nosplit
func inPersistentAlloc(p uintptr) bool {
	chunk := atomic.Loaduintptr((*uintptr)(unsafe.Pointer(&persistentChunks)))
	for chunk != 0 {
		if p >= chunk && p < chunk+persistentChunkSize {
			return true
		}
		chunk = *(*uintptr)(unsafe.Pointer(chunk))
	}
	return false
}

// linearAlloc 是一个简单的线性内存分配器 将预先保留的内存区域根据需要转换为 Ready状态
// 由调用方锁保护
// linearAlloc is a simple linear allocator that pre-reserves a region
// of memory and then optionally maps that region into the Ready state
// as needed.
//
// The caller is responsible for locking.
type linearAlloc struct {
	// next      下一个空闲字节
	// mapped    映射空间的最后一个字节
	// end       保留空间的最后一个字节
	// mapMemory 如果为true 表示内存从保留状态转到准备状态
	next      uintptr // next free byte
	mapped    uintptr // one byte past end of mapped space
	end       uintptr // end of reserved space
	mapMemory bool    // transition memory from Reserved to Ready if true
}

// init 初始化线性分配器
func (l *linearAlloc) init(base, size uintptr, mapMemory bool) {
	if base+size < base {
		// Chop off the last byte. The runtime isn't prepared
		// to deal with situations where the bounds could overflow.
		// Leave that memory reserved, though, so we don't map it
		// later.
		size -= 1
	}
	l.next, l.mapped = base, base
	l.end = base + size
	l.mapMemory = mapMemory
}

// alloc 申请内存，并标记使用
func (l *linearAlloc) alloc(size, align uintptr, sysStat *sysMemStat) unsafe.Pointer {
	p := alignUp(l.next, align) // 字节对齐
	if p+size > l.end {
		// 超限 返回空
		return nil
	}
	l.next = p + size
	// 向上对齐物理页大小
	if pEnd := alignUp(l.next-1, physPageSize); pEnd > l.mapped {
		if l.mapMemory {
			// Transition from Reserved to Prepared to Ready.
			n := pEnd - l.mapped
			sysMap(unsafe.Pointer(l.mapped), n, sysStat)
			sysUsed(unsafe.Pointer(l.mapped), n, n)
		}
		l.mapped = pEnd
	}
	return unsafe.Pointer(p)
}

// notInHeap 低级分配器分配的堆外内存
// notInHeap is off-heap memory allocated by a lower-level allocator
// like sysAlloc or persistentAlloc.
//
// In general, it's better to use real types marked as go:notinheap,
// but this serves as a generic type for situations where that isn't
// possible (like in the allocators).
//
// TODO: Use this as the return type of sysAlloc, persistentAlloc, etc?
//
//go:notinheap
type notInHeap struct{}

// add 基于 p 偏移 bytes 字节的指针数据
func (p *notInHeap) add(bytes uintptr) *notInHeap {
	return (*notInHeap)(unsafe.Pointer(uintptr(unsafe.Pointer(p)) + bytes))
}

// computeRZlog computes the size of the redzone.
// Refer to the implementation of the compiler-rt.
func computeRZlog(userSize uintptr) uintptr {
	switch {
	case userSize <= (64 - 16):
		return 16 << 0
	case userSize <= (128 - 32):
		return 16 << 1
	case userSize <= (512 - 64):
		return 16 << 2
	case userSize <= (4096 - 128):
		return 16 << 3
	case userSize <= (1<<14)-256:
		return 16 << 4
	case userSize <= (1<<15)-512:
		return 16 << 5
	case userSize <= (1<<16)-1024:
		return 16 << 6
	default:
		return 16 << 7
	}
}<|MERGE_RESOLUTION|>--- conflicted
+++ resolved
@@ -157,7 +157,6 @@
 )
 
 const (
-<<<<<<< HEAD
 	debugMalloc = false
 
 	maxTinySize   = _TinySize      // 16
@@ -166,18 +165,6 @@
 
 	pageShift = _PageShift // 13
 	pageSize  = _PageSize  // 8192
-	pageMask  = _PageMask  // 8191
-	// By construction, single page spans of the smallest object class
-	// have the most objects per span.
-	maxObjsPerSpan = pageSize / 8 // 1024
-=======
-	maxTinySize   = _TinySize
-	tinySizeClass = _TinySizeClass
-	maxSmallSize  = _MaxSmallSize
-
-	pageShift = _PageShift
-	pageSize  = _PageSize
->>>>>>> be0b2a39
 
 	concurrentSweep = _ConcurrentSweep // true
 
