// Copyright 2014 The Go Authors. All rights reserved.
// Use of this source code is governed by a BSD-style
// license that can be found in the LICENSE file.

/* 内存分配器
小于等于32k的内存会被分为大约70个类（目前68个类），每个都有自己固定大小内存的集合。

分配器数据结构：
    fixalloc：用于固定大小的堆外对象的自由列表分配器，用于管理分配器使用的存储。
    mheap：malloc堆栈，以页大小（8192字节）为粒度管理
    mspan：内存管理分配单元
    mcentral：所有span的集合
    mcache：P中的空闲mspan缓存
    mstats：分配信息统计

小对象缓存方案：
    1. 将大小四舍五入为较小的类之一，然后在此P的mcache中查看相应的mspan。
        扫描mspan的可用位图以找到可用插槽。如果有空闲插槽，请分配它。
        无需获取锁即可完成所有操作。
    2. 如果mspan没有可用插槽，请从mcentral具有可用空间的所需大小类的mspan列表中获取一个新的mspan。
        获取mspan会锁定mcentral。
    3. 如果mcentral的mspan列表为空，从mheap获取当做mspan的页面。
    4. 如果mheap为空或没有足够大的页面运行，请从操作系统中分配一组新的页面（至少1MB）。
        分配大量页面将分摊与操作系统进行通信的成本。

扫描mspan并释放对象操作：
    1. 如果响应响应分配而扫描了mspan，则将其返回到mcache以满足分配。
    2. 否则，如果mspan仍在其中分配了对象，则将其放在mspan的size类的中心空闲列表中。
    3. 否则，如果mspan中的所有对象都空闲，则mspan的页面将返回到mheap，并且mspan现在已失效。

分配大对象直接调用mheap，跳过mcache和mcentral。

如果mspan.needzero为false，则mspan中的可用对象插槽已被清零。
否则，如果needzero为true，则在分配对象时将其清零。
通过这种方式延迟归零有很多好处：
    1. 堆栈帧分配可以完全避免归零。
    2. 由于程序可能即将写入内存，因此它具有更好的时间局部性。
    3. 我们不会将永远不会被重用的页面归零。

虚拟内存分布：
    堆栈由一些区块构成，64位机器大小为64M，32位机器大小为4M。每个区块首地址字节对齐。
    每个区块都有一个关联的 heapArena 对象。
    该对象存储该区块的元数据：区块中所有位置的bitmap和区块中所有页面的span map。
    它们本身是堆外分配的。
    由于区块是内存对齐的，因此可以将地址空间视为一系列区块帧。
    区块映射（mheap_.arenas）从区块帧号映射到heapArena，对于不由Go堆支持的部分地址空间，则映射为nil。
    区块映射的结构为两维数组，由一个L1区块映射和许多L2区块映射组成；
    但是，由于区块很大，因此在许多体系结构上，区块映射都由单个大型L2地图组成。
    区块映射覆盖了整个可能的地址空间，从而允许Go堆使用地址空间的任何部分。
    分配器尝试使区块保持连续，以便大跨度（大对象）可以越过竞技场。
*/
// Memory allocator.
//
// This was originally based on tcmalloc, but has diverged quite a bit.
// http://goog-perftools.sourceforge.net/doc/tcmalloc.html

// The main allocator works in runs of pages.
// Small allocation sizes (up to and including 32 kB) are
// rounded to one of about 70 size classes, each of which
// has its own free set of objects of exactly that size.
// Any free page of memory can be split into a set of objects
// of one size class, which are then managed using a free bitmap.
//
// The allocator's data structures are:
//
//	fixalloc: a free-list allocator for fixed-size off-heap objects,
//		used to manage storage used by the allocator.
//	mheap: the malloc heap, managed at page (8192-byte) granularity.
//	mspan: a run of in-use pages managed by the mheap.
//	mcentral: collects all spans of a given size class.
//	mcache: a per-P cache of mspans with free space.
//	mstats: allocation statistics.
//
// Allocating a small object proceeds up a hierarchy of caches:
//
//	1. Round the size up to one of the small size classes
//	   and look in the corresponding mspan in this P's mcache.
//	   Scan the mspan's free bitmap to find a free slot.
//	   If there is a free slot, allocate it.
//	   This can all be done without acquiring a lock.
//
//	2. If the mspan has no free slots, obtain a new mspan
//	   from the mcentral's list of mspans of the required size
//	   class that have free space.
//	   Obtaining a whole span amortizes the cost of locking
//	   the mcentral.
//
//	3. If the mcentral's mspan list is empty, obtain a run
//	   of pages from the mheap to use for the mspan.
//
//	4. If the mheap is empty or has no page runs large enough,
//	   allocate a new group of pages (at least 1MB) from the
//	   operating system. Allocating a large run of pages
//	   amortizes the cost of talking to the operating system.
//
// Sweeping an mspan and freeing objects on it proceeds up a similar
// hierarchy:
//
//	1. If the mspan is being swept in response to allocation, it
//	   is returned to the mcache to satisfy the allocation.
//
//	2. Otherwise, if the mspan still has allocated objects in it,
//	   it is placed on the mcentral free list for the mspan's size
//	   class.
//
//	3. Otherwise, if all objects in the mspan are free, the mspan's
//	   pages are returned to the mheap and the mspan is now dead.
//
// Allocating and freeing a large object uses the mheap
// directly, bypassing the mcache and mcentral.
//
// If mspan.needzero is false, then free object slots in the mspan are
// already zeroed. Otherwise if needzero is true, objects are zeroed as
// they are allocated. There are various benefits to delaying zeroing
// this way:
//
//	1. Stack frame allocation can avoid zeroing altogether.
//
//	2. It exhibits better temporal locality, since the program is
//	   probably about to write to the memory.
//
//	3. We don't zero pages that never get reused.

// Virtual memory layout
//
// The heap consists of a set of arenas, which are 64MB on 64-bit and
// 4MB on 32-bit (heapArenaBytes). Each arena's start address is also
// aligned to the arena size.
//
// Each arena has an associated heapArena object that stores the
// metadata for that arena: the heap bitmap for all words in the arena
// and the span map for all pages in the arena. heapArena objects are
// themselves allocated off-heap.
//
// Since arenas are aligned, the address space can be viewed as a
// series of arena frames. The arena map (mheap_.arenas) maps from
// arena frame number to *heapArena, or nil for parts of the address
// space not backed by the Go heap. The arena map is structured as a
// two-level array consisting of a "L1" arena map and many "L2" arena
// maps; however, since arenas are large, on many architectures, the
// arena map consists of a single, large L2 map.
//
// The arena map covers the entire possible address space, allowing
// the Go heap to use any part of the address space. The allocator
// attempts to keep arenas contiguous so that large spans (and hence
// large objects) can cross arenas.

package runtime

import (
	"internal/goarch"
	"internal/goos"
	"runtime/internal/atomic"
	"runtime/internal/math"
	"runtime/internal/sys"
	"unsafe"
)

const (
	maxTinySize   = _TinySize      // 16
	tinySizeClass = _TinySizeClass // 2
	maxSmallSize  = _MaxSmallSize  // 32768

	pageShift = _PageShift // 13
	pageSize  = _PageSize  // 8192

<<<<<<< HEAD
	concurrentSweep = _ConcurrentSweep // true

	_PageSize = 1 << _PageShift // 8192
	_PageMask = _PageSize - 1   // 8191
=======
	_PageSize = 1 << _PageShift
	_PageMask = _PageSize - 1
>>>>>>> d5c58085

	// _64bit = 1 on 64-bit systems, 0 on 32-bit systems
	_64bit = 1 << (^uintptr(0) >> 63) / 2

	// Tiny allocator parameters, see "Tiny allocator" comment in malloc.go.
	_TinySize      = 16
	_TinySizeClass = int8(2)

	_FixAllocChunk = 16 << 10 // Chunk size for FixAlloc

	// Per-P, per order stack segment cache size.
	_StackCacheSize = 32 * 1024

	// Number of orders that get caching. Order 0 is FixedStack
	// and each successive order is twice as large.
	// We want to cache 2KB, 4KB, 8KB, and 16KB stacks. Larger stacks
	// will be allocated directly.
	// Since FixedStack is different on different systems, we
	// must vary NumStackOrders to keep the same maximum cached size.
	//   OS               | FixedStack | NumStackOrders
	//   -----------------+------------+---------------
	//   linux/darwin/bsd | 2KB        | 4
	//   windows/32       | 4KB        | 3
	//   windows/64       | 8KB        | 2
	//   plan9            | 4KB        | 3
	_NumStackOrders = 4 - goarch.PtrSize/4*goos.IsWindows - 1*goos.IsPlan9

	// heapAddrBits 堆地址中的位数，地址总线48位
	// heapAddrBits is the number of bits in a heap address. On
	// amd64, addresses are sign-extended beyond heapAddrBits. On
	// other arches, they are zero-extended.
	//
	// On most 64-bit platforms, we limit this to 48 bits based on a
	// combination of hardware and OS limitations.
	//
	// amd64 hardware limits addresses to 48 bits, sign-extended
	// to 64 bits. Addresses where the top 16 bits are not either
	// all 0 or all 1 are "non-canonical" and invalid. Because of
	// these "negative" addresses, we offset addresses by 1<<47
	// (arenaBaseOffset) on amd64 before computing indexes into
	// the heap arenas index. In 2017, amd64 hardware added
	// support for 57 bit addresses; however, currently only Linux
	// supports this extension and the kernel will never choose an
	// address above 1<<47 unless mmap is called with a hint
	// address above 1<<47 (which we never do).
	//
	// arm64 hardware (as of ARMv8) limits user addresses to 48
	// bits, in the range [0, 1<<48).
	//
	// ppc64, mips64, and s390x support arbitrary 64 bit addresses
	// in hardware. On Linux, Go leans on stricter OS limits. Based
	// on Linux's processor.h, the user address space is limited as
	// follows on 64-bit architectures:
	//
	// Architecture  Name              Maximum Value (exclusive)
	// ---------------------------------------------------------------------
	// amd64         TASK_SIZE_MAX     0x007ffffffff000 (47 bit addresses)
	// arm64         TASK_SIZE_64      0x01000000000000 (48 bit addresses)
	// ppc64{,le}    TASK_SIZE_USER64  0x00400000000000 (46 bit addresses)
	// mips64{,le}   TASK_SIZE64       0x00010000000000 (40 bit addresses)
	// s390x         TASK_SIZE         1<<64 (64 bit addresses)
	//
	// These limits may increase over time, but are currently at
	// most 48 bits except on s390x. On all architectures, Linux
	// starts placing mmap'd regions at addresses that are
	// significantly below 48 bits, so even if it's possible to
	// exceed Go's 48 bit limit, it's extremely unlikely in
	// practice.
	//
	// On 32-bit platforms, we accept the full 32-bit address
	// space because doing so is cheap.
	// mips32 only has access to the low 2GB of virtual memory, so
	// we further limit it to 31 bits.
	//
	// On ios/arm64, although 64-bit pointers are presumably
	// available, pointers are truncated to 33 bits in iOS <14.
	// Furthermore, only the top 4 GiB of the address space are
	// actually available to the application. In iOS >=14, more
	// of the address space is available, and the OS can now
	// provide addresses outside of those 33 bits. Pick 40 bits
	// as a reasonable balance between address space usage by the
	// page allocator, and flexibility for what mmap'd regions
	// we'll accept for the heap. We can't just move to the full
	// 48 bits because this uses too much address space for older
	// iOS versions.
	// TODO(mknyszek): Once iOS <14 is deprecated, promote ios/arm64
	// to a 48-bit address space like every other arm64 platform.
	//
	// WebAssembly currently has a limit of 4GB linear memory.
	// value 48
	heapAddrBits = (_64bit*(1-goarch.IsWasm)*(1-goos.IsIos*goarch.IsArm64))*48 + (1-_64bit+goarch.IsWasm)*(32-(goarch.IsMips+goarch.IsMipsle)) + 40*goos.IsIos*goarch.IsArm64

	// maxAlloc 理论上可以管理的内存，即地址总线能够标址的内存空间
	// maxAlloc is the maximum size of an allocation. On 64-bit,
	// it's theoretically possible to allocate 1<<heapAddrBits bytes. On
	// 32-bit, however, this is one less than 1<<32 because the
	// number of bytes in the address space doesn't actually fit
	// in a uintptr.
	// 1<<48 256T
	maxAlloc = (1 << heapAddrBits) - (1-_64bit)*1

	// The number of bits in a heap address, the size of heap
	// arenas, and the L1 and L2 arena map sizes are related by
	//
	//   (1 << addr bits) = arena size * L1 entries * L2 entries
	//
	// Currently, we balance these as follows:
	//
	//       Platform  Addr bits  Arena size  L1 entries   L2 entries
	// --------------  ---------  ----------  ----------  -----------
	//       */64-bit         48        64MB           1    4M (32MB)
	// windows/64-bit         48         4MB          64    1M  (8MB)
	//      ios/arm64         33         4MB           1  2048  (8KB)
	//       */32-bit         32         4MB           1  1024  (4KB)
	//     */mips(le)         31         4MB           1   512  (2KB)

	// heapArenaBytes 表示一个arena包含内存大小
	// 堆由 heapArenaBytes 的映射组成，并基于 heapArenaBytes 对齐
	// heapArenaBytes is the size of a heap arena. The heap
	// consists of mappings of size heapArenaBytes, aligned to
	// heapArenaBytes. The initial heap mapping is one arena.
	//
	// This is currently 64MB on 64-bit non-Windows and 4MB on
	// 32-bit and on Windows. We use smaller arenas on Windows
	// because all committed memory is charged to the process,
	// even if it's not touched. Hence, for processes with small
	// heaps, the mapped arena space needs to be commensurate.
	// This is particularly important with the race detector,
	// since it significantly amplifies the cost of committed
	// memory.
	// 1 << 26 = 64M
	heapArenaBytes = 1 << logHeapArenaBytes

	heapArenaWords = heapArenaBytes / goarch.PtrSize

	// logHeapArenaBytes is log_2 of heapArenaBytes. For clarity,
	// prefer using heapArenaBytes where possible (we need the
	// constant to compute some other constants).
	// value 26
	logHeapArenaBytes = (6+20)*(_64bit*(1-goos.IsWindows)*(1-goarch.IsWasm)*(1-goos.IsIos*goarch.IsArm64)) + (2+20)*(_64bit*goos.IsWindows) + (2+20)*(1-_64bit) + (2+20)*goarch.IsWasm + (2+20)*goos.IsIos*goarch.IsArm64

	// heapArenaBitmapWords is the size of each heap arena's bitmap in uintptrs.
	heapArenaBitmapWords = heapArenaWords / (8 * goarch.PtrSize)

	// 8K
	pagesPerArena = heapArenaBytes / pageSize

	// arenaL1Bits L1大小的bit位数
	// arenaL1Bits is the number of bits of the arena number
	// covered by the first level arena map.
	//
	// This number should be small, since the first level arena
	// map requires PtrSize*(1<<arenaL1Bits) of space in the
	// binary's BSS. It can be zero, in which case the first level
	// index is effectively unused. There is a performance benefit
	// to this, since the generated code can be more efficient,
	// but comes at the cost of having a large L2 mapping.
	//
	// We use the L1 map on 64-bit Windows because the arena size
	// is small, but the address space is still 48 bits, and
	// there's a high cost to having a large L2.
	// 0
	arenaL1Bits = 6 * (_64bit * goos.IsWindows)

	// arenaL2Bits L2覆盖bit位数
	// arenaL2Bits is the number of bits of the arena number
	// covered by the second level arena index.
	//
	// The size of each arena map allocation is proportional to
	// 1<<arenaL2Bits, so it's important that this not be too
	// large. 48 bits leads to 32MB arena index allocations, which
	// is about the practical threshold.
	// 48 - 26 - 0 = 22
	arenaL2Bits = heapAddrBits - logHeapArenaBytes - arenaL1Bits

	// arenaL1Shift is the number of bits to shift an arena frame
	// number by to compute an index into the first level arena map.
	// 22
	arenaL1Shift = arenaL2Bits

	// arenaBits is the total bits in a combined arena map index.
	// This is split between the index into the L1 arena map and
	// the L2 arena map.
	// 0 + 22
	arenaBits = arenaL1Bits + arenaL2Bits

	// arenaBaseOffset is the pointer value that corresponds to
	// index 0 in the heap arena map.
	//
	// On amd64, the address space is 48 bits, sign extended to 64
	// bits. This offset lets us handle "negative" addresses (or
	// high addresses if viewed as unsigned).
	//
	// On aix/ppc64, this offset allows to keep the heapAddrBits to
	// 48. Otherwise, it would be 60 in order to handle mmap addresses
	// (in range 0x0a00000000000000 - 0x0afffffffffffff). But in this
	// case, the memory reserved in (s *pageAlloc).init for chunks
	// is causing important slowdowns.
	//
	// On other platforms, the user address space is contiguous
	// and starts at 0, so no offset is necessary.
	// value 0xffff800000000000
	arenaBaseOffset = 0xffff800000000000*goarch.IsAmd64 + 0x0a00000000000000*goos.IsAix
	// A typed version of this constant that will make it into DWARF (for viewcore).
	// 0xffff800000000000
	arenaBaseOffsetUintptr = uintptr(arenaBaseOffset)

	// Max number of threads to run garbage collection.
	// 2, 3, and 4 are all plausible maximums depending
	// on the hardware details of the machine. The garbage
	// collector scales well to 32 cpus.
	_MaxGcproc = 32

	// minLegalPointer is the smallest possible legal pointer.
	// This is the smallest possible architectural page size,
	// since we assume that the first page is never mapped.
	//
	// This should agree with minZeroPage in the compiler.
	minLegalPointer uintptr = 4096

	// minHeapForMetadataHugePages sets a threshold on when certain kinds of
	// heap metadata, currently the arenas map L2 entries and page alloc bitmap
	// mappings, are allowed to be backed by huge pages. If the heap goal ever
	// exceeds this threshold, then huge pages are enabled.
	//
	// These numbers are chosen with the assumption that huge pages are on the
	// order of a few MiB in size.
	//
	// The kind of metadata this applies to has a very low overhead when compared
	// to address space used, but their constant overheads for small heaps would
	// be very high if they were to be backed by huge pages (e.g. a few MiB makes
	// a huge difference for an 8 MiB heap, but barely any difference for a 1 GiB
	// heap). The benefit of huge pages is also not worth it for small heaps,
	// because only a very, very small part of the metadata is used for small heaps.
	//
	// N.B. If the heap goal exceeds the threshold then shrinks to a very small size
	// again, then huge pages will still be enabled for this mapping. The reason is that
	// there's no point unless we're also returning the physical memory for these
	// metadata mappings back to the OS. That would be quite complex to do in general
	// as the heap is likely fragmented after a reduction in heap size.
	minHeapForMetadataHugePages = 1 << 30
)

// physPageSize 是操作系统物理页面的大小（以字节为单位）。
// physPageSize is the size in bytes of the OS's physical pages.
// Mapping and unmapping operations must be done at multiples of
// physPageSize.
//
// This must be set by the OS init code (typically in osinit) before
// mallocinit.
// 4096
var physPageSize uintptr

// physHugePageSize 操作系统huge页，对应用程序不透明 假设为2的幂次
// physHugePageSize == 1 << physHugePageShift
// physHugePageSize is the size in bytes of the OS's default physical huge
// page size whose allocation is opaque to the application. It is assumed
// and verified to be a power of two.
//
// If set, this must be set by the OS init code (typically in osinit) before
// mallocinit. However, setting it at all is optional, and leaving the default
// value is always safe (though potentially less efficient).
//
// Since physHugePageSize is always assumed to be a power of two,
// physHugePageShift is defined as physHugePageSize == 1 << physHugePageShift.
// The purpose of physHugePageShift is to avoid doing divisions in
// performance critical functions.
var (
	physHugePageSize  uintptr
	physHugePageShift uint
)

// 操作系统内存管理抽象层
// 运行时管理的地址空间只能是4种状态
// 1）None，未映射的区域，默认状态
// 2）Reserved，由运行时拥有，但访问会出错，不计入进程内存使用
// 3）Prepared，保留，可有效地过渡到Ready，访问内存会出现未知错误（也许失败，也许返回意外的零等）
// 4）Ready，可以安全访问

// 每个操作系统都有辅助函数，用于状态的转换
// sysAlloc，将操作系统选择的内存区域从 None 转换为 Ready
// 		更具体地说，它从操作系统获得一大块清零内存，通常大约为 100KB 或 1MB 字节
// 		该内存始终可以立即使用。
// sysFree，将内存区域从任何状态转换为 None
// 		因此，它无条件地返回内存
// 		如果在分配的中途检测到内存不足错误或划出地址空间的对齐部分，则使用它
// 		仅当 sysReserve 总是返回一个与堆分配器的对齐限制对齐的内存区域时，sysFree 是空操作
// sysReserve，将内存区域从 None 转换为 Reserved
// 		它以这样一种方式保留地址空间，即在访问时会导致致命错误（通过权限或不提交内存）
// 		因此，这种预留永远不会得到物理内存的支持
// 		如果传递给它的指针非零，调用者希望在那里保留，但如果那个位置不可用，sysReserve 仍然可以选择另一个位置
// 		注意：sysReserve 返回 OS 对齐的内存，但堆分配器可能会使用更大的对齐方式，因此调用者必须小心重新对齐 sysReserve 获得的内存
// sysMap，将内存区域从 Reserved 转换为 Prepared
// 		它确保内存区域可以有效地过渡到 Ready
// sysUsed，将内存区域从 Prepared 转换为 Ready
// 		它通知操作系统需要该内存区域并确保可以安全访问该区域
// 		这在没有明确提交步骤和硬性过度提交限制的系统上通常是空操作，但例如在 Windows 上至关重要。
// sysUnused，将内存区域从 Ready 转换为 Prepared
// 		它通知操作系统不再需要支持该内存区域的物理页面，可以将其重用于其他目的
// 		sysUnused 内存区域的内容被认为是无效的，并且在调用 sysUsed 之前不得再次访问该区域。
// sysFault，将内存区域从 Ready 或 Prepared 转换为 Reserved
// 		它标记了一个区域，以便在访问时它总是会出错
// 		仅用于调试运行时

func mallocinit() {
	if class_to_size[_TinySizeClass] != _TinySize {
		throw("bad TinySizeClass")
	}

	if heapArenaBitmapWords&(heapArenaBitmapWords-1) != 0 {
		// heapBits expects modular arithmetic on bitmap
		// addresses to work.
		throw("heapArenaBitmapWords not a power of 2")
	}

	// Check physPageSize.
	if physPageSize == 0 {
		// The OS init code failed to fetch the physical page size.
		throw("failed to get system page size")
	}
	if physPageSize > maxPhysPageSize {
		print("system page size (", physPageSize, ") is larger than maximum page size (", maxPhysPageSize, ")\n")
		throw("bad system page size")
	}
	if physPageSize < minPhysPageSize {
		print("system page size (", physPageSize, ") is smaller than minimum page size (", minPhysPageSize, ")\n")
		throw("bad system page size")
	}
	if physPageSize&(physPageSize-1) != 0 {
		print("system page size (", physPageSize, ") must be a power of 2\n")
		throw("bad system page size")
	}
	if physHugePageSize&(physHugePageSize-1) != 0 {
		print("system huge page size (", physHugePageSize, ") must be a power of 2\n")
		throw("bad system huge page size")
	}
	if physHugePageSize > maxPhysHugePageSize {
		// physHugePageSize is greater than the maximum supported huge page size.
		// Don't throw here, like in the other cases, since a system configured
		// in this way isn't wrong, we just don't have the code to support them.
		// Instead, silently set the huge page size to zero.
		physHugePageSize = 0
	}
	if physHugePageSize != 0 {
		// Since physHugePageSize is a power of 2, it suffices to increase
		// physHugePageShift until 1<<physHugePageShift == physHugePageSize.
		for 1<<physHugePageShift != physHugePageSize {
			physHugePageShift++
		}
	}
	if pagesPerArena%pagesPerSpanRoot != 0 {
		print("pagesPerArena (", pagesPerArena, ") is not divisible by pagesPerSpanRoot (", pagesPerSpanRoot, ")\n")
		throw("bad pagesPerSpanRoot")
	}
	if pagesPerArena%pagesPerReclaimerChunk != 0 {
		print("pagesPerArena (", pagesPerArena, ") is not divisible by pagesPerReclaimerChunk (", pagesPerReclaimerChunk, ")\n")
		throw("bad pagesPerReclaimerChunk")
	}

	if minTagBits > taggedPointerBits {
		throw("taggedPointerbits too small")
	}

	// Initialize the heap.
	mheap_.init()
	mcache0 = allocmcache()
	lockInit(&gcBitsArenas.lock, lockRankGcBitsArenas)
	lockInit(&profInsertLock, lockRankProfInsert)
	lockInit(&profBlockLock, lockRankProfBlock)
	lockInit(&profMemActiveLock, lockRankProfMemActive)
	for i := range profMemFutureLock {
		lockInit(&profMemFutureLock[i], lockRankProfMemFuture)
	}
	lockInit(&globalAlloc.mutex, lockRankGlobalAlloc)

	// Create initial arena growth hints.
	if goarch.PtrSize == 8 {
		// On a 64-bit machine, we pick the following hints
		// because:
		//
		// 1. Starting from the middle of the address space
		// makes it easier to grow out a contiguous range
		// without running in to some other mapping.
		//
		// 2. This makes Go heap addresses more easily
		// recognizable when debugging.
		//
		// 3. Stack scanning in gccgo is still conservative,
		// so it's important that addresses be distinguishable
		// from other data.
		//
		// Starting at 0x00c0 means that the valid memory addresses
		// will begin 0x00c0, 0x00c1, ...
		// In little-endian, that's c0 00, c1 00, ... None of those are valid
		// UTF-8 sequences, and they are otherwise as far away from
		// ff (likely a common byte) as possible. If that fails, we try other 0xXXc0
		// addresses. An earlier attempt to use 0x11f8 caused out of memory errors
		// on OS X during thread allocations.  0x00c0 causes conflicts with
		// AddressSanitizer which reserves all memory up to 0x0100.
		// These choices reduce the odds of a conservative garbage collector
		// not collecting memory because some non-pointer block of memory
		// had a bit pattern that matched a memory address.
		//
		// However, on arm64, we ignore all this advice above and slam the
		// allocation at 0x40 << 32 because when using 4k pages with 3-level
		// translation buffers, the user address space is limited to 39 bits
		// On ios/arm64, the address space is even smaller.
		//
		// On AIX, mmaps starts at 0x0A00000000000000 for 64-bit.
		// processes.
		//
		// Space mapped for user arenas comes immediately after the range
		// originally reserved for the regular heap when race mode is not
		// enabled because user arena chunks can never be used for regular heap
		// allocations and we want to avoid fragmenting the address space.
		//
		// In race mode we have no choice but to just use the same hints because
		// the race detector requires that the heap be mapped contiguously.
		for i := 0x7f; i >= 0; i-- {
			var p uintptr
			switch {
			case raceenabled:
				// The TSAN runtime requires the heap
				// to be in the range [0x00c000000000,
				// 0x00e000000000).
				p = uintptr(i)<<32 | uintptrMask&(0x00c0<<32)
				if p >= uintptrMask&0x00e000000000 {
					continue
				}
			case GOARCH == "arm64" && GOOS == "ios":
				p = uintptr(i)<<40 | uintptrMask&(0x0013<<28)
			case GOARCH == "arm64":
				p = uintptr(i)<<40 | uintptrMask&(0x0040<<32)
			case GOOS == "aix":
				if i == 0 {
					// We don't use addresses directly after 0x0A00000000000000
					// to avoid collisions with others mmaps done by non-go programs.
					continue
				}
				p = uintptr(i)<<40 | uintptrMask&(0xa0<<52)
			default:
				p = uintptr(i)<<40 | uintptrMask&(0x00c0<<32)
			}
			// Switch to generating hints for user arenas if we've gone
			// through about half the hints. In race mode, take only about
			// a quarter; we don't have very much space to work with.
			hintList := &mheap_.arenaHints
			if (!raceenabled && i > 0x3f) || (raceenabled && i > 0x5f) {
				hintList = &mheap_.userArena.arenaHints
			}
			hint := (*arenaHint)(mheap_.arenaHintAlloc.alloc())
			hint.addr = p
			hint.next, *hintList = *hintList, hint
		}
	} else {
		// On a 32-bit machine, we're much more concerned
		// about keeping the usable heap contiguous.
		// Hence:
		//
		// 1. We reserve space for all heapArenas up front so
		// they don't get interleaved with the heap. They're
		// ~258MB, so this isn't too bad. (We could reserve a
		// smaller amount of space up front if this is a
		// problem.)
		//
		// 2. We hint the heap to start right above the end of
		// the binary so we have the best chance of keeping it
		// contiguous.
		//
		// 3. We try to stake out a reasonably large initial
		// heap reservation.

		const arenaMetaSize = (1 << arenaBits) * unsafe.Sizeof(heapArena{})
		meta := uintptr(sysReserve(nil, arenaMetaSize))
		if meta != 0 {
			mheap_.heapArenaAlloc.init(meta, arenaMetaSize, true)
		}

		// We want to start the arena low, but if we're linked
		// against C code, it's possible global constructors
		// have called malloc and adjusted the process' brk.
		// Query the brk so we can avoid trying to map the
		// region over it (which will cause the kernel to put
		// the region somewhere else, likely at a high
		// address).
		procBrk := sbrk0()

		// If we ask for the end of the data segment but the
		// operating system requires a little more space
		// before we can start allocating, it will give out a
		// slightly higher pointer. Except QEMU, which is
		// buggy, as usual: it won't adjust the pointer
		// upward. So adjust it upward a little bit ourselves:
		// 1/4 MB to get away from the running binary image.
		p := firstmoduledata.end
		if p < procBrk {
			p = procBrk
		}
		if mheap_.heapArenaAlloc.next <= p && p < mheap_.heapArenaAlloc.end {
			p = mheap_.heapArenaAlloc.end
		}
		p = alignUp(p+(256<<10), heapArenaBytes)
		// Because we're worried about fragmentation on
		// 32-bit, we try to make a large initial reservation.
		arenaSizes := []uintptr{
			512 << 20,
			256 << 20,
			128 << 20,
		}
		for _, arenaSize := range arenaSizes {
			a, size := sysReserveAligned(unsafe.Pointer(p), arenaSize, heapArenaBytes)
			if a != nil {
				mheap_.arena.init(uintptr(a), size, false)
				p = mheap_.arena.end // For hint below
				break
			}
		}
		hint := (*arenaHint)(mheap_.arenaHintAlloc.alloc())
		hint.addr = p
		hint.next, mheap_.arenaHints = mheap_.arenaHints, hint

		// Place the hint for user arenas just after the large reservation.
		//
		// While this potentially competes with the hint above, in practice we probably
		// aren't going to be getting this far anyway on 32-bit platforms.
		userArenaHint := (*arenaHint)(mheap_.arenaHintAlloc.alloc())
		userArenaHint.addr = p
		userArenaHint.next, mheap_.userArena.arenaHints = mheap_.userArena.arenaHints, userArenaHint
	}
	// Initialize the memory limit here because the allocator is going to look at it
	// but we haven't called gcinit yet and we're definitely going to allocate memory before then.
	gcController.memoryLimit.Store(maxInt64)
}

// sysAlloc 至少申请n自己的堆空间，返回的指针始终是heapArenaBytes对齐的
// 并由h.arenas元数据支持
// 返回的大小始终是heapArenaBytes的倍数
// sysAlloc失败时返回nil
// sysAlloc allocates heap arena space for at least n bytes. The
// returned pointer is always heapArenaBytes-aligned and backed by
// h.arenas metadata. The returned size is always a multiple of
// heapArenaBytes. sysAlloc returns nil on failure.
// There is no corresponding free function.
//
// hintList is a list of hint addresses for where to allocate new
// heap arenas. It must be non-nil.
//
// register indicates whether the heap arena should be registered
// in allArenas.
//
// sysAlloc returns a memory region in the Reserved state. This region must
// be transitioned to Prepared and then Ready before use.
//
// h must be locked.
func (h *mheap) sysAlloc(n uintptr, hintList **arenaHint, register bool) (v unsafe.Pointer, size uintptr) {
	assertLockHeld(&h.lock)

	// 向上对齐 heapArenaBytes
	n = alignUp(n, heapArenaBytes)

	if hintList == &h.arenaHints {
		// First, try the arena pre-reservation.
		// Newly-used mappings are considered released.
		//
		// Only do this if we're using the regular heap arena hints.
		// This behavior is only for the heap.
		v = h.arena.alloc(n, heapArenaBytes, &gcController.heapReleased)
		if v != nil {
			size = n
			goto mapped
		}
	}

	// 尝试在堆提示的地方增长
	// Try to grow the heap at a hint address.
	for *hintList != nil {
		hint := *hintList
		p := hint.addr
		if hint.down {
			p -= n
		}
		if p+n < p {
			// We can't use this, so don't ask.
			v = nil
		} else if arenaIndex(p+n-1) >= 1<<arenaBits {
			// Outside addressable heap. Can't use.
			v = nil
		} else {
			v = sysReserve(unsafe.Pointer(p), n)
		}
		// 成功就更新此提示
		if p == uintptr(v) {
			// Success. Update the hint.
			if !hint.down {
				p += n
			}
			hint.addr = p
			size = n
			break
		}
		// 失败就放弃此提示
		// Failed. Discard this hint and try the next.
		//
		// TODO: This would be cleaner if sysReserve could be
		// told to only return the requested address. In
		// particular, this is already how Windows behaves, so
		// it would simplify things there.
		if v != nil {
			sysFreeOS(v, n)
		}
		*hintList = hint.next
		h.arenaHintAlloc.free(unsafe.Pointer(hint))
	}

	if size == 0 {
		if raceenabled {
			// The race detector assumes the heap lives in
			// [0x00c000000000, 0x00e000000000), but we
			// just ran out of hints in this region. Give
			// a nice failure.
			throw("too many address space collisions for -race mode")
		}

		// All of the hints failed, so we'll take any
		// (sufficiently aligned) address the kernel will give
		// us.
		// 从系统中获取
		v, size = sysReserveAligned(nil, n, heapArenaBytes)
		if v == nil {
			return nil, 0
		}

		// 创建新的提示
		// Create new hints for extending this region.
		hint := (*arenaHint)(h.arenaHintAlloc.alloc())
		hint.addr, hint.down = uintptr(v), true
		hint.next, mheap_.arenaHints = mheap_.arenaHints, hint
		hint = (*arenaHint)(h.arenaHintAlloc.alloc())
		hint.addr = uintptr(v) + size
		hint.next, mheap_.arenaHints = mheap_.arenaHints, hint
	}

	// 检查错误的指针或者不能使用的指针
	// Check for bad pointers or pointers we can't use.
	{
		var bad string
		p := uintptr(v)
		if p+size < p {
			bad = "region exceeds uintptr range"
		} else if arenaIndex(p) >= 1<<arenaBits {
			bad = "base outside usable address space"
		} else if arenaIndex(p+size-1) >= 1<<arenaBits {
			bad = "end outside usable address space"
		}
		if bad != "" {
			// This should be impossible on most architectures,
			// but it would be really confusing to debug.
			print("runtime: memory allocated by OS [", hex(p), ", ", hex(p+size), ") not in usable address space: ", bad, "\n")
			throw("memory reservation exceeds address space limit")
		}
	}

	if uintptr(v)&(heapArenaBytes-1) != 0 {
		throw("misrounded allocation in sysAlloc")
	}

mapped:
	// Create arena metadata.
	for ri := arenaIndex(uintptr(v)); ri <= arenaIndex(uintptr(v)+size-1); ri++ {
		l2 := h.arenas[ri.l1()]
		if l2 == nil {
			// Allocate an L2 arena map.
			//
			// Use sysAllocOS instead of sysAlloc or persistentalloc because there's no
			// statistic we can comfortably account for this space in. With this structure,
			// we rely on demand paging to avoid large overheads, but tracking which memory
			// is paged in is too expensive. Trying to account for the whole region means
			// that it will appear like an enormous memory overhead in statistics, even though
			// it is not.
			l2 = (*[1 << arenaL2Bits]*heapArena)(sysAllocOS(unsafe.Sizeof(*l2)))
			if l2 == nil {
				throw("out of memory allocating heap arena map")
			}
			if h.arenasHugePages {
				sysHugePage(unsafe.Pointer(l2), unsafe.Sizeof(*l2))
			} else {
				sysNoHugePage(unsafe.Pointer(l2), unsafe.Sizeof(*l2))
			}
			atomic.StorepNoWB(unsafe.Pointer(&h.arenas[ri.l1()]), unsafe.Pointer(l2))
		}

		if l2[ri.l2()] != nil {
			throw("arena already initialized")
		}
		var r *heapArena
		r = (*heapArena)(h.heapArenaAlloc.alloc(unsafe.Sizeof(*r), goarch.PtrSize, &memstats.gcMiscSys))
		if r == nil {
			r = (*heapArena)(persistentalloc(unsafe.Sizeof(*r), goarch.PtrSize, &memstats.gcMiscSys))
			if r == nil {
				throw("out of memory allocating heap arena metadata")
			}
		}

		// Register the arena in allArenas if requested.
		if register {
			if len(h.allArenas) == cap(h.allArenas) {
				size := 2 * uintptr(cap(h.allArenas)) * goarch.PtrSize
				if size == 0 {
					size = physPageSize
				}
				newArray := (*notInHeap)(persistentalloc(size, goarch.PtrSize, &memstats.gcMiscSys))
				if newArray == nil {
					throw("out of memory allocating allArenas")
				}
				oldSlice := h.allArenas
				*(*notInHeapSlice)(unsafe.Pointer(&h.allArenas)) = notInHeapSlice{newArray, len(h.allArenas), int(size / goarch.PtrSize)}
				copy(h.allArenas, oldSlice)
				// Do not free the old backing array because
				// there may be concurrent readers. Since we
				// double the array each time, this can lead
				// to at most 2x waste.
			}
			h.allArenas = h.allArenas[:len(h.allArenas)+1]
			h.allArenas[len(h.allArenas)-1] = ri
		}

		// Store atomically just in case an object from the
		// new heap arena becomes visible before the heap lock
		// is released (which shouldn't happen, but there's
		// little downside to this).
		atomic.StorepNoWB(unsafe.Pointer(&l2[ri.l2()]), unsafe.Pointer(r))
	}

	// Tell the race detector about the new heap memory.
	if raceenabled {
		racemapshadow(v, size)
	}

	return
}

// sysReserveAligned 类似 sysReserve 返回字节对齐的地址
// sysReserveAligned is like sysReserve, but the returned pointer is
// aligned to align bytes. It may reserve either n or n+align bytes,
// so it returns the size that was reserved.
func sysReserveAligned(v unsafe.Pointer, size, align uintptr) (unsafe.Pointer, uintptr) {
	// Since the alignment is rather large in uses of this
	// function, we're not likely to get it by chance, so we ask
	// for a larger region and remove the parts we don't need.
	retries := 0
retry:
	// 尝试直接获取
	p := uintptr(sysReserve(v, size+align))
	switch {
	case p == 0:
		// 系统没有返回
		return nil, 0
	case p&(align-1) == 0:
		return unsafe.Pointer(p), size + align
	case GOOS == "windows":
		// On Windows we can't release pieces of a
		// reservation, so we release the whole thing and
		// re-reserve the aligned sub-region. This may race,
		// so we may have to try again.
		sysFreeOS(unsafe.Pointer(p), size+align)
		p = alignUp(p, align)
		p2 := sysReserve(unsafe.Pointer(p), size)
		if p != uintptr(p2) {
			// Must have raced. Try again.
			sysFreeOS(p2, size)
			if retries++; retries == 100 {
				throw("failed to allocate aligned heap memory; too many retries")
			}
			goto retry
		}
		// Success.
		return p2, size
	default:
		// Trim off the unaligned parts.
		pAligned := alignUp(p, align)
		sysFreeOS(unsafe.Pointer(p), pAligned-p)
		end := pAligned + size
		endLen := (p + size + align) - end
		if endLen > 0 {
			sysFreeOS(unsafe.Pointer(end), endLen)
		}
		return unsafe.Pointer(pAligned), size
	}
}

// enableMetadataHugePages enables huge pages for various sources of heap metadata.
//
// A note on latency: for sufficiently small heaps (<10s of GiB) this function will take constant
// time, but may take time proportional to the size of the mapped heap beyond that.
//
// This function is idempotent.
//
// The heap lock must not be held over this operation, since it will briefly acquire
// the heap lock.
func (h *mheap) enableMetadataHugePages() {
	// Enable huge pages for page structure.
	h.pages.enableChunkHugePages()

	// Grab the lock and set arenasHugePages if it's not.
	//
	// Once arenasHugePages is set, all new L2 entries will be eligible for
	// huge pages. We'll set all the old entries after we release the lock.
	lock(&h.lock)
	if h.arenasHugePages {
		unlock(&h.lock)
		return
	}
	h.arenasHugePages = true
	unlock(&h.lock)

	// N.B. The arenas L1 map is quite small on all platforms, so it's fine to
	// just iterate over the whole thing.
	for i := range h.arenas {
		l2 := (*[1 << arenaL2Bits]*heapArena)(atomic.Loadp(unsafe.Pointer(&h.arenas[i])))
		if l2 == nil {
			continue
		}
		sysHugePage(unsafe.Pointer(l2), unsafe.Sizeof(*l2))
	}
}

// base address for all 0-byte allocations
var zerobase uintptr

// nextFreeFast 返回下一个空闲地址
// nextFreeFast returns the next free object if one is quickly available.
// Otherwise it returns 0.
func nextFreeFast(s *mspan) gclinkptr {
	theBit := sys.TrailingZeros64(s.allocCache) // Is there a free object in the allocCache?
	if theBit < 64 {
		// 有空闲对象
		result := s.freeindex + uintptr(theBit)
		if result < s.nelems {
			// 属于 mspan 的对象
			freeidx := result + 1
			if freeidx%64 == 0 && freeidx != s.nelems {
				// 当前 mspan 已分配完
				return 0
			}
			// 更新 allocCache 位图和空闲地址基址
			s.allocCache >>= uint(theBit + 1)
			s.freeindex = freeidx
			s.allocCount++
			// 返回标记位置的地址
			return gclinkptr(result*s.elemsize + s.base())
		}
	}
	return 0
}

// nextFree
// nextFree returns the next free object from the cached span if one is available.
// Otherwise it refills the cache with a span with an available object and
// returns that object along with a flag indicating that this was a heavy
// weight allocation. If it is a heavy weight allocation the caller must
// determine whether a new GC cycle needs to be started or if the GC is active
// whether this goroutine needs to assist the GC.
//
// Must run in a non-preemptible context since otherwise the owner of
// c could change.
func (c *mcache) nextFree(spc spanClass) (v gclinkptr, s *mspan, shouldhelpgc bool) {
	s = c.alloc[spc]
	shouldhelpgc = false
	freeIndex := s.nextFreeIndex()
	if freeIndex == s.nelems {
		// The span is full.
		if uintptr(s.allocCount) != s.nelems {
			println("runtime: s.allocCount=", s.allocCount, "s.nelems=", s.nelems)
			throw("s.allocCount != s.nelems && freeIndex == s.nelems")
		}
		c.refill(spc)
		shouldhelpgc = true
		s = c.alloc[spc]

		freeIndex = s.nextFreeIndex()
	}

	if freeIndex >= s.nelems {
		throw("freeIndex is not valid")
	}

	v = gclinkptr(freeIndex*s.elemsize + s.base())
	s.allocCount++
	if uintptr(s.allocCount) > s.nelems {
		println("s.allocCount=", s.allocCount, "s.nelems=", s.nelems)
		throw("s.allocCount > s.nelems")
	}
	return
}

// mallocgc 申请size大小的空间，小对象会从P本地的free list获取，大对象（大于32kB）直接从堆申请
// 申请后还会有一些GC的操作
// Allocate an object of size bytes.
// Small objects are allocated from the per-P cache's free lists.
// Large objects (> 32 kB) are allocated straight from the heap.
func mallocgc(size uintptr, typ *_type, needzero bool) unsafe.Pointer {
	if gcphase == _GCmarktermination {
		throw("mallocgc called with gcphase == _GCmarktermination")
	}

	if size == 0 {
		// 返回大小为 0 的对象地址
		return unsafe.Pointer(&zerobase)
	}

	// It's possible for any malloc to trigger sweeping, which may in
	// turn queue finalizers. Record this dynamic lock edge.
	lockRankMayQueueFinalizer()

	userSize := size
	if asanenabled {
		// Refer to ASAN runtime library, the malloc() function allocates extra memory,
		// the redzone, around the user requested memory region. And the redzones are marked
		// as unaddressable. We perform the same operations in Go to detect the overflows or
		// underflows.
		size += computeRZlog(size)
	}

	if debug.malloc {
		// 开启 debug 模式
		if debug.sbrk != 0 {
			// 开启了 sbrk
			// 计算字节对齐
			align := uintptr(16)
			if typ != nil {
				// TODO(austin): This should be just
				//   align = uintptr(typ.align)
				// but that's only 4 on 32-bit platforms,
				// even if there's a uint64 field in typ (see #599).
				// This causes 64-bit atomic accesses to panic.
				// Hence, we use stricter alignment that matches
				// the normal allocator better.
				if size&7 == 0 {
					align = 8
				} else if size&3 == 0 {
					align = 4
				} else if size&1 == 0 {
					align = 2
				} else {
					align = 1
				}
			}
			// 申请持久化内存
			return persistentalloc(size, align, &memstats.other_sys)
		}

		if inittrace.active && inittrace.id == getg().goid {
			// Init functions are executed sequentially in a single goroutine.
			inittrace.allocs += 1
		}
	}

	// 检查 g 的负债 如果没有开始 GC 则为 nil
	// assistG is the G to charge for this allocation, or nil if
	// GC is not currently active.
	assistG := deductAssistCredit(size)

	// Set mp.mallocing to keep from being preempted by GC.
	mp := acquirem()
	if mp.mallocing != 0 {
		throw("malloc deadlock")
	}
	if mp.gsignal == getg() {
		throw("malloc during signal")
	}
	// 标记当前 m 正在执行申请内存操作
	mp.mallocing = 1

	shouldhelpgc := false
	dataSize := userSize
	// 获取 mcache
	c := getMCache(mp)
	if c == nil {
		throw("mallocgc called without a P or outside bootstrapping")
	}
	var span *mspan
	var x unsafe.Pointer
<<<<<<< HEAD
	// 类型是否带有指针
	noscan := typ == nil || typ.ptrdata == 0
=======
	noscan := typ == nil || typ.PtrBytes == 0
>>>>>>> d5c58085
	// In some cases block zeroing can profitably (for latency reduction purposes)
	// be delayed till preemption is possible; delayedZeroing tracks that state.
	delayedZeroing := false
	if size <= maxSmallSize {
		// 小块内存
		if noscan && size < maxTinySize {
			// 无指针且小于细小内存则使用tiny分配器
			// Tiny allocator.
			//
			// Tiny allocator combines several tiny allocation requests
			// into a single memory block. The resulting memory block
			// is freed when all subobjects are unreachable. The subobjects
			// must be noscan (don't have pointers), this ensures that
			// the amount of potentially wasted memory is bounded.
			//
			// Size of the memory block used for combining (maxTinySize) is tunable.
			// Current setting is 16 bytes, which relates to 2x worst case memory
			// wastage (when all but one subobjects are unreachable).
			// 8 bytes would result in no wastage at all, but provides less
			// opportunities for combining.
			// 32 bytes provides more opportunities for combining,
			// but can lead to 4x worst case wastage.
			// The best case winning is 8x regardless of block size.
			//
			// Objects obtained from tiny allocator must not be freed explicitly.
			// So when an object will be freed explicitly, we ensure that
			// its size >= maxTinySize.
			//
			// SetFinalizer has a special case for objects potentially coming
			// from tiny allocator, it such case it allows to set finalizers
			// for an inner byte of a memory block.
			//
			// The main targets of tiny allocator are small strings and
			// standalone escaping variables. On a json benchmark
			// the allocator reduces number of allocations by ~12% and
			// reduces heap size by ~20%.
			off := c.tinyoffset
			// Align tiny pointer for required (conservative) alignment.
			if size&7 == 0 {
				off = alignUp(off, 8)
			} else if goarch.PtrSize == 4 && size == 12 {
				// Conservatively align 12-byte objects to 8 bytes on 32-bit
				// systems so that objects whose first field is a 64-bit
				// value is aligned to 8 bytes and does not cause a fault on
				// atomic access. See issue 37262.
				// TODO(mknyszek): Remove this workaround if/when issue 36606
				// is resolved.
				off = alignUp(off, 8)
			} else if size&3 == 0 {
				off = alignUp(off, 4)
			} else if size&1 == 0 {
				off = alignUp(off, 2)
			}
			if off+size <= maxTinySize && c.tiny != 0 {
				// The object fits into existing tiny block.
				x = unsafe.Pointer(c.tiny + off)
				c.tinyoffset = off + size
				c.tinyAllocs++
				mp.mallocing = 0
				releasem(mp)
				return x
			}
			// Allocate a new maxTinySize block.
			span = c.alloc[tinySpanClass]
			v := nextFreeFast(span)
			if v == 0 {
				v, span, shouldhelpgc = c.nextFree(tinySpanClass)
			}
			x = unsafe.Pointer(v)
			(*[2]uint64)(x)[0] = 0
			(*[2]uint64)(x)[1] = 0
			// See if we need to replace the existing tiny block with the new one
			// based on amount of remaining free space.
			if !raceenabled && (size < c.tinyoffset || c.tiny == 0) {
				// Note: disabled when race detector is on, see comment near end of this function.
				c.tiny = uintptr(x)
				c.tinyoffset = size
			}
			size = maxTinySize
		} else {
			// 其他小块内存分配
			var sizeclass uint8
			if size <= smallSizeMax-8 {
				sizeclass = size_to_class8[divRoundUp(size, smallSizeDiv)]
			} else {
				sizeclass = size_to_class128[divRoundUp(size-smallSizeMax, largeSizeDiv)]
			}
			// 获取尺寸等级
			size = uintptr(class_to_size[sizeclass])
			spc := makeSpanClass(sizeclass, noscan)
			// 通过 mcache 获取指定等级的 mspan
			span = c.alloc[spc]
			v := nextFreeFast(span)
			if v == 0 {
				v, span, shouldhelpgc = c.nextFree(spc)
			}
			x = unsafe.Pointer(v)
			if needzero && span.needzero != 0 {
				memclrNoHeapPointers(x, size)
			}
		}
	} else {
		// 大块内存分配
		shouldhelpgc = true
		// For large allocations, keep track of zeroed state so that
		// bulk zeroing can be happen later in a preemptible context.
		span = c.allocLarge(size, noscan)
		span.freeindex = 1
		span.allocCount = 1
		size = span.elemsize
		x = unsafe.Pointer(span.base())
		if needzero && span.needzero != 0 {
			if noscan {
				delayedZeroing = true
			} else {
				memclrNoHeapPointers(x, size)
				// We've in theory cleared almost the whole span here,
				// and could take the extra step of actually clearing
				// the whole thing. However, don't. Any GC bits for the
				// uncleared parts will be zero, and it's just going to
				// be needzero = 1 once freed anyway.
			}
		}
	}

	if !noscan {
		// 有指针的块，标记内存与类型
		var scanSize uintptr
		heapBitsSetType(uintptr(x), size, dataSize, typ)
		if dataSize > typ.Size_ {
			// Array allocation. If there are any
			// pointers, GC has to scan to the last
			// element.
			if typ.PtrBytes != 0 {
				scanSize = dataSize - typ.Size_ + typ.PtrBytes
			}
		} else {
			scanSize = typ.PtrBytes
		}
		c.scanAlloc += scanSize
	}

	// Ensure that the stores above that initialize x to
	// type-safe memory and set the heap bits occur before
	// the caller can make x observable to the garbage
	// collector. Otherwise, on weakly ordered machines,
	// the garbage collector could follow a pointer to x,
	// but see uninitialized memory or stale heap bits.
	publicationBarrier()
	// As x and the heap bits are initialized, update
	// freeIndexForScan now so x is seen by the GC
	// (including conservative scan) as an allocated object.
	// While this pointer can't escape into user code as a
	// _live_ pointer until we return, conservative scanning
	// may find a dead pointer that happens to point into this
	// object. Delaying this update until now ensures that
	// conservative scanning considers this pointer dead until
	// this point.
	span.freeIndexForScan = span.freeindex

	// 如果在GC期间就将当前对象标记为黑
	// Allocate black during GC.
	// All slots hold nil so no scanning is needed.
	// This may be racing with GC so do it atomically if there can be
	// a race marking the bit.
	if gcphase != _GCoff {
		gcmarknewobject(span, uintptr(x), size)
	}

	if raceenabled {
		racemalloc(x, size)
	}

	if msanenabled {
		msanmalloc(x, size)
	}

	if asanenabled {
		// We should only read/write the memory with the size asked by the user.
		// The rest of the allocated memory should be poisoned, so that we can report
		// errors when accessing poisoned memory.
		// The allocated memory is larger than required userSize, it will also include
		// redzone and some other padding bytes.
		rzBeg := unsafe.Add(x, userSize)
		asanpoison(rzBeg, size-userSize)
		asanunpoison(x, userSize)
	}

	if rate := MemProfileRate; rate > 0 {
		// Note cache c only valid while m acquired; see #47302
		if rate != 1 && size < c.nextSample {
			c.nextSample -= size
		} else {
			profilealloc(mp, x, size)
		}
	}
	mp.mallocing = 0
	releasem(mp)

	// Pointerfree data can be zeroed late in a context where preemption can occur.
	// x will keep the memory alive.
	if delayedZeroing {
		if !noscan {
			throw("delayed zeroing on data that may contain pointers")
		}
		memclrNoHeapPointersChunked(size, x) // This is a possible preemption point: see #47302
	}

	if debug.malloc {
		if debug.allocfreetrace != 0 {
			tracealloc(x, size, typ)
		}

		if inittrace.active && inittrace.id == getg().goid {
			// Init functions are executed sequentially in a single goroutine.
			inittrace.bytes += uint64(size)
		}
	}

	if assistG != nil {
		// Account for internal fragmentation in the assist
		// debt now that we know it.
		assistG.gcAssistBytes -= int64(size - dataSize)
	}

	if shouldhelpgc {
		if t := (gcTrigger{kind: gcTriggerHeap}); t.test() {
			gcStart(t)
		}
	}

	if raceenabled && noscan && dataSize < maxTinySize {
		// Pad tinysize allocations so they are aligned with the end
		// of the tinyalloc region. This ensures that any arithmetic
		// that goes off the top end of the object will be detectable
		// by checkptr (issue 38872).
		// Note that we disable tinyalloc when raceenabled for this to work.
		// TODO: This padding is only performed when the race detector
		// is enabled. It would be nice to enable it if any package
		// was compiled with checkptr, but there's no easy way to
		// detect that (especially at compile time).
		// TODO: enable this padding for all allocations, not just
		// tinyalloc ones. It's tricky because of pointer maps.
		// Maybe just all noscan objects?
		x = add(x, size-dataSize)
	}

	return x
}

// deductAssistCredit reduces the current G's assist credit
// by size bytes, and assists the GC if necessary.
//
// Caller must be preemptible.
//
// Returns the G for which the assist credit was accounted.
func deductAssistCredit(size uintptr) *g {
	var assistG *g
	if gcBlackenEnabled != 0 {
		// Charge the current user G for this allocation.
		assistG = getg()
		if assistG.m.curg != nil {
			assistG = assistG.m.curg
		}
		// Charge the allocation against the G. We'll account
		// for internal fragmentation at the end of mallocgc.
		assistG.gcAssistBytes -= int64(size)

		if assistG.gcAssistBytes < 0 {
			// This G is in debt. Assist the GC to correct
			// this before allocating. This must happen
			// before disabling preemption.
			gcAssistAlloc(assistG)
		}
	}
	return assistG
}

// memclrNoHeapPointersChunked repeatedly calls memclrNoHeapPointers
// on chunks of the buffer to be zeroed, with opportunities for preemption
// along the way.  memclrNoHeapPointers contains no safepoints and also
// cannot be preemptively scheduled, so this provides a still-efficient
// block copy that can also be preempted on a reasonable granularity.
//
// Use this with care; if the data being cleared is tagged to contain
// pointers, this allows the GC to run before it is all cleared.
func memclrNoHeapPointersChunked(size uintptr, x unsafe.Pointer) {
	v := uintptr(x)
	// got this from benchmarking. 128k is too small, 512k is too large.
	const chunkBytes = 256 * 1024
	vsize := v + size
	for voff := v; voff < vsize; voff = voff + chunkBytes {
		if getg().preempt {
			// may hold locks, e.g., profiling
			goschedguarded()
		}
		// clear min(avail, lump) bytes
		n := vsize - voff
		if n > chunkBytes {
			n = chunkBytes
		}
		memclrNoHeapPointers(unsafe.Pointer(voff), n)
	}
}

// implementation of new builtin
// compiler (both frontend and SSA backend) knows the signature
// of this function.
func newobject(typ *_type) unsafe.Pointer {
	return mallocgc(typ.Size_, typ, true)
}

//go:linkname reflect_unsafe_New reflect.unsafe_New
func reflect_unsafe_New(typ *_type) unsafe.Pointer {
	return mallocgc(typ.Size_, typ, true)
}

//go:linkname reflectlite_unsafe_New internal/reflectlite.unsafe_New
func reflectlite_unsafe_New(typ *_type) unsafe.Pointer {
	return mallocgc(typ.Size_, typ, true)
}

// newarray allocates an array of n elements of type typ.
func newarray(typ *_type, n int) unsafe.Pointer {
	if n == 1 {
		return mallocgc(typ.Size_, typ, true)
	}
	mem, overflow := math.MulUintptr(typ.Size_, uintptr(n))
	if overflow || mem > maxAlloc || n < 0 {
		panic(plainError("runtime: allocation size out of range"))
	}
	return mallocgc(mem, typ, true)
}

//go:linkname reflect_unsafe_NewArray reflect.unsafe_NewArray
func reflect_unsafe_NewArray(typ *_type, n int) unsafe.Pointer {
	return newarray(typ, n)
}

func profilealloc(mp *m, x unsafe.Pointer, size uintptr) {
	c := getMCache(mp)
	if c == nil {
		throw("profilealloc called without a P or outside bootstrapping")
	}
	c.nextSample = nextSample()
	mProf_Malloc(x, size)
}

// nextSample 返回内存 prof 下次采样时间，基于泊松分布
// nextSample returns the next sampling point for heap profiling. The goal is
// to sample allocations on average every MemProfileRate bytes, but with a
// completely random distribution over the allocation timeline; this
// corresponds to a Poisson process with parameter MemProfileRate. In Poisson
// processes, the distance between two samples follows the exponential
// distribution (exp(MemProfileRate)), so the best return value is a random
// number taken from an exponential distribution whose mean is MemProfileRate.
func nextSample() uintptr {
	if MemProfileRate == 1 {
		// Callers assign our return value to
		// mcache.next_sample, but next_sample is not used
		// when the rate is 1. So avoid the math below and
		// just return something.
		return 0
	}
	if GOOS == "plan9" {
		// Plan 9 doesn't support floating point in note handler.
		if gp := getg(); gp == gp.m.gsignal {
			return nextSampleNoFP()
		}
	}

	return uintptr(fastexprand(MemProfileRate))
}

// fastexprand returns a random number from an exponential distribution with
// the specified mean.
func fastexprand(mean int) int32 {
	// Avoid overflow. Maximum possible step is
	// -ln(1/(1<<randomBitCount)) * mean, approximately 20 * mean.
	switch {
	case mean > 0x7000000:
		mean = 0x7000000
	case mean == 0:
		return 0
	}

	// Take a random sample of the exponential distribution exp(-mean*x).
	// The probability distribution function is mean*exp(-mean*x), so the CDF is
	// p = 1 - exp(-mean*x), so
	// q = 1 - p == exp(-mean*x)
	// log_e(q) = -mean*x
	// -log_e(q)/mean = x
	// x = -log_e(q) * mean
	// x = log_2(q) * (-log_e(2)) * mean    ; Using log_2 for efficiency
	const randomBitCount = 26
	q := fastrandn(1<<randomBitCount) + 1
	qlog := fastlog2(float64(q)) - randomBitCount
	if qlog > 0 {
		qlog = 0
	}
	const minusLog2 = -0.6931471805599453 // -ln(2)
	return int32(qlog*(minusLog2*float64(mean))) + 1
}

// nextSampleNoFP is similar to nextSample, but uses older,
// simpler code to avoid floating point.
func nextSampleNoFP() uintptr {
	// Set first allocation sample size.
	rate := MemProfileRate
	if rate > 0x3fffffff { // make 2*rate not overflow
		rate = 0x3fffffff
	}
	if rate != 0 {
		return uintptr(fastrandn(uint32(2 * rate)))
	}
	return 0
}

// persistentAlloc 持久申请对象
type persistentAlloc struct {
	base *notInHeap
	off  uintptr
}

// globalAlloc 全局持久化小内存分配器
var globalAlloc struct {
	mutex
	persistentAlloc
}

// persistentChunkSize 是我们在增长 persistentAlloc 时分配的字节数 256k
// persistentChunkSize is the number of bytes we allocate when we grow
// a persistentAlloc.
const persistentChunkSize = 256 << 10

// persistentChunks 是我们分配的所有持久块的列表
// 该列表通过持久块中的第一个字节进行维护
// 这是原子更新的
// persistentChunks is a list of all the persistent chunks we have
// allocated. The list is maintained through the first word in the
// persistent chunk. This is updated atomically.
var persistentChunks *notInHeap

// persistentalloc 封装 sysAlloc 可以申请小块内存
// 没有关联的空闲操作
// 如果 align 是 0 则使用默认的 align 默认为 8
// 返回的内存总是被清零的
// Wrapper around sysAlloc that can allocate small chunks.
// There is no associated free operation.
// Intended for things like function/type/debug-related persistent data.
// If align is 0, uses default align (currently 8).
// The returned memory will be zeroed.
// sysStat must be non-nil.
//
// Consider marking persistentalloc'd types not in heap by embedding
// runtime/internal/sys.NotInHeap.
func persistentalloc(size, align uintptr, sysStat *sysMemStat) unsafe.Pointer {
	var p *notInHeap
	systemstack(func() {
		p = persistentalloc1(size, align, sysStat)
	})
	return unsafe.Pointer(p)
}

// persistentalloc1 返回堆外连续内存分配器
// 只能在 g0 上执行
// Must run on system stack because stack growth can (re)invoke it.
// See issue 9174.
//
//go:systemstack
func persistentalloc1(size, align uintptr, sysStat *sysMemStat) *notInHeap {
	const (
		maxBlock = 64 << 10 // VM reservation granularity is 64K on windows
	)

	if size == 0 {
		throw("persistentalloc: size == 0")
	}
	if align != 0 {
		if align&(align-1) != 0 {
			// 必须是 2 的幂次
			throw("persistentalloc: align is not a power of 2")
		}
		if align > _PageSize {
			// 不能太大
			throw("persistentalloc: align is too large")
		}
	} else {
		align = 8
	}

	if size >= maxBlock {
		// 大块内存直接申请
		return (*notInHeap)(sysAlloc(size, sysStat))
	}

	// 小于 64K 的内存申请
	mp := acquirem()
	var persistent *persistentAlloc
	if mp != nil && mp.p != 0 {
		// m 有绑定的 p
		// 获取 p 的本地队列
		persistent = &mp.p.ptr().palloc
	} else {
		// m 没有 p
		// 获取全局的链表
		lock(&globalAlloc.mutex)
		persistent = &globalAlloc.persistentAlloc
	}
	// 调整字节对齐
	persistent.off = alignUp(persistent.off, align)
	if persistent.off+size > persistentChunkSize || persistent.base == nil {
		// 超出限制或者没有空间
		// 重新申请一块内存 大小为 persistentChunkSize
		persistent.base = (*notInHeap)(sysAlloc(persistentChunkSize, &memstats.other_sys))
		if persistent.base == nil {
			// 申请失败
			if persistent == &globalAlloc.persistentAlloc {
				unlock(&globalAlloc.mutex)
			}
			throw("runtime: cannot allocate memory")
		}

		// 将新的 persistent.base 添加到 persistentChunks
		// 将 persistentChunks 更为 persistent.base 的地址
		// Add the new chunk to the persistentChunks list.
		for {
			// persistent.base = persistentChunks
			chunks := uintptr(unsafe.Pointer(persistentChunks))
			*(*uintptr)(unsafe.Pointer(persistent.base)) = chunks
			if atomic.Casuintptr((*uintptr)(unsafe.Pointer(&persistentChunks)), chunks, uintptr(unsafe.Pointer(persistent.base))) {
				// 确保 cas 更改成功
				break
			}
		}
		// 设置偏移量
		persistent.off = alignUp(goarch.PtrSize, align)
	}
	// 获取申请内存的基址
	p := persistent.base.add(persistent.off)
	// 增加偏移标识
	persistent.off += size
	releasem(mp)
	if persistent == &globalAlloc.persistentAlloc {
		// 如果是全局申请器 解锁
		unlock(&globalAlloc.mutex)
	}

	if sysStat != &memstats.other_sys {
		// 添加记录信息
		sysStat.add(int64(size))
		memstats.other_sys.add(-int64(size))
	}
	return p
}

// inPersistentAlloc 判断 p 指向内存是否是 persistentalloc 分配的
// inPersistentAlloc reports whether p points to memory allocated by
// persistentalloc. This must be nosplit because it is called by the
// cgo checker code, which is called by the write barrier code.
//
//go:nosplit
func inPersistentAlloc(p uintptr) bool {
	chunk := atomic.Loaduintptr((*uintptr)(unsafe.Pointer(&persistentChunks)))
	for chunk != 0 {
		if p >= chunk && p < chunk+persistentChunkSize {
			return true
		}
		chunk = *(*uintptr)(unsafe.Pointer(chunk))
	}
	return false
}

// linearAlloc 是一个简单的线性内存分配器 将预先保留的内存区域根据需要转换为 Ready状态
// 由调用方锁保护
// linearAlloc is a simple linear allocator that pre-reserves a region
// of memory and then optionally maps that region into the Ready state
// as needed.
//
// The caller is responsible for locking.
type linearAlloc struct {
	// next      下一个空闲字节
	// mapped    映射空间的最后一个字节
	// end       保留空间的最后一个字节
	// mapMemory 如果为true 表示内存从保留状态转到准备状态
	next   uintptr // next free byte
	mapped uintptr // one byte past end of mapped space
	end    uintptr // end of reserved space

	mapMemory bool // transition memory from Reserved to Ready if true
}

// init 初始化线性分配器
func (l *linearAlloc) init(base, size uintptr, mapMemory bool) {
	if base+size < base {
		// Chop off the last byte. The runtime isn't prepared
		// to deal with situations where the bounds could overflow.
		// Leave that memory reserved, though, so we don't map it
		// later.
		size -= 1
	}
	l.next, l.mapped = base, base
	l.end = base + size
	l.mapMemory = mapMemory
}

// alloc 申请内存，并标记使用
func (l *linearAlloc) alloc(size, align uintptr, sysStat *sysMemStat) unsafe.Pointer {
	// 字节对齐
	p := alignUp(l.next, align)
	if p+size > l.end {
		// 超限 返回空
		return nil
	}
	l.next = p + size
	// 向上对齐物理页大小
	if pEnd := alignUp(l.next-1, physPageSize); pEnd > l.mapped {
		if l.mapMemory {
			// Transition from Reserved to Prepared to Ready.
			n := pEnd - l.mapped
			sysMap(unsafe.Pointer(l.mapped), n, sysStat)
			sysUsed(unsafe.Pointer(l.mapped), n, n)
		}
		l.mapped = pEnd
	}
	return unsafe.Pointer(p)
}

// notInHeap 低级分配器分配的堆外内存
// notInHeap is off-heap memory allocated by a lower-level allocator
// like sysAlloc or persistentAlloc.
//
// In general, it's better to use real types which embed
// runtime/internal/sys.NotInHeap, but this serves as a generic type
// for situations where that isn't possible (like in the allocators).
//
// TODO: Use this as the return type of sysAlloc, persistentAlloc, etc?
type notInHeap struct{ _ sys.NotInHeap }

// add 基于 p 偏移 bytes 字节的指针数据
func (p *notInHeap) add(bytes uintptr) *notInHeap {
	return (*notInHeap)(unsafe.Pointer(uintptr(unsafe.Pointer(p)) + bytes))
}

// computeRZlog computes the size of the redzone.
// Refer to the implementation of the compiler-rt.
func computeRZlog(userSize uintptr) uintptr {
	switch {
	case userSize <= (64 - 16):
		return 16 << 0
	case userSize <= (128 - 32):
		return 16 << 1
	case userSize <= (512 - 64):
		return 16 << 2
	case userSize <= (4096 - 128):
		return 16 << 3
	case userSize <= (1<<14)-256:
		return 16 << 4
	case userSize <= (1<<15)-512:
		return 16 << 5
	case userSize <= (1<<16)-1024:
		return 16 << 6
	default:
		return 16 << 7
	}
}<|MERGE_RESOLUTION|>--- conflicted
+++ resolved
@@ -164,15 +164,10 @@
 	pageShift = _PageShift // 13
 	pageSize  = _PageSize  // 8192
 
-<<<<<<< HEAD
 	concurrentSweep = _ConcurrentSweep // true
 
 	_PageSize = 1 << _PageShift // 8192
 	_PageMask = _PageSize - 1   // 8191
-=======
-	_PageSize = 1 << _PageShift
-	_PageMask = _PageSize - 1
->>>>>>> d5c58085
 
 	// _64bit = 1 on 64-bit systems, 0 on 32-bit systems
 	_64bit = 1 << (^uintptr(0) >> 63) / 2
@@ -1155,12 +1150,8 @@
 	}
 	var span *mspan
 	var x unsafe.Pointer
-<<<<<<< HEAD
 	// 类型是否带有指针
-	noscan := typ == nil || typ.ptrdata == 0
-=======
 	noscan := typ == nil || typ.PtrBytes == 0
->>>>>>> d5c58085
 	// In some cases block zeroing can profitably (for latency reduction purposes)
 	// be delayed till preemption is possible; delayedZeroing tracks that state.
 	delayedZeroing := false
