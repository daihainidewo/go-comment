--- conflicted
+++ resolved
@@ -438,12 +438,8 @@
 		nbuckets += bucketShift(b - 4)
 		// 计算所有桶的大小
 		sz := t.Bucket.Size_ * nbuckets
-<<<<<<< HEAD
 		// 向上字节对齐
-		up := roundupsize(sz)
-=======
 		up := roundupsize(sz, t.Bucket.PtrBytes == 0)
->>>>>>> f6509cf5
 		if up != sz {
 			nbuckets = up / t.Bucket.Size_
 		}
@@ -945,12 +941,8 @@
 			// Reset the hash seed to make it more difficult for attackers to
 			// repeatedly trigger hash collisions. See issue 25237.
 			if h.count == 0 {
-<<<<<<< HEAD
 				// 如果没有元素 就重置 hash 种子
-				h.hash0 = fastrand()
-=======
 				h.hash0 = uint32(rand())
->>>>>>> f6509cf5
 			}
 			break search
 		}
@@ -1000,17 +992,8 @@
 	}
 
 	// decide where to start
-<<<<<<< HEAD
-	var r uintptr
-	if h.B > 31-bucketCntBits {
-		r = uintptr(fastrand64())
-	} else {
-		r = uintptr(fastrand())
-	}
+	r := uintptr(rand())
 	// 起始迭代桶
-=======
-	r := uintptr(rand())
->>>>>>> f6509cf5
 	it.startBucket = r & bucketMask(h.B)
 	// 迭代器偏移 随机值 保证每次遍历顺序不一致
 	it.offset = uint8(r >> h.B & (bucketCnt - 1))
