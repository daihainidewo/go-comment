// Copyright 2014 The Go Authors. All rights reserved.
// Use of this source code is governed by a BSD-style
// license that can be found in the LICENSE file.

package runtime

// This file contains the implementation of Go's map type.
//
// A map is just a hash table. The data is arranged
// into an array of buckets. Each bucket contains up to
// 8 key/elem pairs. The low-order bits of the hash are
// used to select a bucket. Each bucket contains a few
// high-order bits of each hash to distinguish the entries
// within a single bucket.
//
// If more than 8 keys hash to a bucket, we chain on
// extra buckets.
//
// When the hashtable grows, we allocate a new array
// of buckets twice as big. Buckets are incrementally
// copied from the old bucket array to the new bucket array.
//
// Map iterators walk through the array of buckets and
// return the keys in walk order (bucket #, then overflow
// chain order, then bucket index).  To maintain iteration
// semantics, we never move keys within their bucket (if
// we did, keys might be returned 0 or 2 times).  When
// growing the table, iterators remain iterating through the
// old table and must check the new table if the bucket
// they are iterating through has been moved ("evacuated")
// to the new table.

// Picking loadFactor: too large and we have lots of overflow
// buckets, too small and we waste a lot of space. I wrote
// a simple program to check some stats for different loads:
// (64-bit, 8 byte keys and elems)
//  loadFactor    %overflow  bytes/entry     hitprobe    missprobe
//        4.00         2.13        20.77         3.00         4.00
//        4.50         4.05        17.30         3.25         4.50
//        5.00         6.85        14.77         3.50         5.00
//        5.50        10.55        12.94         3.75         5.50
//        6.00        15.27        11.67         4.00         6.00
//        6.50        20.90        10.79         4.25         6.50
//        7.00        27.14        10.15         4.50         7.00
//        7.50        34.03         9.73         4.75         7.50
//        8.00        41.10         9.40         5.00         8.00
//
// %overflow   = percentage of buckets which have an overflow bucket
// bytes/entry = overhead bytes used per key/elem pair
// hitprobe    = # of entries to check when looking up a present key
// missprobe   = # of entries to check when looking up an absent key
//
// Keep in mind this data is for maximally loaded tables, i.e. just
// before the table grows. Typical tables will be somewhat less loaded.

import (
	"internal/abi"
	"internal/goarch"
	"runtime/internal/atomic"
	"runtime/internal/math"
	"unsafe"
)

const (
	// 桶容量
	// Maximum number of key/elem pairs a bucket can hold.
	bucketCntBits = 3
	bucketCnt     = 1 << bucketCntBits

	// 最大平均负载
	// Maximum average load of a bucket that triggers growth is 6.5.
	// Represent as loadFactorNum/loadFactorDen, to allow integer math.
	loadFactorNum = 13
	loadFactorDen = 2

	// Maximum key or elem size to keep inline (instead of mallocing per element).
	// Must fit in a uint8.
	// Fast versions cannot handle big elems - the cutoff size for
	// fast versions in cmd/compile/internal/gc/walk.go must be at most this elem.
	maxKeySize  = 128
	maxElemSize = 128

	// 桶的数据针对桶起始地址的偏移量
	// 由于内存大小不确定
	// 所以这里申请了内存但是没有成员指向
	// 每次操作需要指针指向操作
	// data offset should be the size of the bmap struct, but needs to be
	// aligned correctly. For amd64p32 this means 64-bit alignment
	// even though pointers are 32 bit.
	dataOffset = unsafe.Offsetof(struct {
		b bmap
		v int64
	}{}.v)

	// tophash 标记值
	// 每个桶包括溢出桶都会是松散状态
	// 除了正在写入的调用 evacuate 方法
	// Possible tophash values. We reserve a few possibilities for special marks.
	// Each bucket (including its overflow buckets, if any) will have either all or none of its
	// entries in the evacuated* states (except during the evacuate() method, which only happens
	// during map writes and thus no one else can observe the map during that time).
	emptyRest      = 0 // this cell is empty, and there are no more non-empty cells at higher indexes or overflows.
	emptyOne       = 1 // this cell is empty
	evacuatedX     = 2 // key/elem is valid.  Entry has been evacuated to first half of larger table.
	evacuatedY     = 3 // same as above, but evacuated to second half of larger table.
	evacuatedEmpty = 4 // cell is empty, bucket is evacuated.
	minTopHash     = 5 // minimum tophash for a normal filled cell.

	// map 状态标志位
	// flags
	iterator     = 1 // there may be an iterator using buckets
	oldIterator  = 2 // there may be an iterator using oldbuckets
	hashWriting  = 4 // a goroutine is writing to the map
	sameSizeGrow = 8 // the current map growth is to a new map of the same size

	// 用于迭代器不需要检测标志
	// sentinel bucket ID for iterator checks
	noCheck = 1<<(8*goarch.PtrSize) - 1
)

// isEmpty reports whether the given tophash array entry represents an empty bucket entry.
func isEmpty(x uint8) bool {
	return x <= emptyOne
}

// A header for a Go map.
type hmap struct {
	// 元素个数
	// 标志位
	// log2 桶的个数
	// 溢出桶的近似值
	// hash 种子
	// Note: the format of the hmap is also encoded in cmd/compile/internal/reflectdata/reflect.go.
	// Make sure this stays in sync with the compiler's definition.
	count     int // # live cells == size of map.  Must be first (used by len() builtin)
	flags     uint8
	B         uint8  // log_2 of # of buckets (can hold up to loadFactor * 2^B items)
	noverflow uint16 // approximate number of overflow buckets; see incrnoverflow for details
	hash0     uint32 // hash seed

	// 当前桶地址
	// 旧桶地址
	// 疏散计数器
	buckets    unsafe.Pointer // array of 2^B Buckets. may be nil if count==0.
	oldbuckets unsafe.Pointer // previous bucket array of half the size, non-nil only when growing
	nevacuate  uintptr        // progress counter for evacuation (buckets less than this have been evacuated)

	// 额外信息 溢出桶 可选字段
	extra *mapextra // optional fields
}

// mapextra holds fields that are not present on all maps.
type mapextra struct {
	// If both key and elem do not contain pointers and are inline, then we mark bucket
	// type as containing no pointers. This avoids scanning such maps.
	// However, bmap.overflow is a pointer. In order to keep overflow buckets
	// alive, we store pointers to all overflow buckets in hmap.extra.overflow and hmap.extra.oldoverflow.
	// overflow and oldoverflow are only used if key and elem do not contain pointers.
	// overflow contains overflow buckets for hmap.buckets.
	// oldoverflow contains overflow buckets for hmap.oldbuckets.
	// The indirection allows to store a pointer to the slice in hiter.
	overflow    *[]*bmap
	oldoverflow *[]*bmap

	// nextOverflow holds a pointer to a free overflow bucket.
	nextOverflow *bmap
}

/*
bmap 内存分布:
	tophashData uintptr
	tophashLen  int
	key1 		keyType
	key2 		keyType
	key3 		keyType
	key4 		keyType
	key5 		keyType
	key6 		keyType
	key7 		keyType
	key8 		keyType
	value1		valueType
	value2		valueType
	value3		valueType
	value4		valueType
	value5		valueType
	value6		valueType
	value7		valueType
	value8		valueType
	overflow	*bmap
*/
// A bucket for a Go map.
type bmap struct {
	// tophash generally contains the top byte of the hash value
	// for each key in this bucket. If tophash[0] < minTopHash,
	// tophash[0] is a bucket evacuation state instead.
	tophash [bucketCnt]uint8
	// Followed by bucketCnt keys and then bucketCnt elems.
	// NOTE: packing all the keys together and then all the elems together makes the
	// code a bit more complicated than alternating key/elem/key/elem/... but it allows
	// us to eliminate padding which would be needed for, e.g., map[int64]int8.
	// Followed by an overflow pointer.
}

// hiter 保证 32bit 和 64bit 都是 12 字节
// A hash iteration structure.
// If you modify hiter, also change cmd/compile/internal/reflectdata/reflect.go
// and reflect/value.go to match the layout of this structure.
type hiter struct {
	key         unsafe.Pointer // Must be in first position.  Write nil to indicate iteration end (see cmd/compile/internal/walk/range.go).
	elem        unsafe.Pointer // Must be in second position (see cmd/compile/internal/walk/range.go).
	t           *maptype
	h           *hmap
	buckets     unsafe.Pointer // bucket ptr at hash_iter initialization time
	bptr        *bmap          // current bucket
	overflow    *[]*bmap       // keeps overflow buckets of hmap.buckets alive
	oldoverflow *[]*bmap       // keeps overflow buckets of hmap.oldbuckets alive
	startBucket uintptr        // bucket iteration started at
	offset      uint8          // intra-bucket offset to start from during iteration (should be big enough to hold bucketCnt-1)
	wrapped     bool           // already wrapped around from end of bucket array to beginning
	B           uint8
	i           uint8
	bucket      uintptr
	checkBucket uintptr
}

// 通过 b 找到指定偏移的地址
// bucketShift returns 1<<b, optimized for code generation.
func bucketShift(b uint8) uintptr {
	// 1 << (b & 0x3F)
	// Masking the shift amount allows overflow checks to be elided.
	return uintptr(1) << (b & (goarch.PtrSize*8 - 1))
}

// 获取 shift 的掩码
// bucketMask returns 1<<b - 1, optimized for code generation.
func bucketMask(b uint8) uintptr {
	return bucketShift(b) - 1
}

//
// tophash calculates the tophash value for hash.
func tophash(hash uintptr) uint8 {
	// uint8(hash >> 56) 即取hash高8位
	top := uint8(hash >> (goarch.PtrSize*8 - 8))
	if top < minTopHash {
		// top 必须大于最小标记 否则会与标记冲突
		top += minTopHash
	}
	return top
}

// 是否需要重新整理
// tophash 有值 但是 没超过最小数 表示该桶是松散状态
func evacuated(b *bmap) bool {
	h := b.tophash[0]
	return h > emptyOne && h < minTopHash
}

// 获取 b 的下一个溢出桶的地址
func (b *bmap) overflow(t *maptype) *bmap {
	// &b + bucketsize - 8
	// 即返回下一个bmap的地址
	return *(**bmap)(add(unsafe.Pointer(b), uintptr(t.bucketsize)-goarch.PtrSize))
}

// 将 b 指向下个溢出桶的指针设置为 ovf
func (b *bmap) setoverflow(t *maptype, ovf *bmap) {
	*(**bmap)(add(unsafe.Pointer(b), uintptr(t.bucketsize)-goarch.PtrSize)) = ovf
}

func (b *bmap) keys() unsafe.Pointer {
	return add(unsafe.Pointer(b), dataOffset)
}

// 增加溢出桶数
// incrnoverflow increments h.noverflow.
// noverflow counts the number of overflow buckets.
// This is used to trigger same-size map growth.
// See also tooManyOverflowBuckets.
// To keep hmap small, noverflow is a uint16.
// When there are few buckets, noverflow is an exact count.
// When there are many buckets, noverflow is an approximate count.
func (h *hmap) incrnoverflow() {
	// We trigger same-size map growth if there are
	// as many overflow buckets as buckets.
	// We need to be able to count to 1<<h.B.
	if h.B < 16 {
		// B 小于 16 直接增加溢出次数
		h.noverflow++
		return
	}
	// 增长概率 1/(1<<(h.B-15))
	// Increment with probability 1/(1<<(h.B-15)).
	// When we reach 1<<15 - 1, we will have approximately
	// as many overflow buckets as buckets.
	mask := uint32(1)<<(h.B-15) - 1
	// Example: if h.B == 18, then mask == 7,
	// and fastrand & 7 == 0 with probability 1/8.
	if fastrand()&mask == 0 {
		h.noverflow++
	}
}

// 新建溢出桶
func (h *hmap) newoverflow(t *maptype, b *bmap) *bmap {
	var ovf *bmap
	if h.extra != nil && h.extra.nextOverflow != nil {
		// 有溢出桶可以用
		// We have preallocated overflow buckets available.
		// See makeBucketArray for more details.
		ovf = h.extra.nextOverflow
		// 如果是连续内存 即预申请的空间 则溢出桶指向都是 nil
		// 如果不是连续内存 则溢出桶指向下一段溢出桶
		if ovf.overflow(t) == nil {
			// We're not at the end of the preallocated overflow buckets. Bump the pointer.
			h.extra.nextOverflow = (*bmap)(add(unsafe.Pointer(ovf), uintptr(t.bucketsize)))
		} else {
			// 最后一个预分配的溢出桶
			// This is the last preallocated overflow bucket.
			// Reset the overflow pointer on this bucket,
			// which was set to a non-nil sentinel value.
			ovf.setoverflow(t, nil)
			h.extra.nextOverflow = nil
		}
	} else {
		// 没有溢出桶可以用 就新建一个
		ovf = (*bmap)(newobject(t.bucket))
	}
	// 尝试增加溢出桶数
	h.incrnoverflow()
	if t.bucket.ptrdata == 0 {
		h.createOverflow()
		*h.extra.overflow = append(*h.extra.overflow, ovf)
	}
	// 往 b 后面挂上 ovf
	b.setoverflow(t, ovf)
	return ovf
}

// 创建溢出桶容器
// 防止空指针异常
func (h *hmap) createOverflow() {
	if h.extra == nil {
		h.extra = new(mapextra)
	}
	if h.extra.overflow == nil {
		h.extra.overflow = new([]*bmap)
	}
}

func makemap64(t *maptype, hint int64, h *hmap) *hmap {
	if int64(int(hint)) != hint {
		// 32位系统溢出
		hint = 0
	}
	return makemap(t, int(hint), h)
}

// makemap_small implements Go map creation for make(map[k]v) and
// make(map[k]v, hint) when hint is known to be at most bucketCnt
// at compile time and the map needs to be allocated on the heap.
func makemap_small() *hmap {
	h := new(hmap)
	h.hash0 = fastrand()
	return h
}

// makemap implements Go map creation for make(map[k]v, hint).
// If the compiler has determined that the map or the first bucket
// can be created on the stack, h and/or bucket may be non-nil.
// If h != nil, the map can be created directly in h.
// If h.buckets != nil, bucket pointed to can be used as the first bucket.
func makemap(t *maptype, hint int, h *hmap) *hmap {
	mem, overflow := math.MulUintptr(uintptr(hint), t.bucket.size)
	if overflow || mem > maxAlloc {
		// 如果 hint 溢出或者超出最大申请 则重置 hint
		hint = 0
	}

	// initialize Hmap
	if h == nil {
		h = new(hmap)
	}
	h.hash0 = fastrand()

	// 根据 hint 调整 B 到合适的值
	// Find the size parameter B which will hold the requested # of elements.
	// For hint < 0 overLoadFactor returns false since hint < bucketCnt.
	B := uint8(0)
	for overLoadFactor(hint, B) {
		B++
	}
	h.B = B

	// 初始化 hash table
	// 如果 B 为 0 则懒式初始化
	// 如果 hint 很大 则会很慢
	// allocate initial hash table
	// if B == 0, the buckets field is allocated lazily later (in mapassign)
	// If hint is large zeroing this memory could take a while.
	if h.B != 0 {
		var nextOverflow *bmap
		h.buckets, nextOverflow = makeBucketArray(t, h.B, nil)
		if nextOverflow != nil {
			// 有溢出桶 就标记
			h.extra = new(mapextra)
			h.extra.nextOverflow = nextOverflow
		}
	}

	return h
}

// 初始化桶 并返回下一个溢出桶的地址
// 1<<b 表示最小分配桶数
// dirtyalloc 应该是 nil 或之前由 makeBucketArray 分配的具有相同 t 和 b 参数的存储桶数组
// 如果 dirtyalloc 为 nil 则新分配一个数组
// 否则 dirtyalloc 会被置空并且复用
// makeBucketArray initializes a backing array for map buckets.
// 1<<b is the minimum number of buckets to allocate.
// dirtyalloc should either be nil or a bucket array previously
// allocated by makeBucketArray with the same t and b parameters.
// If dirtyalloc is nil a new backing array will be alloced and
// otherwise dirtyalloc will be cleared and reused as backing array.
func makeBucketArray(t *maptype, b uint8, dirtyalloc unsafe.Pointer) (buckets unsafe.Pointer, nextOverflow *bmap) {
	base := bucketShift(b)
	// 桶的个数
	nbuckets := base
	// b 值小的话 不太需要溢出桶
	// For small b, overflow buckets are unlikely.
	// Avoid the overhead of the calculation.
	if b >= 4 {
		// 总桶数 = 需要桶数 + 溢出桶的个数
		// Add on the estimated number of overflow buckets
		// required to insert the median number of elements
		// used with this value of b.
		nbuckets += bucketShift(b - 4)
		// 计算所有桶的大小
		sz := t.bucket.size * nbuckets
		// 向上字节对齐
		up := roundupsize(sz)
		if up != sz {
			nbuckets = up / t.bucket.size
		}
	}

	if dirtyalloc == nil {
		// 新建桶 申请内存
		buckets = newarray(t.bucket, int(nbuckets))
	} else {
		// dirtyalloc was previously generated by
		// the above newarray(t.bucket, int(nbuckets))
		// but may not be empty.
		buckets = dirtyalloc
		size := t.bucket.size * nbuckets
		if t.bucket.ptrdata != 0 {
			// 有指针数据 则清理指针
			memclrHasPointers(buckets, size)
		} else {
			// 无指针数据 则清理堆栈
			memclrNoHeapPointers(buckets, size)
		}
	}

	if base != nbuckets {
		// 申请了溢出桶 则进行标记
		// We preallocated some overflow buckets.
		// To keep the overhead of tracking these overflow buckets to a minimum,
		// we use the convention that if a preallocated overflow bucket's overflow
		// pointer is nil, then there are more available by bumping the pointer.
		// We need a safe non-nil pointer for the last overflow bucket; just use buckets.
		// 标记下一个移除桶地址
		nextOverflow = (*bmap)(add(buckets, base*uintptr(t.bucketsize)))
		// 标记最后一个桶的地址
		last := (*bmap)(add(buckets, (nbuckets-1)*uintptr(t.bucketsize)))
		// 将 last 的溢出桶标记为 buckets
		last.setoverflow(t, (*bmap)(buckets))
	}
	return buckets, nextOverflow
}

// 返回 h[key] 指向的内容 不会返回 nil
// 元素不存在 只会返回零值
// mapaccess1 returns a pointer to h[key].  Never returns nil, instead
// it will return a reference to the zero object for the elem type if
// the key is not in the map.
// NOTE: The returned pointer may keep the whole map live, so don't
// hold onto it for very long.
func mapaccess1(t *maptype, h *hmap, key unsafe.Pointer) unsafe.Pointer {
	if raceenabled && h != nil {
		callerpc := getcallerpc()
		pc := abi.FuncPCABIInternal(mapaccess1)
		racereadpc(unsafe.Pointer(h), callerpc, pc)
		raceReadObjectPC(t.key, key, callerpc, pc)
	}
	if msanenabled && h != nil {
		msanread(key, t.key.size)
	}
	if asanenabled && h != nil {
		asanread(key, t.key.size)
	}
	if h == nil || h.count == 0 {
		if t.hashMightPanic() {
			// map 可能panic
			t.hasher(key, 0) // see issue 23734
		}
		// 返回零值
		return unsafe.Pointer(&zeroVal[0])
	}
	if h.flags&hashWriting != 0 {
		// map 不支持并发读写
		fatal("concurrent map read and map write")
	}
	// 计算 hash 值
	hash := t.hasher(key, uintptr(h.hash0))
	// 获取 mask
	m := bucketMask(h.B)
	// 找到指定的 hash 桶
	b := (*bmap)(add(h.buckets, (hash&m)*uintptr(t.bucketsize)))
	if c := h.oldbuckets; c != nil {
		// 旧桶不为空
		if !h.sameSizeGrow() {
			// 不是相同大小的增长
			// There used to be half as many buckets; mask down one more power of two.
			m >>= 1
		}
		// 旧桶地址
		oldb := (*bmap)(add(c, (hash&m)*uintptr(t.bucketsize)))
		if !evacuated(oldb) {
			// oldb 元素比较多 就赋值给 b
			b = oldb
		}
	}
	top := tophash(hash)
bucketloop:
	for ; b != nil; b = b.overflow(t) {
		for i := uintptr(0); i < bucketCnt; i++ {
			if b.tophash[i] != top {
				// 不是当前元素
				if b.tophash[i] == emptyRest {
					// 没有后续元素直接返回
					break bucketloop
				}
				continue
			}
			// 元素 top 值相同
			// 找到第 i 个元素的 key
			k := add(unsafe.Pointer(b), dataOffset+i*uintptr(t.keysize))
			if t.indirectkey() {
				// t 是指针就获取 k 的指向值
				k = *((*unsafe.Pointer)(k))
			}
			if t.key.equal(key, k) {
				// 找到了 获取值信息
				e := add(unsafe.Pointer(b), dataOffset+bucketCnt*uintptr(t.keysize)+i*uintptr(t.elemsize))
				if t.indirectelem() {
					// 如果值是指针就去指向值
					e = *((*unsafe.Pointer)(e))
				}
				// 返回值
				return e
			}
		}
	}
	// 没找到 返回零值
	return unsafe.Pointer(&zeroVal[0])
}

// 类似 mapaccess1
// 加上了返回是否找到
func mapaccess2(t *maptype, h *hmap, key unsafe.Pointer) (unsafe.Pointer, bool) {
	if raceenabled && h != nil {
		callerpc := getcallerpc()
		pc := abi.FuncPCABIInternal(mapaccess2)
		racereadpc(unsafe.Pointer(h), callerpc, pc)
		raceReadObjectPC(t.key, key, callerpc, pc)
	}
	if msanenabled && h != nil {
		msanread(key, t.key.size)
	}
	if asanenabled && h != nil {
		asanread(key, t.key.size)
	}
	if h == nil || h.count == 0 {
		if t.hashMightPanic() {
			t.hasher(key, 0) // see issue 23734
		}
		return unsafe.Pointer(&zeroVal[0]), false
	}
	if h.flags&hashWriting != 0 {
		fatal("concurrent map read and map write")
	}
	hash := t.hasher(key, uintptr(h.hash0))
	m := bucketMask(h.B)
	b := (*bmap)(add(h.buckets, (hash&m)*uintptr(t.bucketsize)))
	if c := h.oldbuckets; c != nil {
		if !h.sameSizeGrow() {
			// There used to be half as many buckets; mask down one more power of two.
			m >>= 1
		}
		oldb := (*bmap)(add(c, (hash&m)*uintptr(t.bucketsize)))
		if !evacuated(oldb) {
			b = oldb
		}
	}
	top := tophash(hash)
bucketloop:
	for ; b != nil; b = b.overflow(t) {
		for i := uintptr(0); i < bucketCnt; i++ {
			if b.tophash[i] != top {
				if b.tophash[i] == emptyRest {
					break bucketloop
				}
				continue
			}
			k := add(unsafe.Pointer(b), dataOffset+i*uintptr(t.keysize))
			if t.indirectkey() {
				k = *((*unsafe.Pointer)(k))
			}
			if t.key.equal(key, k) {
				e := add(unsafe.Pointer(b), dataOffset+bucketCnt*uintptr(t.keysize)+i*uintptr(t.elemsize))
				if t.indirectelem() {
					e = *((*unsafe.Pointer)(e))
				}
				return e, true
			}
		}
	}
	return unsafe.Pointer(&zeroVal[0]), false
}

<<<<<<< HEAD
// 类似 mapaccess1
// 加上了返回 key value
// returns both key and elem. Used by map iterator
=======
// returns both key and elem. Used by map iterator.
>>>>>>> a3989632
func mapaccessK(t *maptype, h *hmap, key unsafe.Pointer) (unsafe.Pointer, unsafe.Pointer) {
	if h == nil || h.count == 0 {
		// h 为空 直接返回
		return nil, nil
	}
	hash := t.hasher(key, uintptr(h.hash0))
	m := bucketMask(h.B)
	b := (*bmap)(add(h.buckets, (hash&m)*uintptr(t.bucketsize)))
	if c := h.oldbuckets; c != nil {
		if !h.sameSizeGrow() {
			// There used to be half as many buckets; mask down one more power of two.
			m >>= 1
		}
		oldb := (*bmap)(add(c, (hash&m)*uintptr(t.bucketsize)))
		if !evacuated(oldb) {
			b = oldb
		}
	}
	top := tophash(hash)
bucketloop:
	for ; b != nil; b = b.overflow(t) {
		for i := uintptr(0); i < bucketCnt; i++ {
			if b.tophash[i] != top {
				if b.tophash[i] == emptyRest {
					break bucketloop
				}
				continue
			}
			k := add(unsafe.Pointer(b), dataOffset+i*uintptr(t.keysize))
			if t.indirectkey() {
				k = *((*unsafe.Pointer)(k))
			}
			if t.key.equal(key, k) {
				e := add(unsafe.Pointer(b), dataOffset+bucketCnt*uintptr(t.keysize)+i*uintptr(t.elemsize))
				if t.indirectelem() {
					e = *((*unsafe.Pointer)(e))
				}
				return k, e
			}
		}
	}
	return nil, nil
}

// 找到直接返回
// 没找到返回指定的默认值
func mapaccess1_fat(t *maptype, h *hmap, key, zero unsafe.Pointer) unsafe.Pointer {
	e := mapaccess1(t, h, key)
	if e == unsafe.Pointer(&zeroVal[0]) {
		return zero
	}
	return e
}

// 类似 mapaccess1_fat
// 多返回了是否找到
func mapaccess2_fat(t *maptype, h *hmap, key, zero unsafe.Pointer) (unsafe.Pointer, bool) {
	e := mapaccess1(t, h, key)
	if e == unsafe.Pointer(&zeroVal[0]) {
		return zero, false
	}
	return e, true
}

// 类似 mapaccess1
// 如果不存在则插入一个空slot
// Like mapaccess, but allocates a slot for the key if it is not present in the map.
func mapassign(t *maptype, h *hmap, key unsafe.Pointer) unsafe.Pointer {
	if h == nil {
		panic(plainError("assignment to entry in nil map"))
	}
	if raceenabled {
		callerpc := getcallerpc()
		pc := abi.FuncPCABIInternal(mapassign)
		racewritepc(unsafe.Pointer(h), callerpc, pc)
		raceReadObjectPC(t.key, key, callerpc, pc)
	}
	if msanenabled {
		msanread(key, t.key.size)
	}
	if asanenabled {
		asanread(key, t.key.size)
	}
	if h.flags&hashWriting != 0 {
		// 不能同时写 map
		fatal("concurrent map writes")
	}
	hash := t.hasher(key, uintptr(h.hash0))

	// t.hasher 可能会panic 所以标记写入必须在之后执行
	// Set hashWriting after calling t.hasher, since t.hasher may panic,
	// in which case we have not actually done a write.
	h.flags ^= hashWriting

	if h.buckets == nil {
		// 新建 buckets
		h.buckets = newobject(t.bucket) // newarray(t.bucket, 1)
	}

again:
	// 通过 hash 获取桶坐标
	bucket := hash & bucketMask(h.B)
	if h.growing() {
		// 是否需要扩容
		growWork(t, h, bucket)
	}
	// 获取桶地址
	b := (*bmap)(add(h.buckets, bucket*uintptr(t.bucketsize)))
	// 计算 top 值
	top := tophash(hash)

	// tophash 地址
	// key 指针
	// elem 指针
	var inserti *uint8
	var insertk unsafe.Pointer
	var elem unsafe.Pointer
bucketloop:
	for {
		for i := uintptr(0); i < bucketCnt; i++ {
			if b.tophash[i] != top {
				// 不是目标值
				if isEmpty(b.tophash[i]) && inserti == nil {
					// 标记空位
					// 只会标记最后一个空位
					inserti = &b.tophash[i]
					insertk = add(unsafe.Pointer(b), dataOffset+i*uintptr(t.keysize))
					elem = add(unsafe.Pointer(b), dataOffset+bucketCnt*uintptr(t.keysize)+i*uintptr(t.elemsize))
				}
				if b.tophash[i] == emptyRest {
					// 后面没有空位 直接退出 loop
					break bucketloop
				}
				continue
			}
			// hash 值匹配
			k := add(unsafe.Pointer(b), dataOffset+i*uintptr(t.keysize))
			if t.indirectkey() {
				k = *((*unsafe.Pointer)(k))
			}
			if !t.key.equal(key, k) {
				// key 不相等继续执行循环
				continue
			}
			// already have a mapping for key. Update it.
			if t.needkeyupdate() {
				typedmemmove(t.key, k, key)
			}
			// 取值后跳转 done
			elem = add(unsafe.Pointer(b), dataOffset+bucketCnt*uintptr(t.keysize)+i*uintptr(t.elemsize))
			goto done
		}
		// 跳转下一个溢出桶
		ovf := b.overflow(t)
		if ovf == nil {
			break
		}
		b = ovf
	}

	// Did not find mapping for key. Allocate new cell & add entry.

	// 是否扩容桶
	// If we hit the max load factor or we have too many overflow buckets,
	// and we're not already in the middle of growing, start growing.
	if !h.growing() && (overLoadFactor(h.count+1, h.B) || tooManyOverflowBuckets(h.noverflow, h.B)) {
		// 没有扩容 并且 达到了负载因子或太多溢出桶
		// 执行扩容
		hashGrow(t, h)
		// 扩容会使上面获取的值失效 所以需要重新获取
		goto again // Growing the table invalidates everything, so try again
	}

	if inserti == nil {
		// 没有空位 表示当前桶及其溢出桶都满了
		// 申请一个新的溢出桶
		// The current bucket and all the overflow buckets connected to it are full, allocate a new one.
		newb := h.newoverflow(t, b)
		// 获取空位
		inserti = &newb.tophash[0]
		insertk = add(unsafe.Pointer(newb), dataOffset)
		elem = add(insertk, bucketCnt*uintptr(t.keysize))
	}

	// store new key/elem at insert position
	if t.indirectkey() {
		// 如果是指针就申请内存存值
		kmem := newobject(t.key)
		*(*unsafe.Pointer)(insertk) = kmem
		insertk = kmem
	}
	if t.indirectelem() {
		// 如果是指针就申请内存存值
		vmem := newobject(t.elem)
		*(*unsafe.Pointer)(elem) = vmem
	}
	typedmemmove(t.key, insertk, key)
	*inserti = top
	h.count++

done:
	if h.flags&hashWriting == 0 {
		// 不能是写状态
		fatal("concurrent map writes")
	}
	// 重置写入标志位
	h.flags &^= hashWriting
	if t.indirectelem() {
		elem = *((*unsafe.Pointer)(elem))
	}
	return elem
}

// 删除 key 并检测设置该桶的最后一个 emptyRest
func mapdelete(t *maptype, h *hmap, key unsafe.Pointer) {
	if raceenabled && h != nil {
		callerpc := getcallerpc()
		pc := abi.FuncPCABIInternal(mapdelete)
		racewritepc(unsafe.Pointer(h), callerpc, pc)
		raceReadObjectPC(t.key, key, callerpc, pc)
	}
	if msanenabled && h != nil {
		msanread(key, t.key.size)
	}
	if asanenabled && h != nil {
		asanread(key, t.key.size)
	}
	if h == nil || h.count == 0 {
		// 空 map 不需要删除
		if t.hashMightPanic() {
			t.hasher(key, 0) // see issue 23734
		}
		return
	}
	if h.flags&hashWriting != 0 {
		// 不能同时写
		fatal("concurrent map writes")
	}

	hash := t.hasher(key, uintptr(h.hash0))

	// t.hasher 可能会 panic 所以需要在其后置 写入标记位
	// Set hashWriting after calling t.hasher, since t.hasher may panic,
	// in which case we have not actually done a write (delete).
	h.flags ^= hashWriting

	bucket := hash & bucketMask(h.B)
	if h.growing() {
		// 正在扩容 就执行扩容
		growWork(t, h, bucket)
	}
	b := (*bmap)(add(h.buckets, bucket*uintptr(t.bucketsize)))
	bOrig := b
	top := tophash(hash)
search:
	for ; b != nil; b = b.overflow(t) {
		for i := uintptr(0); i < bucketCnt; i++ {
			if b.tophash[i] != top {
				if b.tophash[i] == emptyRest {
					// 删除不存在的 key 退出查找循环
					break search
				}
				continue
			}
			// hash 相同的 key
			k := add(unsafe.Pointer(b), dataOffset+i*uintptr(t.keysize))
			k2 := k
			if t.indirectkey() {
				k2 = *((*unsafe.Pointer)(k2))
			}
			if !t.key.equal(key, k2) {
				// 找错了 key
				continue
			}
			// 只清理有指针的 key
			// Only clear key if there are pointers in it.
			if t.indirectkey() {
				*(*unsafe.Pointer)(k) = nil
			} else if t.key.ptrdata != 0 {
				memclrHasPointers(k, t.key.size)
			}
			// 清理 elem
			e := add(unsafe.Pointer(b), dataOffset+bucketCnt*uintptr(t.keysize)+i*uintptr(t.elemsize))
			if t.indirectelem() {
				*(*unsafe.Pointer)(e) = nil
			} else if t.elem.ptrdata != 0 {
				memclrHasPointers(e, t.elem.size)
			} else {
				memclrNoHeapPointers(e, t.elem.size)
			}
			b.tophash[i] = emptyOne
			// If the bucket now ends in a bunch of emptyOne states,
			// change those to emptyRest states.
			// It would be nice to make this a separate function, but
			// for loops are not currently inlineable.
			if i == bucketCnt-1 {
				if b.overflow(t) != nil && b.overflow(t).tophash[0] != emptyRest {
					// 有溢出桶 跳转 notLast
					goto notLast
				}
			} else {
				if b.tophash[i+1] != emptyRest {
					// 后续仍有元素 跳转 notLast
					goto notLast
				}
			}
			// 后续没有元素 就把最后一个非空元素后面的的 tophash 都置为 emptyRest
			for {
				b.tophash[i] = emptyRest
				if i == 0 {
					// 是桶的第一元素
					if b == bOrig {
						// 所有桶都没有元素
						break // beginning of initial bucket, we're done.
					}
					// 找到 b 的前一个桶
					// Find previous bucket, continue at its last entry.
					c := b
					for b = bOrig; b.overflow(t) != c; b = b.overflow(t) {
					}
					i = bucketCnt - 1
				} else {
					i--
				}
				if b.tophash[i] != emptyOne {
					break
				}
			}
		notLast:
			h.count--
			// Reset the hash seed to make it more difficult for attackers to
			// repeatedly trigger hash collisions. See issue 25237.
			if h.count == 0 {
				// 如果没有元素 就重置 hash 种子
				h.hash0 = fastrand()
			}
			break search
		}
	}

	// 恢复标志位
	if h.flags&hashWriting == 0 {
		fatal("concurrent map writes")
	}
	h.flags &^= hashWriting
}

// 初始化 map 迭代器
// mapiterinit initializes the hiter struct used for ranging over maps.
// The hiter struct pointed to by 'it' is allocated on the stack
// by the compilers order pass or on the heap by reflect_mapiterinit.
// Both need to have zeroed hiter since the struct contains pointers.
func mapiterinit(t *maptype, h *hmap, it *hiter) {
	if raceenabled && h != nil {
		callerpc := getcallerpc()
		racereadpc(unsafe.Pointer(h), callerpc, abi.FuncPCABIInternal(mapiterinit))
	}

	it.t = t
	if h == nil || h.count == 0 {
		// 没有元素直接返回
		return
	}

	// hiter 的大小必须是 12 字节
	if unsafe.Sizeof(hiter{})/goarch.PtrSize != 12 {
		throw("hash_iter size incorrect") // see cmd/compile/internal/reflectdata/reflect.go
	}
	it.h = h

	// grab snapshot of bucket state
	it.B = h.B
	it.buckets = h.buckets
	if t.bucket.ptrdata == 0 {
		// 没有指针数据 就创建一个溢出桶
		// Allocate the current slice and remember pointers to both current and old.
		// This preserves all relevant overflow buckets alive even if
		// the table grows and/or overflow buckets are added to the table
		// while we are iterating.
		h.createOverflow()
		it.overflow = h.extra.overflow
		it.oldoverflow = h.extra.oldoverflow
	}

	// decide where to start
	var r uintptr
	if h.B > 31-bucketCntBits {
		r = uintptr(fastrand64())
	} else {
		r = uintptr(fastrand())
	}
	// 起始迭代桶
	it.startBucket = r & bucketMask(h.B)
	// 迭代器偏移 随机值 保证每次遍历顺序不一致
	it.offset = uint8(r >> h.B & (bucketCnt - 1))

	// iterator state
	it.bucket = it.startBucket

	// Remember we have an iterator.
	// Can run concurrently with another mapiterinit().
	if old := h.flags; old&(iterator|oldIterator) != iterator|oldIterator {
		// 旧的标志位没有包含迭代器状态 就置为迭代标志位
		atomic.Or8(&h.flags, iterator|oldIterator)
	}

	mapiternext(it)
}

func mapiternext(it *hiter) {
	h := it.h
	if raceenabled {
		callerpc := getcallerpc()
		racereadpc(unsafe.Pointer(h), callerpc, abi.FuncPCABIInternal(mapiternext))
	}
	if h.flags&hashWriting != 0 {
		fatal("concurrent map iteration and map write")
	}
	t := it.t
	bucket := it.bucket
	b := it.bptr
	i := it.i
	checkBucket := it.checkBucket

next:
	if b == nil {
		// 当前桶为空
		if bucket == it.startBucket && it.wrapped {
			// 迭代器已迭代完 直接返回
			// end of iteration
			it.key = nil
			it.elem = nil
			return
		}
		if h.growing() && it.B == h.B {
			// 正在扩容 并且 迭代器的桶数 和 map 的桶数相同
			// Iterator was started in the middle of a grow, and the grow isn't done yet.
			// If the bucket we're looking at hasn't been filled in yet (i.e. the old
			// bucket hasn't been evacuated) then we need to iterate through the old
			// bucket and only return the ones that will be migrated to this bucket.
			oldbucket := bucket & it.h.oldbucketmask()
			b = (*bmap)(add(h.oldbuckets, oldbucket*uintptr(t.bucketsize)))
			if !evacuated(b) {
				// 不需要疏散
				checkBucket = bucket
			} else {
				// 需要疏散 找到迭代器的桶
				b = (*bmap)(add(it.buckets, bucket*uintptr(t.bucketsize)))
				checkBucket = noCheck
			}
		} else {
			// 没有扩容 直接使用迭代器的桶
			b = (*bmap)(add(it.buckets, bucket*uintptr(t.bucketsize)))
			checkBucket = noCheck
		}
		bucket++
		if bucket == bucketShift(it.B) {
			// 迭代器标记最后一个桶
			bucket = 0
			it.wrapped = true
		}
		i = 0
	}
	// 桶不为空 遍历所有元素
	for ; i < bucketCnt; i++ {
		offi := (i + it.offset) & (bucketCnt - 1)
		if isEmpty(b.tophash[offi]) || b.tophash[offi] == evacuatedEmpty {
			// 如果 tophash 为空就跳过
			// TODO: emptyRest is hard to use here, as we start iterating
			// in the middle of a bucket. It's feasible, just tricky.
			continue
		}
		// 获取 kv
		k := add(unsafe.Pointer(b), dataOffset+uintptr(offi)*uintptr(t.keysize))
		if t.indirectkey() {
			k = *((*unsafe.Pointer)(k))
		}
		e := add(unsafe.Pointer(b), dataOffset+bucketCnt*uintptr(t.keysize)+uintptr(offi)*uintptr(t.elemsize))
		if checkBucket != noCheck && !h.sameSizeGrow() {
			// bucket 需要检测 并且 不是等大扩容
			// Special case: iterator was started during a grow to a larger size
			// and the grow is not done yet. We're working on a bucket whose
			// oldbucket has not been evacuated yet. Or at least, it wasn't
			// evacuated when we started the bucket. So we're iterating
			// through the oldbucket, skipping any keys that will go
			// to the other new bucket (each oldbucket expands to two
			// buckets during a grow).
			if t.reflexivekey() || t.key.equal(k, k) {
				// If the item in the oldbucket is not destined for
				// the current new bucket in the iteration, skip it.
				hash := t.hasher(k, uintptr(h.hash0))
				if hash&bucketMask(it.B) != checkBucket {
					// 如果旧桶不给新桶迁移 就跳过
					continue
				}
			} else {
				// Hash isn't repeatable if k != k (NaNs).  We need a
				// repeatable and randomish choice of which direction
				// to send NaNs during evacuation. We'll use the low
				// bit of tophash to decide which way NaNs go.
				// NOTE: this case is why we need two evacuate tophash
				// values, evacuatedX and evacuatedY, that differ in
				// their low bit.
				if checkBucket>>(it.B-1) != uintptr(b.tophash[offi]&1) {
					// 低位都为 1 则跳过
					continue
				}
			}
		}
		if (b.tophash[offi] != evacuatedX && b.tophash[offi] != evacuatedY) ||
			!(t.reflexivekey() || t.key.equal(k, k)) {
			// 当前 tophash 不需要疏散 或 不能删除或更新
			// 直接记录 kv
			// This is the golden data, we can return it.
			// OR
			// key!=key, so the entry can't be deleted or updated, so we can just return it.
			// That's lucky for us because when key!=key we can't look it up successfully.
			it.key = k
			if t.indirectelem() {
				e = *((*unsafe.Pointer)(e))
			}
			it.elem = e
		} else {
			// 是疏散的 则需要查找当前 key
			// The hash table has grown since the iterator was started.
			// The golden data for this key is now somewhere else.
			// Check the current hash table for the data.
			// This code handles the case where the key
			// has been deleted, updated, or deleted and reinserted.
			// NOTE: we need to regrab the key as it has potentially been
			// updated to an equal() but not identical key (e.g. +0.0 vs -0.0).
			rk, re := mapaccessK(t, h, k)
			if rk == nil {
				// key 被删除
				continue // key has been deleted
			}
			it.key = rk
			it.elem = re
		}
		// 修改迭代器记录
		it.bucket = bucket
		if it.bptr != b { // avoid unnecessary write barrier; see issue 14921
			it.bptr = b
		}
		it.i = i + 1
		it.checkBucket = checkBucket
		// 等待下次迭代
		return
	}
	// 跳转到下一个溢出桶
	b = b.overflow(t)
	i = 0
	goto next
}

// 清空 map 所有的 key
// mapclear deletes all keys from a map.
func mapclear(t *maptype, h *hmap) {
	if raceenabled && h != nil {
		callerpc := getcallerpc()
		pc := abi.FuncPCABIInternal(mapclear)
		racewritepc(unsafe.Pointer(h), callerpc, pc)
	}

	if h == nil || h.count == 0 {
		// 已经为空 直接返回
		return
	}

	if h.flags&hashWriting != 0 {
		fatal("concurrent map writes")
	}

	// 清空所有标志位 标记值
	h.flags ^= hashWriting

	h.flags &^= sameSizeGrow
	h.oldbuckets = nil
	h.nevacuate = 0
	h.noverflow = 0
	h.count = 0

	// 重置 hash 种子
	// Reset the hash seed to make it more difficult for attackers to
	// repeatedly trigger hash collisions. See issue 25237.
	h.hash0 = fastrand()

	// 置空溢出桶
	// Keep the mapextra allocation but clear any extra information.
	if h.extra != nil {
		*h.extra = mapextra{}
	}

	// 新建桶
	// makeBucketArray clears the memory pointed to by h.buckets
	// and recovers any overflow buckets by generating them
	// as if h.buckets was newly alloced.
	_, nextOverflow := makeBucketArray(t, h.B, h.buckets)
	if nextOverflow != nil {
		// 绑定溢出桶
		// If overflow buckets are created then h.extra
		// will have been allocated during initial bucket creation.
		h.extra.nextOverflow = nextOverflow
	}

	if h.flags&hashWriting == 0 {
		fatal("concurrent map writes")
	}
	// 结束写占用
	h.flags &^= hashWriting
}

// 增长一倍扩容或者等大小扩容
func hashGrow(t *maptype, h *hmap) {
	// 超过了负载因子就扩容
	// 不扩容就会有大量溢出桶
	// 没超过负载因子保持当前大小扩容
	// If we've hit the load factor, get bigger.
	// Otherwise, there are too many overflow buckets,
	// so keep the same number of buckets and "grow" laterally.
	bigger := uint8(1)
	if !overLoadFactor(h.count+1, h.B) {
		// 没有超过负载因子就相同大小扩容
		bigger = 0
		h.flags |= sameSizeGrow
	}
	// 将桶变为旧桶 新建新桶
	oldbuckets := h.buckets
	newbuckets, nextOverflow := makeBucketArray(t, h.B+bigger, nil)

	// 消除迭代标志位
	flags := h.flags &^ (iterator | oldIterator)
	if h.flags&iterator != 0 {
		// 如果有桶迭代标志位就置旧桶迭代标志位
		flags |= oldIterator
	}
	// 提交本次增长
	// commit the grow (atomic wrt gc)
	h.B += bigger
	h.flags = flags
	h.oldbuckets = oldbuckets
	h.buckets = newbuckets
	h.nevacuate = 0
	h.noverflow = 0

	if h.extra != nil && h.extra.overflow != nil {
		// 将溢出桶设置为旧溢出桶
		// Promote current overflow buckets to the old generation.
		if h.extra.oldoverflow != nil {
			throw("oldoverflow is not nil")
		}
		h.extra.oldoverflow = h.extra.overflow
		h.extra.overflow = nil
	}
	if nextOverflow != nil {
		// 设置新的溢出桶
		if h.extra == nil {
			h.extra = new(mapextra)
		}
		h.extra.nextOverflow = nextOverflow
	}

	// 数据迁移由 growWork() 和 evacuate() 逐步完成
	// the actual copying of the hash table data is done incrementally
	// by growWork() and evacuate().
}

// 判断第 1<<B 桶是否超过 loadFactor
// overLoadFactor reports whether count items placed in 1<<B buckets is over loadFactor.
func overLoadFactor(count int, B uint8) bool {
	// count > 8 && count > 13 * ( bucketShift(B) / 2 )
	// 13 / 2 为负载因子 6.5
	return count > bucketCnt && uintptr(count) > loadFactorNum*(bucketShift(B)/loadFactorDen)
}

// 判断是否有太多溢出桶
// 溢出桶个数大于等于 1<<B
// tooManyOverflowBuckets reports whether noverflow buckets is too many for a map with 1<<B buckets.
// Note that most of these overflow buckets must be in sparse use;
// if use was dense, then we'd have already triggered regular map growth.
func tooManyOverflowBuckets(noverflow uint16, B uint8) bool {
	// If the threshold is too low, we do extraneous work.
	// If the threshold is too high, maps that grow and shrink can hold on to lots of unused memory.
	// "too many" means (approximately) as many overflow buckets as regular buckets.
	// See incrnoverflow for more details.
	if B > 15 {
		B = 15
	}
	// The compiler doesn't see here that B < 16; mask B to generate shorter shift code.
	return noverflow >= uint16(1)<<(B&15)
}

// 是否需要扩容 可能是大小相同或更大
// 旧桶不为空表示正在扩容
// growing reports whether h is growing. The growth may be to the same size or bigger.
func (h *hmap) growing() bool {
	return h.oldbuckets != nil
}

// 返回是否相同大小的增长
// sameSizeGrow reports whether the current growth is to a map of the same size.
func (h *hmap) sameSizeGrow() bool {
	return h.flags&sameSizeGrow != 0
}

// 旧桶个数
// noldbuckets calculates the number of buckets prior to the current map growth.
func (h *hmap) noldbuckets() uintptr {
	oldB := h.B
	if !h.sameSizeGrow() {
		oldB--
	}
	return bucketShift(oldB)
}

// 旧桶个数掩码
// oldbucketmask provides a mask that can be applied to calculate n % noldbuckets().
func (h *hmap) oldbucketmask() uintptr {
	return h.noldbuckets() - 1
}

// 执行扩容
func growWork(t *maptype, h *hmap, bucket uintptr) {
	// 疏散旧桶数
	// make sure we evacuate the oldbucket corresponding
	// to the bucket we're about to use
	evacuate(t, h, bucket&h.oldbucketmask())

	// evacuate one more oldbucket to make progress on growing
	if h.growing() {
		// 旧桶还不为空 就继续执行疏散桶数
		evacuate(t, h, h.nevacuate)
	}
}

// 返回是否是疏散桶
func bucketEvacuated(t *maptype, h *hmap, bucket uintptr) bool {
	b := (*bmap)(add(h.oldbuckets, bucket*uintptr(t.bucketsize)))
	return evacuated(b)
}

// 疏散迭代器 表示当前值迁移的目的地
// evacDst is an evacuation destination.
type evacDst struct {
	b *bmap          // current destination bucket
	i int            // key/elem index into b
	k unsafe.Pointer // pointer to current key storage
	e unsafe.Pointer // pointer to current elem storage
}

// 处理疏散桶
func evacuate(t *maptype, h *hmap, oldbucket uintptr) {
	b := (*bmap)(add(h.oldbuckets, oldbucket*uintptr(t.bucketsize)))
	// 旧桶个数
	newbit := h.noldbuckets()
	if !evacuated(b) {
		// 如果旧桶没有迭代器 则复用溢出桶 而不是使用新的
		// TODO: reuse overflow buckets instead of using new ones, if there
		// is no iterator using the old buckets.  (If !oldIterator.)

		// xy contains the x and y (low and high) evacuation destinations.
		var xy [2]evacDst
		x := &xy[0]
		x.b = (*bmap)(add(h.buckets, oldbucket*uintptr(t.bucketsize)))
		x.k = add(unsafe.Pointer(x.b), dataOffset)
		x.e = add(x.k, bucketCnt*uintptr(t.keysize))

		if !h.sameSizeGrow() {
			// 只有在真正扩容时才计算 y 指针
			// 否则 GC 可以识别错误的指针
			// Only calculate y pointers if we're growing bigger.
			// Otherwise GC can see bad pointers.
			y := &xy[1]
			y.b = (*bmap)(add(h.buckets, (oldbucket+newbit)*uintptr(t.bucketsize)))
			y.k = add(unsafe.Pointer(y.b), dataOffset)
			y.e = add(y.k, bucketCnt*uintptr(t.keysize))
		}

		// 迁移桶内所有的数据
		for ; b != nil; b = b.overflow(t) {
			k := add(unsafe.Pointer(b), dataOffset)
			e := add(k, bucketCnt*uintptr(t.keysize))
			for i := 0; i < bucketCnt; i, k, e = i+1, add(k, uintptr(t.keysize)), add(e, uintptr(t.elemsize)) {
				top := b.tophash[i]
				if isEmpty(top) {
					// 如果当前槽标记为空 则标记为 疏散空
					b.tophash[i] = evacuatedEmpty
					continue
				}
				if top < minTopHash {
					// 其他标记都是错误的
					throw("bad map state")
				}
				k2 := k
				if t.indirectkey() {
					k2 = *((*unsafe.Pointer)(k2))
				}
				var useY uint8
				if !h.sameSizeGrow() {
					// 是真的扩容就重新计算哈希值
					// Compute hash to make our evacuation decision (whether we need
					// to send this key/elem to bucket x or bucket y).
					hash := t.hasher(k2, uintptr(h.hash0))
					if h.flags&iterator != 0 && !t.reflexivekey() && !t.key.equal(k2, k2) {
						// 正在迭代 并且
						// 旧 top 最低位为 1 就使用 Y
						// 再重新计算 top
						// If key != key (NaNs), then the hash could be (and probably
						// will be) entirely different from the old hash. Moreover,
						// it isn't reproducible. Reproducibility is required in the
						// presence of iterators, as our evacuation decision must
						// match whatever decision the iterator made.
						// Fortunately, we have the freedom to send these keys either
						// way. Also, tophash is meaningless for these kinds of keys.
						// We let the low bit of tophash drive the evacuation decision.
						// We recompute a new random tophash for the next level so
						// these keys will get evenly distributed across all buckets
						// after multiple grows.
						useY = top & 1
						top = tophash(hash)
					} else {
						if hash&newbit != 0 {
							// hash 值与旧桶 bit 为 1 的就使用 Y 桶
							useY = 1
						}
					}
				}

				if evacuatedX+1 != evacuatedY || evacuatedX^1 != evacuatedY {
					throw("bad evacuatedN")
				}

				// 标记是否使用 Y 桶
				// dst 表示目标桶
				b.tophash[i] = evacuatedX + useY // evacuatedX + 1 == evacuatedY
				dst := &xy[useY]                 // evacuation destination

				if dst.i == bucketCnt {
					// dst 满了 新建溢出桶
					dst.b = h.newoverflow(t, dst.b)
					dst.i = 0
					dst.k = add(unsafe.Pointer(dst.b), dataOffset)
					dst.e = add(dst.k, bucketCnt*uintptr(t.keysize))
				}
				// 设置 top 值
				dst.b.tophash[dst.i&(bucketCnt-1)] = top // mask dst.i as an optimization, to avoid a bounds check
				// 填充 key 和 elem
				if t.indirectkey() {
					*(*unsafe.Pointer)(dst.k) = k2 // copy pointer
				} else {
					typedmemmove(t.key, dst.k, k) // copy elem
				}
				if t.indirectelem() {
					*(*unsafe.Pointer)(dst.e) = *(*unsafe.Pointer)(e)
				} else {
					typedmemmove(t.elem, dst.e, e)
				}
				dst.i++
				// These updates might push these pointers past the end of the
				// key or elem arrays.  That's ok, as we have the overflow pointer
				// at the end of the bucket to protect against pointing past the
				// end of the bucket.
				dst.k = add(dst.k, uintptr(t.keysize))
				dst.e = add(dst.e, uintptr(t.elemsize))
			}
		}
		// Unlink the overflow buckets & clear key/elem to help GC.
		if h.flags&oldIterator == 0 && t.bucket.ptrdata != 0 {
			// 旧桶没有迭代器迭代 并且 ptrdata 不为 0
			b := add(h.oldbuckets, oldbucket*uintptr(t.bucketsize))
			// Preserve b.tophash because the evacuation
			// state is maintained there.
			ptr := add(b, dataOffset)
			n := uintptr(t.bucketsize) - dataOffset
			// 清理指针指向地址
			memclrHasPointers(ptr, n)
		}
	}

	if oldbucket == h.nevacuate {
		// 旧桶数 等于 疏散桶数 就执行调整疏散值
		advanceEvacuationMark(h, t, newbit)
	}
}

// 批量执行疏散 每次 1024 最多 newbit
func advanceEvacuationMark(h *hmap, t *maptype, newbit uintptr) {
	h.nevacuate++
	// Experiments suggest that 1024 is overkill by at least an order of magnitude.
	// Put it in there as a safeguard anyway, to ensure O(1) behavior.
	stop := h.nevacuate + 1024
	if stop > newbit {
		stop = newbit
	}
	for h.nevacuate != stop && bucketEvacuated(t, h, h.nevacuate) {
		// 遍历 oldbucket 累加疏散值
		h.nevacuate++
	}
	if h.nevacuate == newbit { // newbit == # of oldbuckets
		// 表明扩容已完成
		// 释放旧桶 旧溢出桶
		// Growing is all done. Free old main bucket array.
		h.oldbuckets = nil
		// Can discard old overflow buckets as well.
		// If they are still referenced by an iterator,
		// then the iterator holds a pointers to the slice.
		if h.extra != nil {
			h.extra.oldoverflow = nil
		}
		// 重置等大小扩容标志位
		h.flags &^= sameSizeGrow
	}
}

// Reflect stubs. Called from ../reflect/asm_*.s

//go:linkname reflect_makemap reflect.makemap
func reflect_makemap(t *maptype, cap int) *hmap {
	// Check invariants and reflects math.
	if t.key.equal == nil {
		throw("runtime.reflect_makemap: unsupported map key type")
	}
	if t.key.size > maxKeySize && (!t.indirectkey() || t.keysize != uint8(goarch.PtrSize)) ||
		t.key.size <= maxKeySize && (t.indirectkey() || t.keysize != uint8(t.key.size)) {
		throw("key size wrong")
	}
	if t.elem.size > maxElemSize && (!t.indirectelem() || t.elemsize != uint8(goarch.PtrSize)) ||
		t.elem.size <= maxElemSize && (t.indirectelem() || t.elemsize != uint8(t.elem.size)) {
		throw("elem size wrong")
	}
	if t.key.align > bucketCnt {
		throw("key align too big")
	}
	if t.elem.align > bucketCnt {
		throw("elem align too big")
	}
	if t.key.size%uintptr(t.key.align) != 0 {
		throw("key size not a multiple of key align")
	}
	if t.elem.size%uintptr(t.elem.align) != 0 {
		throw("elem size not a multiple of elem align")
	}
	if bucketCnt < 8 {
		throw("bucketsize too small for proper alignment")
	}
	if dataOffset%uintptr(t.key.align) != 0 {
		throw("need padding in bucket (key)")
	}
	if dataOffset%uintptr(t.elem.align) != 0 {
		throw("need padding in bucket (elem)")
	}

	return makemap(t, cap, nil)
}

//go:linkname reflect_mapaccess reflect.mapaccess
func reflect_mapaccess(t *maptype, h *hmap, key unsafe.Pointer) unsafe.Pointer {
	elem, ok := mapaccess2(t, h, key)
	if !ok {
		// reflect wants nil for a missing element
		elem = nil
	}
	return elem
}

//go:linkname reflect_mapaccess_faststr reflect.mapaccess_faststr
func reflect_mapaccess_faststr(t *maptype, h *hmap, key string) unsafe.Pointer {
	elem, ok := mapaccess2_faststr(t, h, key)
	if !ok {
		// reflect wants nil for a missing element
		elem = nil
	}
	return elem
}

//go:linkname reflect_mapassign reflect.mapassign
func reflect_mapassign(t *maptype, h *hmap, key unsafe.Pointer, elem unsafe.Pointer) {
	p := mapassign(t, h, key)
	typedmemmove(t.elem, p, elem)
}

//go:linkname reflect_mapassign_faststr reflect.mapassign_faststr
func reflect_mapassign_faststr(t *maptype, h *hmap, key string, elem unsafe.Pointer) {
	p := mapassign_faststr(t, h, key)
	typedmemmove(t.elem, p, elem)
}

//go:linkname reflect_mapdelete reflect.mapdelete
func reflect_mapdelete(t *maptype, h *hmap, key unsafe.Pointer) {
	mapdelete(t, h, key)
}

//go:linkname reflect_mapdelete_faststr reflect.mapdelete_faststr
func reflect_mapdelete_faststr(t *maptype, h *hmap, key string) {
	mapdelete_faststr(t, h, key)
}

//go:linkname reflect_mapiterinit reflect.mapiterinit
func reflect_mapiterinit(t *maptype, h *hmap, it *hiter) {
	mapiterinit(t, h, it)
}

//go:linkname reflect_mapiternext reflect.mapiternext
func reflect_mapiternext(it *hiter) {
	mapiternext(it)
}

//go:linkname reflect_mapiterkey reflect.mapiterkey
func reflect_mapiterkey(it *hiter) unsafe.Pointer {
	return it.key
}

//go:linkname reflect_mapiterelem reflect.mapiterelem
func reflect_mapiterelem(it *hiter) unsafe.Pointer {
	return it.elem
}

//go:linkname reflect_maplen reflect.maplen
func reflect_maplen(h *hmap) int {
	if h == nil {
		return 0
	}
	if raceenabled {
		callerpc := getcallerpc()
		racereadpc(unsafe.Pointer(h), callerpc, abi.FuncPCABIInternal(reflect_maplen))
	}
	return h.count
}

//go:linkname reflectlite_maplen internal/reflectlite.maplen
func reflectlite_maplen(h *hmap) int {
	if h == nil {
		return 0
	}
	if raceenabled {
		callerpc := getcallerpc()
		racereadpc(unsafe.Pointer(h), callerpc, abi.FuncPCABIInternal(reflect_maplen))
	}
	return h.count
}

const maxZero = 1024 // must match value in reflect/value.go:maxZero cmd/compile/internal/gc/walk.go:zeroValSize
var zeroVal [maxZero]byte<|MERGE_RESOLUTION|>--- conflicted
+++ resolved
@@ -629,13 +629,9 @@
 	return unsafe.Pointer(&zeroVal[0]), false
 }
 
-<<<<<<< HEAD
 // 类似 mapaccess1
 // 加上了返回 key value
-// returns both key and elem. Used by map iterator
-=======
 // returns both key and elem. Used by map iterator.
->>>>>>> a3989632
 func mapaccessK(t *maptype, h *hmap, key unsafe.Pointer) (unsafe.Pointer, unsafe.Pointer) {
 	if h == nil || h.count == 0 {
 		// h 为空 直接返回
