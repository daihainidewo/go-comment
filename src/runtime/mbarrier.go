// Copyright 2015 The Go Authors. All rights reserved.
// Use of this source code is governed by a BSD-style
// license that can be found in the LICENSE file.

// Garbage collector: write barriers.
//
// For the concurrent garbage collector, the Go compiler implements
// updates to pointer-valued fields that may be in heap objects by
// emitting calls to write barriers. The main write barrier for
// individual pointer writes is gcWriteBarrier and is implemented in
// assembly. This file contains write barrier entry points for bulk
// operations. See also mwbbuf.go.

package runtime

import (
	"internal/abi"
	"internal/goarch"
	"internal/goexperiment"
	"internal/runtime/sys"
	"unsafe"
)

// Go uses a hybrid barrier that combines a Yuasa-style deletion
// barrier—which shades the object whose reference is being
// overwritten—with Dijkstra insertion barrier—which shades the object
// whose reference is being written. The insertion part of the barrier
// is necessary while the calling goroutine's stack is grey. In
// pseudocode, the barrier is:
//
//     writePointer(slot, ptr):
//         shade(*slot)
//         if current stack is grey:
//             shade(ptr)
//         *slot = ptr
//
// slot is the destination in Go code.
// ptr is the value that goes into the slot in Go code.
//
// Shade indicates that it has seen a white pointer by adding the referent
// to wbuf as well as marking it.
//
// The two shades and the condition work together to prevent a mutator
// from hiding an object from the garbage collector:
//
// 1. shade(*slot) prevents a mutator from hiding an object by moving
// the sole pointer to it from the heap to its stack. If it attempts
// to unlink an object from the heap, this will shade it.
//
// 2. shade(ptr) prevents a mutator from hiding an object by moving
// the sole pointer to it from its stack into a black object in the
// heap. If it attempts to install the pointer into a black object,
// this will shade it.
//
// 3. Once a goroutine's stack is black, the shade(ptr) becomes
// unnecessary. shade(ptr) prevents hiding an object by moving it from
// the stack to the heap, but this requires first having a pointer
// hidden on the stack. Immediately after a stack is scanned, it only
// points to shaded objects, so it's not hiding anything, and the
// shade(*slot) prevents it from hiding any other pointers on its
// stack.
//
// For a detailed description of this barrier and proof of
// correctness, see https://github.com/golang/proposal/blob/master/design/17503-eliminate-rescan.md
//
//
//
// Dealing with memory ordering:
//
// Both the Yuasa and Dijkstra barriers can be made conditional on the
// color of the object containing the slot. We chose not to make these
// conditional because the cost of ensuring that the object holding
// the slot doesn't concurrently change color without the mutator
// noticing seems prohibitive.
//
// Consider the following example where the mutator writes into
// a slot and then loads the slot's mark bit while the GC thread
// writes to the slot's mark bit and then as part of scanning reads
// the slot.
//
// Initially both [slot] and [slotmark] are 0 (nil)
// Mutator thread          GC thread
// st [slot], ptr          st [slotmark], 1
//
// ld r1, [slotmark]       ld r2, [slot]
//
// Without an expensive memory barrier between the st and the ld, the final
// result on most HW (including 386/amd64) can be r1==r2==0. This is a classic
// example of what can happen when loads are allowed to be reordered with older
// stores (avoiding such reorderings lies at the heart of the classic
// Peterson/Dekker algorithms for mutual exclusion). Rather than require memory
// barriers, which will slow down both the mutator and the GC, we always grey
// the ptr object regardless of the slot's color.
//
//
// Stack writes:
//
// The compiler omits write barriers for writes to the current frame,
// but if a stack pointer has been passed down the call stack, the
// compiler will generate a write barrier for writes through that
// pointer (because it doesn't know it's not a heap pointer).
//
//
// Global writes:
//
// The Go garbage collector requires write barriers when heap pointers
// are stored in globals. Many garbage collectors ignore writes to
// globals and instead pick up global -> heap pointers during
// termination. This increases pause time, so we instead rely on write
// barriers for writes to globals so that we don't have to rescan
// global during mark termination.
//
//
// Publication ordering:
//
// The write barrier is *pre-publication*, meaning that the write
// barrier happens prior to the *slot = ptr write that may make ptr
// reachable by some goroutine that currently cannot reach it.
//
//
// Signal handler pointer writes:
//
// In general, the signal handler cannot safely invoke the write
// barrier because it may run without a P or even during the write
// barrier.
//
// There is exactly one exception: profbuf.go omits a barrier during
// signal handler profile logging. That's safe only because of the
// deletion barrier. See profbuf.go for a detailed argument. If we
// remove the deletion barrier, we'll have to work out a new way to
// handle the profile logging.

// typedmemmove 类型内存拷贝
// typedmemmove copies a value of type typ to dst from src.
// Must be nosplit, see #16026.
//
// TODO: Perfect for go:nosplitrec since we can't have a safe point
// anywhere in the bulk barrier or memmove.
//
// typedmemmove should be an internal detail,
// but widely used packages access it using linkname.
// Notable members of the hall of shame include:
//   - github.com/RomiChan/protobuf
//   - github.com/segmentio/encoding
//
// Do not remove or change the type signature.
// See go.dev/issue/67401.
//
//go:linkname typedmemmove
//go:nosplit
func typedmemmove(typ *abi.Type, dst, src unsafe.Pointer) {
	if dst == src {
		return
	}
<<<<<<< HEAD
	if writeBarrier.enabled && typ.PtrBytes != 0 {
		// 开启写屏障并类型中有指针数据，为内存空间批量添加写屏障
=======
	if writeBarrier.enabled && typ.Pointers() {
>>>>>>> 7b263895
		// This always copies a full value of type typ so it's safe
		// to pass typ along as an optimization. See the comment on
		// bulkBarrierPreWrite.
		bulkBarrierPreWrite(uintptr(dst), uintptr(src), typ.PtrBytes, typ)
	}
	// There's a race here: if some other goroutine can write to
	// src, it may change some pointer in src after we've
	// performed the write barrier but before we perform the
	// memory copy. This safe because the write performed by that
	// other goroutine must also be accompanied by a write
	// barrier, so at worst we've unnecessarily greyed the old
	// pointer that was in src.
	memmove(dst, src, typ.Size_)
	if goexperiment.CgoCheck2 {
		cgoCheckMemmove2(typ, dst, src, 0, typ.Size_)
	}
}

// wbZero performs the write barrier operations necessary before
// zeroing a region of memory at address dst of type typ.
// Does not actually do the zeroing.
//
//go:nowritebarrierrec
//go:nosplit
func wbZero(typ *_type, dst unsafe.Pointer) {
	// This always copies a full value of type typ so it's safe
	// to pass typ along as an optimization. See the comment on
	// bulkBarrierPreWrite.
	bulkBarrierPreWrite(uintptr(dst), 0, typ.PtrBytes, typ)
}

// wbMove performs the write barrier operations necessary before
// copying a region of memory from src to dst of type typ.
// Does not actually do the copying.
//
//go:nowritebarrierrec
//go:nosplit
func wbMove(typ *_type, dst, src unsafe.Pointer) {
	// This always copies a full value of type typ so it's safe to
	// pass a type here.
	//
	// See the comment on bulkBarrierPreWrite.
	bulkBarrierPreWrite(uintptr(dst), uintptr(src), typ.PtrBytes, typ)
}

// reflect_typedmemmove is meant for package reflect,
// but widely used packages access it using linkname.
// Notable members of the hall of shame include:
//   - gitee.com/quant1x/gox
//   - github.com/goccy/json
//   - github.com/modern-go/reflect2
//   - github.com/ugorji/go/codec
//   - github.com/v2pro/plz
//
// Do not remove or change the type signature.
// See go.dev/issue/67401.
//
//go:linkname reflect_typedmemmove reflect.typedmemmove
func reflect_typedmemmove(typ *_type, dst, src unsafe.Pointer) {
	if raceenabled {
		raceWriteObjectPC(typ, dst, sys.GetCallerPC(), abi.FuncPCABIInternal(reflect_typedmemmove))
		raceReadObjectPC(typ, src, sys.GetCallerPC(), abi.FuncPCABIInternal(reflect_typedmemmove))
	}
	if msanenabled {
		msanwrite(dst, typ.Size_)
		msanread(src, typ.Size_)
	}
	if asanenabled {
		asanwrite(dst, typ.Size_)
		asanread(src, typ.Size_)
	}
	typedmemmove(typ, dst, src)
}

//go:linkname reflectlite_typedmemmove internal/reflectlite.typedmemmove
func reflectlite_typedmemmove(typ *_type, dst, src unsafe.Pointer) {
	reflect_typedmemmove(typ, dst, src)
}

//go:linkname maps_typedmemmove internal/runtime/maps.typedmemmove
func maps_typedmemmove(typ *_type, dst, src unsafe.Pointer) {
	typedmemmove(typ, dst, src)
}

// reflectcallmove is invoked by reflectcall to copy the return values
// out of the stack and into the heap, invoking the necessary write
// barriers. dst, src, and size describe the return value area to
// copy. typ describes the entire frame (not just the return values).
// typ may be nil, which indicates write barriers are not needed.
//
// It must be nosplit and must only call nosplit functions because the
// stack map of reflectcall is wrong.
//
//go:nosplit
func reflectcallmove(typ *_type, dst, src unsafe.Pointer, size uintptr, regs *abi.RegArgs) {
	if writeBarrier.enabled && typ != nil && typ.Pointers() && size >= goarch.PtrSize {
		// Pass nil for the type. dst does not point to value of type typ,
		// but rather points into one, so applying the optimization is not
		// safe. See the comment on this function.
		bulkBarrierPreWrite(uintptr(dst), uintptr(src), size, nil)
	}
	memmove(dst, src, size)

	// Move pointers returned in registers to a place where the GC can see them.
	for i := range regs.Ints {
		if regs.ReturnIsPtr.Get(i) {
			regs.Ptrs[i] = unsafe.Pointer(regs.Ints[i])
		}
	}
}

// typedslicecopy should be an internal detail,
// but widely used packages access it using linkname.
// Notable members of the hall of shame include:
//   - github.com/segmentio/encoding
//
// Do not remove or change the type signature.
// See go.dev/issue/67401.
//
//go:linkname typedslicecopy
//go:nosplit
func typedslicecopy(typ *_type, dstPtr unsafe.Pointer, dstLen int, srcPtr unsafe.Pointer, srcLen int) int {
	n := dstLen
	if n > srcLen {
		n = srcLen
	}
	if n == 0 {
		return 0
	}

	// The compiler emits calls to typedslicecopy before
	// instrumentation runs, so unlike the other copying and
	// assignment operations, it's not instrumented in the calling
	// code and needs its own instrumentation.
	if raceenabled {
		callerpc := sys.GetCallerPC()
		pc := abi.FuncPCABIInternal(slicecopy)
		racewriterangepc(dstPtr, uintptr(n)*typ.Size_, callerpc, pc)
		racereadrangepc(srcPtr, uintptr(n)*typ.Size_, callerpc, pc)
	}
	if msanenabled {
		msanwrite(dstPtr, uintptr(n)*typ.Size_)
		msanread(srcPtr, uintptr(n)*typ.Size_)
	}
	if asanenabled {
		asanwrite(dstPtr, uintptr(n)*typ.Size_)
		asanread(srcPtr, uintptr(n)*typ.Size_)
	}

	if goexperiment.CgoCheck2 {
		cgoCheckSliceCopy(typ, dstPtr, srcPtr, n)
	}

	if dstPtr == srcPtr {
		return n
	}

	// Note: No point in checking typ.PtrBytes here:
	// compiler only emits calls to typedslicecopy for types with pointers,
	// and growslice and reflect_typedslicecopy check for pointers
	// before calling typedslicecopy.
	size := uintptr(n) * typ.Size_
	if writeBarrier.enabled {
		// This always copies one or more full values of type typ so
		// it's safe to pass typ along as an optimization. See the comment on
		// bulkBarrierPreWrite.
		pwsize := size - typ.Size_ + typ.PtrBytes
		bulkBarrierPreWrite(uintptr(dstPtr), uintptr(srcPtr), pwsize, typ)
	}
	// See typedmemmove for a discussion of the race between the
	// barrier and memmove.
	memmove(dstPtr, srcPtr, size)
	return n
}

// reflect_typedslicecopy is meant for package reflect,
// but widely used packages access it using linkname.
// Notable members of the hall of shame include:
//   - gitee.com/quant1x/gox
//   - github.com/modern-go/reflect2
//   - github.com/RomiChan/protobuf
//   - github.com/segmentio/encoding
//   - github.com/v2pro/plz
//
// Do not remove or change the type signature.
// See go.dev/issue/67401.
//
//go:linkname reflect_typedslicecopy reflect.typedslicecopy
func reflect_typedslicecopy(elemType *_type, dst, src slice) int {
	if !elemType.Pointers() {
		return slicecopy(dst.array, dst.len, src.array, src.len, elemType.Size_)
	}
	return typedslicecopy(elemType, dst.array, dst.len, src.array, src.len)
}

// typedmemclr clears the typed memory at ptr with type typ. The
// memory at ptr must already be initialized (and hence in type-safe
// state). If the memory is being initialized for the first time, see
// memclrNoHeapPointers.
//
// If the caller knows that typ has pointers, it can alternatively
// call memclrHasPointers.
//
// TODO: A "go:nosplitrec" annotation would be perfect for this.
//
//go:nosplit
func typedmemclr(typ *_type, ptr unsafe.Pointer) {
	if writeBarrier.enabled && typ.Pointers() {
		// This always clears a whole value of type typ, so it's
		// safe to pass a type here and apply the optimization.
		// See the comment on bulkBarrierPreWrite.
		bulkBarrierPreWrite(uintptr(ptr), 0, typ.PtrBytes, typ)
	}
	memclrNoHeapPointers(ptr, typ.Size_)
}

// reflect_typedmemclr is meant for package reflect,
// but widely used packages access it using linkname.
// Notable members of the hall of shame include:
//   - github.com/ugorji/go/codec
//
// Do not remove or change the type signature.
// See go.dev/issue/67401.
//
//go:linkname reflect_typedmemclr reflect.typedmemclr
func reflect_typedmemclr(typ *_type, ptr unsafe.Pointer) {
	typedmemclr(typ, ptr)
}

//go:linkname maps_typedmemclr internal/runtime/maps.typedmemclr
func maps_typedmemclr(typ *_type, ptr unsafe.Pointer) {
	typedmemclr(typ, ptr)
}

//go:linkname reflect_typedmemclrpartial reflect.typedmemclrpartial
func reflect_typedmemclrpartial(typ *_type, ptr unsafe.Pointer, off, size uintptr) {
	if writeBarrier.enabled && typ.Pointers() {
		// Pass nil for the type. ptr does not point to value of type typ,
		// but rather points into one so it's not safe to apply the optimization.
		// See the comment on this function in the reflect package and the
		// comment on bulkBarrierPreWrite.
		bulkBarrierPreWrite(uintptr(ptr), 0, size, nil)
	}
	memclrNoHeapPointers(ptr, size)
}

//go:linkname reflect_typedarrayclear reflect.typedarrayclear
func reflect_typedarrayclear(typ *_type, ptr unsafe.Pointer, len int) {
	size := typ.Size_ * uintptr(len)
	if writeBarrier.enabled && typ.Pointers() {
		// This always clears whole elements of an array, so it's
		// safe to pass a type here. See the comment on bulkBarrierPreWrite.
		bulkBarrierPreWrite(uintptr(ptr), 0, size, typ)
	}
	memclrNoHeapPointers(ptr, size)
}

// 清理 ptr 开始的 n 个字节
// 调用者必须确保 ptr 中包含指针 通常检测 typ.ptrdata
// ptr 不需要指向申请地址的开始
// memclrHasPointers clears n bytes of typed memory starting at ptr.
// The caller must ensure that the type of the object at ptr has
// pointers, usually by checking typ.PtrBytes. However, ptr
// does not have to point to the start of the allocation.
//
// memclrHasPointers should be an internal detail,
// but widely used packages access it using linkname.
// Notable members of the hall of shame include:
//   - github.com/bytedance/sonic
//
// Do not remove or change the type signature.
// See go.dev/issue/67401.
//
//go:linkname memclrHasPointers
//go:nosplit
func memclrHasPointers(ptr unsafe.Pointer, n uintptr) {
	// Pass nil for the type since we don't have one here anyway.
	bulkBarrierPreWrite(uintptr(ptr), 0, n, nil)
	memclrNoHeapPointers(ptr, n)
}<|MERGE_RESOLUTION|>--- conflicted
+++ resolved
@@ -152,12 +152,8 @@
 	if dst == src {
 		return
 	}
-<<<<<<< HEAD
-	if writeBarrier.enabled && typ.PtrBytes != 0 {
+	if writeBarrier.enabled && typ.Pointers() {
 		// 开启写屏障并类型中有指针数据，为内存空间批量添加写屏障
-=======
-	if writeBarrier.enabled && typ.Pointers() {
->>>>>>> 7b263895
 		// This always copies a full value of type typ so it's safe
 		// to pass typ along as an optimization. See the comment on
 		// bulkBarrierPreWrite.
