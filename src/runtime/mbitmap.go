// Copyright 2009 The Go Authors. All rights reserved.
// Use of this source code is governed by a BSD-style
// license that can be found in the LICENSE file.

// Garbage collector: type and heap bitmaps.
//
// Stack, data, and bss bitmaps
//
// Stack frames and global variables in the data and bss sections are
// described by bitmaps with 1 bit per pointer-sized word. A "1" bit
// means the word is a live pointer to be visited by the GC (referred to
// as "pointer"). A "0" bit means the word should be ignored by GC
// (referred to as "scalar", though it could be a dead pointer value).
//
// Heap bitmaps
//
// The heap bitmap comprises 1 bit for each pointer-sized word in the heap,
// recording whether a pointer is stored in that word or not. This bitmap
// is stored at the end of a span for small objects and is unrolled at
// runtime from type metadata for all larger objects. Objects without
// pointers have neither a bitmap nor associated type metadata.
//
// Bits in all cases correspond to words in little-endian order.
//
// For small objects, if s is the mspan for the span starting at "start",
// then s.heapBits() returns a slice containing the bitmap for the whole span.
// That is, s.heapBits()[0] holds the goarch.PtrSize*8 bits for the first
// goarch.PtrSize*8 words from "start" through "start+63*ptrSize" in the span.
// On a related note, small objects are always small enough that their bitmap
// fits in goarch.PtrSize*8 bits, so writing out bitmap data takes two bitmap
// writes at most (because object boundaries don't generally lie on
// s.heapBits()[i] boundaries).
//
// For larger objects, if t is the type for the object starting at "start",
// within some span whose mspan is s, then the bitmap at t.GCData is "tiled"
// from "start" through "start+s.elemsize".
// Specifically, the first bit of t.GCData corresponds to the word at "start",
// the second to the word after "start", and so on up to t.PtrBytes. At t.PtrBytes,
// we skip to "start+t.Size_" and begin again from there. This process is
// repeated until we hit "start+s.elemsize".
// This tiling algorithm supports array data, since the type always refers to
// the element type of the array. Single objects are considered the same as
// single-element arrays.
// The tiling algorithm may scan data past the end of the compiler-recognized
// object, but any unused data within the allocation slot (i.e. within s.elemsize)
// is zeroed, so the GC just observes nil pointers.
// Note that this "tiled" bitmap isn't stored anywhere; it is generated on-the-fly.
//
// For objects without their own span, the type metadata is stored in the first
// word before the object at the beginning of the allocation slot. For objects
// with their own span, the type metadata is stored in the mspan.
//
// The bitmap for small unallocated objects in scannable spans is not maintained
// (can be junk).

package runtime

import (
	"internal/abi"
	"internal/goarch"
	"internal/runtime/atomic"
	"internal/runtime/sys"
	"unsafe"
)

const (
	// A malloc header is functionally a single type pointer, but
	// we need to use 8 here to ensure 8-byte alignment of allocations
	// on 32-bit platforms. It's wasteful, but a lot of code relies on
	// 8-byte alignment for 8-byte atomics.
	mallocHeaderSize = 8

	// The minimum object size that has a malloc header, exclusive.
	//
	// The size of this value controls overheads from the malloc header.
	// The minimum size is bound by writeHeapBitsSmall, which assumes that the
	// pointer bitmap for objects of a size smaller than this doesn't cross
	// more than one pointer-word boundary. This sets an upper-bound on this
	// value at the number of bits in a uintptr, multiplied by the pointer
	// size in bytes.
	//
	// We choose a value here that has a natural cutover point in terms of memory
	// overheads. This value just happens to be the maximum possible value this
	// can be.
	//
	// A span with heap bits in it will have 128 bytes of heap bits on 64-bit
	// platforms, and 256 bytes of heap bits on 32-bit platforms. The first size
	// class where malloc headers match this overhead for 64-bit platforms is
	// 512 bytes (8 KiB / 512 bytes * 8 bytes-per-header = 128 bytes of overhead).
	// On 32-bit platforms, this same point is the 256 byte size class
	// (8 KiB / 256 bytes * 8 bytes-per-header = 256 bytes of overhead).
	//
	// Guaranteed to be exactly at a size class boundary. The reason this value is
	// an exclusive minimum is subtle. Suppose we're allocating a 504-byte object
	// and its rounded up to 512 bytes for the size class. If minSizeForMallocHeader
	// is 512 and an inclusive minimum, then a comparison against minSizeForMallocHeader
	// by the two values would produce different results. In other words, the comparison
	// would not be invariant to size-class rounding. Eschewing this property means a
	// more complex check or possibly storing additional state to determine whether a
	// span has malloc headers.
	minSizeForMallocHeader = goarch.PtrSize * ptrBits
)

// heapBitsInSpan returns true if the size of an object implies its ptr/scalar
// data is stored at the end of the span, and is accessible via span.heapBits.
//
// Note: this works for both rounded-up sizes (span.elemsize) and unrounded
// type sizes because minSizeForMallocHeader is guaranteed to be at a size
// class boundary.
//
//go:nosplit
func heapBitsInSpan(userSize uintptr) bool {
	// N.B. minSizeForMallocHeader is an exclusive minimum so that this function is
	// invariant under size-class rounding on its input.
	return userSize <= minSizeForMallocHeader
}

// typePointers is an iterator over the pointers in a heap object.
//
// Iteration through this type implements the tiling algorithm described at the
// top of this file.
type typePointers struct {
	// elem is the address of the current array element of type typ being iterated over.
	// Objects that are not arrays are treated as single-element arrays, in which case
	// this value does not change.
	elem uintptr

	// addr is the address the iterator is currently working from and describes
	// the address of the first word referenced by mask.
	addr uintptr

	// mask is a bitmask where each bit corresponds to pointer-words after addr.
	// Bit 0 is the pointer-word at addr, Bit 1 is the next word, and so on.
	// If a bit is 1, then there is a pointer at that word.
	// nextFast and next mask out bits in this mask as their pointers are processed.
	mask uintptr

	// typ is a pointer to the type information for the heap object's type.
	// This may be nil if the object is in a span where heapBitsInSpan(span.elemsize) is true.
	typ *_type
}

// typePointersOf returns an iterator over all heap pointers in the range [addr, addr+size).
//
// addr and addr+size must be in the range [span.base(), span.limit).
//
// Note: addr+size must be passed as the limit argument to the iterator's next method on
// each iteration. This slightly awkward API is to allow typePointers to be destructured
// by the compiler.
//
// nosplit because it is used during write barriers and must not be preempted.
//
//go:nosplit
func (span *mspan) typePointersOf(addr, size uintptr) typePointers {
	base := span.objBase(addr)
	tp := span.typePointersOfUnchecked(base)
	if base == addr && size == span.elemsize {
		return tp
	}
	return tp.fastForward(addr-tp.addr, addr+size)
}

// typePointersOfUnchecked is like typePointersOf, but assumes addr is the base
// of an allocation slot in a span (the start of the object if no header, the
// header otherwise). It returns an iterator that generates all pointers
// in the range [addr, addr+span.elemsize).
//
// nosplit because it is used during write barriers and must not be preempted.
//
//go:nosplit
func (span *mspan) typePointersOfUnchecked(addr uintptr) typePointers {
	const doubleCheck = false
	if doubleCheck && span.objBase(addr) != addr {
		print("runtime: addr=", addr, " base=", span.objBase(addr), "\n")
		throw("typePointersOfUnchecked consisting of non-base-address for object")
	}

	spc := span.spanclass
	if spc.noscan() {
		return typePointers{}
	}
	if heapBitsInSpan(span.elemsize) {
		// Handle header-less objects.
		return typePointers{elem: addr, addr: addr, mask: span.heapBitsSmallForAddr(addr)}
	}

	// All of these objects have a header.
	var typ *_type
	if spc.sizeclass() != 0 {
		// Pull the allocation header from the first word of the object.
		typ = *(**_type)(unsafe.Pointer(addr))
		addr += mallocHeaderSize
	} else {
		typ = span.largeType
		if typ == nil {
			// Allow a nil type here for delayed zeroing. See mallocgc.
			return typePointers{}
		}
	}
	gcmask := getGCMask(typ)
	return typePointers{elem: addr, addr: addr, mask: readUintptr(gcmask), typ: typ}
}

// typePointersOfType is like typePointersOf, but assumes addr points to one or more
// contiguous instances of the provided type. The provided type must not be nil.
//
// It returns an iterator that tiles typ's gcmask starting from addr. It's the caller's
// responsibility to limit iteration.
//
// nosplit because its callers are nosplit and require all their callees to be nosplit.
//
//go:nosplit
func (span *mspan) typePointersOfType(typ *abi.Type, addr uintptr) typePointers {
	const doubleCheck = false
	if doubleCheck && typ == nil {
		throw("bad type passed to typePointersOfType")
	}
	if span.spanclass.noscan() {
		return typePointers{}
	}
	// Since we have the type, pretend we have a header.
	gcmask := getGCMask(typ)
	return typePointers{elem: addr, addr: addr, mask: readUintptr(gcmask), typ: typ}
}

// nextFast is the fast path of next. nextFast is written to be inlineable and,
// as the name implies, fast.
//
// Callers that are performance-critical should iterate using the following
// pattern:
//
//	for {
//		var addr uintptr
//		if tp, addr = tp.nextFast(); addr == 0 {
//			if tp, addr = tp.next(limit); addr == 0 {
//				break
//			}
//		}
//		// Use addr.
//		...
//	}
//
// nosplit because it is used during write barriers and must not be preempted.
//
//go:nosplit
func (tp typePointers) nextFast() (typePointers, uintptr) {
	// TESTQ/JEQ
	if tp.mask == 0 {
		return tp, 0
	}
	// BSFQ
	var i int
	if goarch.PtrSize == 8 {
		i = sys.TrailingZeros64(uint64(tp.mask))
	} else {
		i = sys.TrailingZeros32(uint32(tp.mask))
	}
	// BTCQ
	tp.mask ^= uintptr(1) << (i & (ptrBits - 1))
	// LEAQ (XX)(XX*8)
	return tp, tp.addr + uintptr(i)*goarch.PtrSize
}

// next advances the pointers iterator, returning the updated iterator and
// the address of the next pointer.
//
// limit must be the same each time it is passed to next.
//
// nosplit because it is used during write barriers and must not be preempted.
//
//go:nosplit
func (tp typePointers) next(limit uintptr) (typePointers, uintptr) {
	for {
		if tp.mask != 0 {
			return tp.nextFast()
		}

		// Stop if we don't actually have type information.
		if tp.typ == nil {
			return typePointers{}, 0
		}

		// Advance to the next element if necessary.
		if tp.addr+goarch.PtrSize*ptrBits >= tp.elem+tp.typ.PtrBytes {
			tp.elem += tp.typ.Size_
			tp.addr = tp.elem
		} else {
			tp.addr += ptrBits * goarch.PtrSize
		}

		// Check if we've exceeded the limit with the last update.
		if tp.addr >= limit {
			return typePointers{}, 0
		}

		// Grab more bits and try again.
		tp.mask = readUintptr(addb(getGCMask(tp.typ), (tp.addr-tp.elem)/goarch.PtrSize/8))
		if tp.addr+goarch.PtrSize*ptrBits > limit {
			bits := (tp.addr + goarch.PtrSize*ptrBits - limit) / goarch.PtrSize
			tp.mask &^= ((1 << (bits)) - 1) << (ptrBits - bits)
		}
	}
}

// fastForward moves the iterator forward by n bytes. n must be a multiple
// of goarch.PtrSize. limit must be the same limit passed to next for this
// iterator.
//
// nosplit because it is used during write barriers and must not be preempted.
//
//go:nosplit
func (tp typePointers) fastForward(n, limit uintptr) typePointers {
	// Basic bounds check.
	target := tp.addr + n
	if target >= limit {
		return typePointers{}
	}
	if tp.typ == nil {
		// Handle small objects.
		// Clear any bits before the target address.
		tp.mask &^= (1 << ((target - tp.addr) / goarch.PtrSize)) - 1
		// Clear any bits past the limit.
		if tp.addr+goarch.PtrSize*ptrBits > limit {
			bits := (tp.addr + goarch.PtrSize*ptrBits - limit) / goarch.PtrSize
			tp.mask &^= ((1 << (bits)) - 1) << (ptrBits - bits)
		}
		return tp
	}

	// Move up elem and addr.
	// Offsets within an element are always at a ptrBits*goarch.PtrSize boundary.
	if n >= tp.typ.Size_ {
		// elem needs to be moved to the element containing
		// tp.addr + n.
		oldelem := tp.elem
		tp.elem += (tp.addr - tp.elem + n) / tp.typ.Size_ * tp.typ.Size_
		tp.addr = tp.elem + alignDown(n-(tp.elem-oldelem), ptrBits*goarch.PtrSize)
	} else {
		tp.addr += alignDown(n, ptrBits*goarch.PtrSize)
	}

	if tp.addr-tp.elem >= tp.typ.PtrBytes {
		// We're starting in the non-pointer area of an array.
		// Move up to the next element.
		tp.elem += tp.typ.Size_
		tp.addr = tp.elem
		tp.mask = readUintptr(getGCMask(tp.typ))

		// We may have exceeded the limit after this. Bail just like next does.
		if tp.addr >= limit {
			return typePointers{}
		}
	} else {
		// Grab the mask, but then clear any bits before the target address and any
		// bits over the limit.
		tp.mask = readUintptr(addb(getGCMask(tp.typ), (tp.addr-tp.elem)/goarch.PtrSize/8))
		tp.mask &^= (1 << ((target - tp.addr) / goarch.PtrSize)) - 1
	}
	if tp.addr+goarch.PtrSize*ptrBits > limit {
		bits := (tp.addr + goarch.PtrSize*ptrBits - limit) / goarch.PtrSize
		tp.mask &^= ((1 << (bits)) - 1) << (ptrBits - bits)
	}
	return tp
}

// objBase returns the base pointer for the object containing addr in span.
//
// Assumes that addr points into a valid part of span (span.base() <= addr < span.limit).
//
//go:nosplit
func (span *mspan) objBase(addr uintptr) uintptr {
	return span.base() + span.objIndex(addr)*span.elemsize
}

// bulkBarrierPreWrite executes a write barrier
// for every pointer slot in the memory range [src, src+size),
// using pointer/scalar information from [dst, dst+size).
// This executes the write barriers necessary before a memmove.
// src, dst, and size must be pointer-aligned.
// The range [dst, dst+size) must lie within a single object.
// It does not perform the actual writes.
//
// As a special case, src == 0 indicates that this is being used for a
// memclr. bulkBarrierPreWrite will pass 0 for the src of each write
// barrier.
//
// Callers should call bulkBarrierPreWrite immediately before
// calling memmove(dst, src, size). This function is marked nosplit
// to avoid being preempted; the GC must not stop the goroutine
// between the memmove and the execution of the barriers.
// The caller is also responsible for cgo pointer checks if this
// may be writing Go pointers into non-Go memory.
//
// Pointer data is not maintained for allocations containing
// no pointers at all; any caller of bulkBarrierPreWrite must first
// make sure the underlying allocation contains pointers, usually
// by checking typ.PtrBytes.
//
// The typ argument is the type of the space at src and dst (and the
// element type if src and dst refer to arrays) and it is optional.
// If typ is nil, the barrier will still behave as expected and typ
// is used purely as an optimization. However, it must be used with
// care.
//
// If typ is not nil, then src and dst must point to one or more values
// of type typ. The caller must ensure that the ranges [src, src+size)
// and [dst, dst+size) refer to one or more whole values of type src and
// dst (leaving off the pointerless tail of the space is OK). If this
// precondition is not followed, this function will fail to scan the
// right pointers.
//
// When in doubt, pass nil for typ. That is safe and will always work.
//
// Callers must perform cgo checks if goexperiment.CgoCheck2.
//
//go:nosplit
func bulkBarrierPreWrite(dst, src, size uintptr, typ *abi.Type) {
	if (dst|src|size)&(goarch.PtrSize-1) != 0 {
		throw("bulkBarrierPreWrite: unaligned arguments")
	}
	if !writeBarrier.enabled {
		return
	}
	s := spanOf(dst)
	if s == nil {
		// If dst is a global, use the data or BSS bitmaps to
		// execute write barriers.
		for _, datap := range activeModules() {
			if datap.data <= dst && dst < datap.edata {
				bulkBarrierBitmap(dst, src, size, dst-datap.data, datap.gcdatamask.bytedata)
				return
			}
		}
		for _, datap := range activeModules() {
			if datap.bss <= dst && dst < datap.ebss {
				bulkBarrierBitmap(dst, src, size, dst-datap.bss, datap.gcbssmask.bytedata)
				return
			}
		}
		return
	} else if s.state.get() != mSpanInUse || dst < s.base() || s.limit <= dst {
		// dst was heap memory at some point, but isn't now.
		// It can't be a global. It must be either our stack,
		// or in the case of direct channel sends, it could be
		// another stack. Either way, no need for barriers.
		// This will also catch if dst is in a freed span,
		// though that should never have.
		return
	}
	buf := &getg().m.p.ptr().wbBuf

	// Double-check that the bitmaps generated in the two possible paths match.
	const doubleCheck = false
	if doubleCheck {
		doubleCheckTypePointersOfType(s, typ, dst, size)
	}

	var tp typePointers
	if typ != nil {
		tp = s.typePointersOfType(typ, dst)
	} else {
		tp = s.typePointersOf(dst, size)
	}
	if src == 0 {
		for {
			var addr uintptr
			if tp, addr = tp.next(dst + size); addr == 0 {
				break
			}
			dstx := (*uintptr)(unsafe.Pointer(addr))
			p := buf.get1()
			p[0] = *dstx
		}
	} else {
		for {
			var addr uintptr
			if tp, addr = tp.next(dst + size); addr == 0 {
				break
			}
			dstx := (*uintptr)(unsafe.Pointer(addr))
			srcx := (*uintptr)(unsafe.Pointer(src + (addr - dst)))
			p := buf.get2()
			p[0] = *dstx
			p[1] = *srcx
		}
	}
}

// bulkBarrierPreWriteSrcOnly is like bulkBarrierPreWrite but
// does not execute write barriers for [dst, dst+size).
//
// In addition to the requirements of bulkBarrierPreWrite
// callers need to ensure [dst, dst+size) is zeroed.
//
// This is used for special cases where e.g. dst was just
// created and zeroed with malloc.
//
// The type of the space can be provided purely as an optimization.
// See bulkBarrierPreWrite's comment for more details -- use this
// optimization with great care.
//
//go:nosplit
func bulkBarrierPreWriteSrcOnly(dst, src, size uintptr, typ *abi.Type) {
	if (dst|src|size)&(goarch.PtrSize-1) != 0 {
		throw("bulkBarrierPreWrite: unaligned arguments")
	}
	if !writeBarrier.enabled {
		return
	}
	buf := &getg().m.p.ptr().wbBuf
	s := spanOf(dst)

	// Double-check that the bitmaps generated in the two possible paths match.
	const doubleCheck = false
	if doubleCheck {
		doubleCheckTypePointersOfType(s, typ, dst, size)
	}

	var tp typePointers
	if typ != nil {
		tp = s.typePointersOfType(typ, dst)
	} else {
		tp = s.typePointersOf(dst, size)
	}
	for {
		var addr uintptr
		if tp, addr = tp.next(dst + size); addr == 0 {
			break
		}
		srcx := (*uintptr)(unsafe.Pointer(addr - dst + src))
		p := buf.get1()
		p[0] = *srcx
	}
}

// initHeapBits initializes the heap bitmap for a span.
func (s *mspan) initHeapBits() {
	if goarch.PtrSize == 8 && !s.spanclass.noscan() && s.spanclass.sizeclass() == 1 {
		b := s.heapBits()
		for i := range b {
			b[i] = ^uintptr(0)
		}
	} else if (!s.spanclass.noscan() && heapBitsInSpan(s.elemsize)) || s.isUserArenaChunk {
		b := s.heapBits()
		clear(b)
	}
}

// heapBits returns the heap ptr/scalar bits stored at the end of the span for
// small object spans and heap arena spans.
//
// Note that the uintptr of each element means something different for small object
// spans and for heap arena spans. Small object spans are easy: they're never interpreted
// as anything but uintptr, so they're immune to differences in endianness. However, the
// heapBits for user arena spans is exposed through a dummy type descriptor, so the byte
// ordering needs to match the same byte ordering the compiler would emit. The compiler always
// emits the bitmap data in little endian byte ordering, so on big endian platforms these
// uintptrs will have their byte orders swapped from what they normally would be.
//
// heapBitsInSpan(span.elemsize) or span.isUserArenaChunk must be true.
//
//go:nosplit
func (span *mspan) heapBits() []uintptr {
	const doubleCheck = false

	if doubleCheck && !span.isUserArenaChunk {
		if span.spanclass.noscan() {
			throw("heapBits called for noscan")
		}
		if span.elemsize > minSizeForMallocHeader {
			throw("heapBits called for span class that should have a malloc header")
		}
	}
	// Find the bitmap at the end of the span.
	//
	// Nearly every span with heap bits is exactly one page in size. Arenas are the only exception.
	if span.npages == 1 {
		// This will be inlined and constant-folded down.
		return heapBitsSlice(span.base(), pageSize)
	}
	return heapBitsSlice(span.base(), span.npages*pageSize)
}

// Helper for constructing a slice for the span's heap bits.
//
//go:nosplit
func heapBitsSlice(spanBase, spanSize uintptr) []uintptr {
	bitmapSize := spanSize / goarch.PtrSize / 8
	elems := int(bitmapSize / goarch.PtrSize)
	var sl notInHeapSlice
	sl = notInHeapSlice{(*notInHeap)(unsafe.Pointer(spanBase + spanSize - bitmapSize)), elems, elems}
	return *(*[]uintptr)(unsafe.Pointer(&sl))
}

// heapBitsSmallForAddr loads the heap bits for the object stored at addr from span.heapBits.
//
// addr must be the base pointer of an object in the span. heapBitsInSpan(span.elemsize)
// must be true.
//
//go:nosplit
func (span *mspan) heapBitsSmallForAddr(addr uintptr) uintptr {
	spanSize := span.npages * pageSize
	bitmapSize := spanSize / goarch.PtrSize / 8
	hbits := (*byte)(unsafe.Pointer(span.base() + spanSize - bitmapSize))

	// These objects are always small enough that their bitmaps
	// fit in a single word, so just load the word or two we need.
	//
	// Mirrors mspan.writeHeapBitsSmall.
	//
	// We should be using heapBits(), but unfortunately it introduces
	// both bounds checks panics and throw which causes us to exceed
	// the nosplit limit in quite a few cases.
	i := (addr - span.base()) / goarch.PtrSize / ptrBits
	j := (addr - span.base()) / goarch.PtrSize % ptrBits
	bits := span.elemsize / goarch.PtrSize
	word0 := (*uintptr)(unsafe.Pointer(addb(hbits, goarch.PtrSize*(i+0))))
	word1 := (*uintptr)(unsafe.Pointer(addb(hbits, goarch.PtrSize*(i+1))))

	var read uintptr
	if j+bits > ptrBits {
		// Two reads.
		bits0 := ptrBits - j
		bits1 := bits - bits0
		read = *word0 >> j
		read |= (*word1 & ((1 << bits1) - 1)) << bits0
	} else {
		// One read.
		read = (*word0 >> j) & ((1 << bits) - 1)
	}
	return read
}

// writeHeapBitsSmall writes the heap bits for small objects whose ptr/scalar data is
// stored as a bitmap at the end of the span.
//
// Assumes dataSize is <= ptrBits*goarch.PtrSize. x must be a pointer into the span.
// heapBitsInSpan(dataSize) must be true. dataSize must be >= typ.Size_.
//
//go:nosplit
func (span *mspan) writeHeapBitsSmall(x, dataSize uintptr, typ *_type) (scanSize uintptr) {
	// The objects here are always really small, so a single load is sufficient.
	src0 := readUintptr(getGCMask(typ))

	// Create repetitions of the bitmap if we have a small slice backing store.
	scanSize = typ.PtrBytes
	src := src0
	if typ.Size_ == goarch.PtrSize {
		src = (1 << (dataSize / goarch.PtrSize)) - 1
	} else {
		// N.B. We rely on dataSize being an exact multiple of the type size.
		// The alternative is to be defensive and mask out src to the length
		// of dataSize. The purpose is to save on one additional masking operation.
		if doubleCheckHeapSetType && !asanenabled && dataSize%typ.Size_ != 0 {
			throw("runtime: (*mspan).writeHeapBitsSmall: dataSize is not a multiple of typ.Size_")
		}
		for i := typ.Size_; i < dataSize; i += typ.Size_ {
			src |= src0 << (i / goarch.PtrSize)
			scanSize += typ.Size_
		}
		if asanenabled {
			// Mask src down to dataSize. dataSize is going to be a strange size because of
			// the redzone required for allocations when asan is enabled.
			src &= (1 << (dataSize / goarch.PtrSize)) - 1
		}
	}

	// Since we're never writing more than one uintptr's worth of bits, we're either going
	// to do one or two writes.
	dst := unsafe.Pointer(span.base() + pageSize - pageSize/goarch.PtrSize/8)
	o := (x - span.base()) / goarch.PtrSize
	i := o / ptrBits
	j := o % ptrBits
	bits := span.elemsize / goarch.PtrSize
	if j+bits > ptrBits {
		// Two writes.
		bits0 := ptrBits - j
		bits1 := bits - bits0
		dst0 := (*uintptr)(add(dst, (i+0)*goarch.PtrSize))
		dst1 := (*uintptr)(add(dst, (i+1)*goarch.PtrSize))
		*dst0 = (*dst0)&(^uintptr(0)>>bits0) | (src << j)
		*dst1 = (*dst1)&^((1<<bits1)-1) | (src >> bits0)
	} else {
		// One write.
		dst := (*uintptr)(add(dst, i*goarch.PtrSize))
		*dst = (*dst)&^(((1<<bits)-1)<<j) | (src << j)
	}

	const doubleCheck = false
	if doubleCheck {
		srcRead := span.heapBitsSmallForAddr(x)
		if srcRead != src {
			print("runtime: x=", hex(x), " i=", i, " j=", j, " bits=", bits, "\n")
			print("runtime: dataSize=", dataSize, " typ.Size_=", typ.Size_, " typ.PtrBytes=", typ.PtrBytes, "\n")
			print("runtime: src0=", hex(src0), " src=", hex(src), " srcRead=", hex(srcRead), "\n")
			throw("bad pointer bits written for small object")
		}
	}
	return
}

// heapSetType* functions record that the new allocation [x, x+size)
// holds in [x, x+dataSize) one or more values of type typ.
// (The number of values is given by dataSize / typ.Size.)
// If dataSize < size, the fragment [x+dataSize, x+size) is
// recorded as non-pointer data.
// It is known that the type has pointers somewhere;
// malloc does not call heapSetType* when there are no pointers.
//
// There can be read-write races between heapSetType* and things
// that read the heap metadata like scanobject. However, since
// heapSetType* is only used for objects that have not yet been
// made reachable, readers will ignore bits being modified by this
// function. This does mean this function cannot transiently modify
// shared memory that belongs to neighboring objects. Also, on weakly-ordered
// machines, callers must execute a store/store (publication) barrier
// between calling this function and making the object reachable.

const doubleCheckHeapSetType = doubleCheckMalloc

func heapSetTypeNoHeader(x, dataSize uintptr, typ *_type, span *mspan) uintptr {
	if doubleCheckHeapSetType && (!heapBitsInSpan(dataSize) || !heapBitsInSpan(span.elemsize)) {
		throw("tried to write heap bits, but no heap bits in span")
	}
	scanSize := span.writeHeapBitsSmall(x, dataSize, typ)
	if doubleCheckHeapSetType {
		doubleCheckHeapType(x, dataSize, typ, nil, span)
	}
	return scanSize
}

func heapSetTypeSmallHeader(x, dataSize uintptr, typ *_type, header **_type, span *mspan) uintptr {
	*header = typ
	if doubleCheckHeapSetType {
		doubleCheckHeapType(x, dataSize, typ, header, span)
	}
	return span.elemsize
}

func heapSetTypeLarge(x, dataSize uintptr, typ *_type, span *mspan) uintptr {
	gctyp := typ
	// Write out the header.
	span.largeType = gctyp
	if doubleCheckHeapSetType {
		doubleCheckHeapType(x, dataSize, typ, &span.largeType, span)
	}
	return span.elemsize
}

func doubleCheckHeapType(x, dataSize uintptr, gctyp *_type, header **_type, span *mspan) {
	doubleCheckHeapPointers(x, dataSize, gctyp, header, span)

	// To exercise the less common path more often, generate
	// a random interior pointer and make sure iterating from
	// that point works correctly too.
	maxIterBytes := span.elemsize
	if header == nil {
		maxIterBytes = dataSize
	}
	off := alignUp(uintptr(cheaprand())%dataSize, goarch.PtrSize)
	size := dataSize - off
	if size == 0 {
		off -= goarch.PtrSize
		size += goarch.PtrSize
	}
	interior := x + off
	size -= alignDown(uintptr(cheaprand())%size, goarch.PtrSize)
	if size == 0 {
		size = goarch.PtrSize
	}
	// Round up the type to the size of the type.
	size = (size + gctyp.Size_ - 1) / gctyp.Size_ * gctyp.Size_
	if interior+size > x+maxIterBytes {
		size = x + maxIterBytes - interior
	}
	doubleCheckHeapPointersInterior(x, interior, size, dataSize, gctyp, header, span)
}

func doubleCheckHeapPointers(x, dataSize uintptr, typ *_type, header **_type, span *mspan) {
	// Check that scanning the full object works.
	tp := span.typePointersOfUnchecked(span.objBase(x))
	maxIterBytes := span.elemsize
	if header == nil {
		maxIterBytes = dataSize
	}
	bad := false
	for i := uintptr(0); i < maxIterBytes; i += goarch.PtrSize {
		// Compute the pointer bit we want at offset i.
		want := false
		if i < span.elemsize {
			off := i % typ.Size_
			if off < typ.PtrBytes {
				j := off / goarch.PtrSize
				want = *addb(getGCMask(typ), j/8)>>(j%8)&1 != 0
			}
		}
		if want {
			var addr uintptr
			tp, addr = tp.next(x + span.elemsize)
			if addr == 0 {
				println("runtime: found bad iterator")
			}
			if addr != x+i {
				print("runtime: addr=", hex(addr), " x+i=", hex(x+i), "\n")
				bad = true
			}
		}
	}
	if !bad {
		var addr uintptr
		tp, addr = tp.next(x + span.elemsize)
		if addr == 0 {
			return
		}
		println("runtime: extra pointer:", hex(addr))
	}
	print("runtime: hasHeader=", header != nil, " typ.Size_=", typ.Size_, " TFlagGCMaskOnDemaind=", typ.TFlag&abi.TFlagGCMaskOnDemand != 0, "\n")
	print("runtime: x=", hex(x), " dataSize=", dataSize, " elemsize=", span.elemsize, "\n")
	print("runtime: typ=", unsafe.Pointer(typ), " typ.PtrBytes=", typ.PtrBytes, "\n")
	print("runtime: limit=", hex(x+span.elemsize), "\n")
	tp = span.typePointersOfUnchecked(x)
	dumpTypePointers(tp)
	for {
		var addr uintptr
		if tp, addr = tp.next(x + span.elemsize); addr == 0 {
			println("runtime: would've stopped here")
			dumpTypePointers(tp)
			break
		}
		print("runtime: addr=", hex(addr), "\n")
		dumpTypePointers(tp)
	}
	throw("heapSetType: pointer entry not correct")
}

func doubleCheckHeapPointersInterior(x, interior, size, dataSize uintptr, typ *_type, header **_type, span *mspan) {
	bad := false
	if interior < x {
		print("runtime: interior=", hex(interior), " x=", hex(x), "\n")
		throw("found bad interior pointer")
	}
	off := interior - x
	tp := span.typePointersOf(interior, size)
	for i := off; i < off+size; i += goarch.PtrSize {
		// Compute the pointer bit we want at offset i.
		want := false
		if i < span.elemsize {
			off := i % typ.Size_
			if off < typ.PtrBytes {
				j := off / goarch.PtrSize
				want = *addb(getGCMask(typ), j/8)>>(j%8)&1 != 0
			}
		}
		if want {
			var addr uintptr
			tp, addr = tp.next(interior + size)
			if addr == 0 {
				println("runtime: found bad iterator")
				bad = true
			}
			if addr != x+i {
				print("runtime: addr=", hex(addr), " x+i=", hex(x+i), "\n")
				bad = true
			}
		}
	}
	if !bad {
		var addr uintptr
		tp, addr = tp.next(interior + size)
		if addr == 0 {
			return
		}
		println("runtime: extra pointer:", hex(addr))
	}
	print("runtime: hasHeader=", header != nil, " typ.Size_=", typ.Size_, "\n")
	print("runtime: x=", hex(x), " dataSize=", dataSize, " elemsize=", span.elemsize, " interior=", hex(interior), " size=", size, "\n")
	print("runtime: limit=", hex(interior+size), "\n")
	tp = span.typePointersOf(interior, size)
	dumpTypePointers(tp)
	for {
		var addr uintptr
		if tp, addr = tp.next(interior + size); addr == 0 {
			println("runtime: would've stopped here")
			dumpTypePointers(tp)
			break
		}
		print("runtime: addr=", hex(addr), "\n")
		dumpTypePointers(tp)
	}

	print("runtime: want: ")
	for i := off; i < off+size; i += goarch.PtrSize {
		// Compute the pointer bit we want at offset i.
		want := false
		if i < dataSize {
			off := i % typ.Size_
			if off < typ.PtrBytes {
				j := off / goarch.PtrSize
				want = *addb(getGCMask(typ), j/8)>>(j%8)&1 != 0
			}
		}
		if want {
			print("1")
		} else {
			print("0")
		}
	}
	println()

	throw("heapSetType: pointer entry not correct")
}

//go:nosplit
func doubleCheckTypePointersOfType(s *mspan, typ *_type, addr, size uintptr) {
	if typ == nil {
		return
	}
	if typ.Kind_&abi.KindMask == abi.Interface {
		// Interfaces are unfortunately inconsistently handled
		// when it comes to the type pointer, so it's easy to
		// produce a lot of false positives here.
		return
	}
	tp0 := s.typePointersOfType(typ, addr)
	tp1 := s.typePointersOf(addr, size)
	failed := false
	for {
		var addr0, addr1 uintptr
		tp0, addr0 = tp0.next(addr + size)
		tp1, addr1 = tp1.next(addr + size)
		if addr0 != addr1 {
			failed = true
			break
		}
		if addr0 == 0 {
			break
		}
	}
	if failed {
		tp0 := s.typePointersOfType(typ, addr)
		tp1 := s.typePointersOf(addr, size)
		print("runtime: addr=", hex(addr), " size=", size, "\n")
		print("runtime: type=", toRType(typ).string(), "\n")
		dumpTypePointers(tp0)
		dumpTypePointers(tp1)
		for {
			var addr0, addr1 uintptr
			tp0, addr0 = tp0.next(addr + size)
			tp1, addr1 = tp1.next(addr + size)
			print("runtime: ", hex(addr0), " ", hex(addr1), "\n")
			if addr0 == 0 && addr1 == 0 {
				break
			}
		}
		throw("mismatch between typePointersOfType and typePointersOf")
	}
}

func dumpTypePointers(tp typePointers) {
	print("runtime: tp.elem=", hex(tp.elem), " tp.typ=", unsafe.Pointer(tp.typ), "\n")
	print("runtime: tp.addr=", hex(tp.addr), " tp.mask=")
	for i := uintptr(0); i < ptrBits; i++ {
		if tp.mask&(uintptr(1)<<i) != 0 {
			print("1")
		} else {
			print("0")
		}
	}
	println()
}

// addb returns the byte pointer p+n.
//
//go:nowritebarrier
//go:nosplit
func addb(p *byte, n uintptr) *byte {
	// Note: wrote out full expression instead of calling add(p, n)
	// to reduce the number of temporaries generated by the
	// compiler for this trivial expression during inlining.
	return (*byte)(unsafe.Pointer(uintptr(unsafe.Pointer(p)) + n))
}

// subtractb returns the byte pointer p-n.
//
//go:nowritebarrier
//go:nosplit
func subtractb(p *byte, n uintptr) *byte {
	// Note: wrote out full expression instead of calling add(p, -n)
	// to reduce the number of temporaries generated by the
	// compiler for this trivial expression during inlining.
	return (*byte)(unsafe.Pointer(uintptr(unsafe.Pointer(p)) - n))
}

// add1 返回向后偏移 1 字节的地址
// add1 returns the byte pointer p+1.
//
//go:nowritebarrier
//go:nosplit
func add1(p *byte) *byte {
	// Note: wrote out full expression instead of calling addb(p, 1)
	// to reduce the number of temporaries generated by the
	// compiler for this trivial expression during inlining.
	return (*byte)(unsafe.Pointer(uintptr(unsafe.Pointer(p)) + 1))
}

// subtract1 returns the byte pointer p-1.
//
// nosplit because it is used during write barriers and must not be preempted.
//
//go:nowritebarrier
//go:nosplit
func subtract1(p *byte) *byte {
	// Note: wrote out full expression instead of calling subtractb(p, 1)
	// to reduce the number of temporaries generated by the
	// compiler for this trivial expression during inlining.
	return (*byte)(unsafe.Pointer(uintptr(unsafe.Pointer(p)) - 1))
}

// markBits provides access to the mark bit for an object in the heap.
// bytep points to the byte holding the mark bit.
// mask is a byte with a single bit set that can be &ed with *bytep
// to see if the bit has been set.
// *m.byte&m.mask != 0 indicates the mark bit is set.
// index can be used along with span information to generate
// the address of the object in the heap.
// We maintain one set of mark bits for allocation and one for
// marking purposes.
type markBits struct {
	bytep *uint8
	mask  uint8
	index uintptr
}

//go:nosplit
func (s *mspan) allocBitsForIndex(allocBitIndex uintptr) markBits {
	bytep, mask := s.allocBits.bitp(allocBitIndex)
	return markBits{bytep, mask, allocBitIndex}
}

// refillAllocCache takes 8 bytes s.allocBits starting at whichByte
// and negates them so that ctz (count trailing zeros) instructions
// can be used. It then places these 8 bytes into the cached 64 bit
// s.allocCache.
func (s *mspan) refillAllocCache(whichByte uint16) {
	bytes := (*[8]uint8)(unsafe.Pointer(s.allocBits.bytep(uintptr(whichByte))))
	aCache := uint64(0)
	aCache |= uint64(bytes[0])
	aCache |= uint64(bytes[1]) << (1 * 8)
	aCache |= uint64(bytes[2]) << (2 * 8)
	aCache |= uint64(bytes[3]) << (3 * 8)
	aCache |= uint64(bytes[4]) << (4 * 8)
	aCache |= uint64(bytes[5]) << (5 * 8)
	aCache |= uint64(bytes[6]) << (6 * 8)
	aCache |= uint64(bytes[7]) << (7 * 8)
	s.allocCache = ^aCache
}

// nextFreeIndex 返回 s.freeindex 及其之后的下一个空闲对象的索引
// nextFreeIndex returns the index of the next free object in s at
// or after s.freeindex.
// There are hardware instructions that can be used to make this
// faster if profiling warrants it.
func (s *mspan) nextFreeIndex() uint16 {
	sfreeindex := s.freeindex
	snelems := s.nelems
	if sfreeindex == snelems {
		return sfreeindex
	}
	if sfreeindex > snelems {
		throw("s.freeindex > s.nelems")
	}

	aCache := s.allocCache

	bitIndex := sys.TrailingZeros64(aCache)
	for bitIndex == 64 {
		// Move index to start of next cached bits.
		sfreeindex = (sfreeindex + 64) &^ (64 - 1)
		if sfreeindex >= snelems {
			s.freeindex = snelems
			return snelems
		}
		whichByte := sfreeindex / 8
		// Refill s.allocCache with the next 64 alloc bits.
		s.refillAllocCache(whichByte)
		aCache = s.allocCache
		bitIndex = sys.TrailingZeros64(aCache)
		// nothing available in cached bits
		// grab the next 8 bytes and try again.
	}
	result := sfreeindex + uint16(bitIndex)
	if result >= snelems {
		s.freeindex = snelems
		return snelems
	}

	s.allocCache >>= uint(bitIndex + 1)
	sfreeindex = result + 1

	if sfreeindex%64 == 0 && sfreeindex != snelems {
		// We just incremented s.freeindex so it isn't 0.
		// As each 1 in s.allocCache was encountered and used for allocation
		// it was shifted away. At this point s.allocCache contains all 0s.
		// Refill s.allocCache so that it corresponds
		// to the bits at s.allocBits starting at s.freeindex.
		whichByte := sfreeindex / 8
		s.refillAllocCache(whichByte)
	}
	s.freeindex = sfreeindex
	return result
}

// isFree reports whether the index'th object in s is unallocated.
//
// The caller must ensure s.state is mSpanInUse, and there must have
// been no preemption points since ensuring this (which could allow a
// GC transition, which would allow the state to change).
func (s *mspan) isFree(index uintptr) bool {
	if index < uintptr(s.freeIndexForScan) {
		return false
	}
	bytep, mask := s.allocBits.bitp(index)
	return *bytep&mask == 0
}

// divideByElemSize returns n/s.elemsize.
// n must be within [0, s.npages*_PageSize),
// or may be exactly s.npages*_PageSize
// if s.elemsize is from sizeclasses.go.
//
// nosplit, because it is called by objIndex, which is nosplit
//
//go:nosplit
func (s *mspan) divideByElemSize(n uintptr) uintptr {
	const doubleCheck = false

	// See explanation in mksizeclasses.go's computeDivMagic.
	q := uintptr((uint64(n) * uint64(s.divMul)) >> 32)

	if doubleCheck && q != n/s.elemsize {
		println(n, "/", s.elemsize, "should be", n/s.elemsize, "but got", q)
		throw("bad magic division")
	}
	return q
}

// nosplit, because it is called by other nosplit code like findObject
//
//go:nosplit
func (s *mspan) objIndex(p uintptr) uintptr {
	return s.divideByElemSize(p - s.base())
}

func markBitsForAddr(p uintptr) markBits {
	s := spanOf(p)
	objIndex := s.objIndex(p)
	return s.markBitsForIndex(objIndex)
}

func (s *mspan) markBitsForIndex(objIndex uintptr) markBits {
	bytep, mask := s.gcmarkBits.bitp(objIndex)
	return markBits{bytep, mask, objIndex}
}

func (s *mspan) markBitsForBase() markBits {
	return markBits{&s.gcmarkBits.x, uint8(1), 0}
}

// isMarked reports whether mark bit m is set.
func (m markBits) isMarked() bool {
	return *m.bytep&m.mask != 0
}

// setMarked sets the marked bit in the markbits, atomically.
func (m markBits) setMarked() {
	// Might be racing with other updates, so use atomic update always.
	// We used to be clever here and use a non-atomic update in certain
	// cases, but it's not worth the risk.
	atomic.Or8(m.bytep, m.mask)
}

// setMarkedNonAtomic sets the marked bit in the markbits, non-atomically.
func (m markBits) setMarkedNonAtomic() {
	*m.bytep |= m.mask
}

// clearMarked clears the marked bit in the markbits, atomically.
func (m markBits) clearMarked() {
	// Might be racing with other updates, so use atomic update always.
	// We used to be clever here and use a non-atomic update in certain
	// cases, but it's not worth the risk.
	atomic.And8(m.bytep, ^m.mask)
}

// markBitsForSpan returns the markBits for the span base address base.
func markBitsForSpan(base uintptr) (mbits markBits) {
	mbits = markBitsForAddr(base)
	if mbits.mask != 1 {
		throw("markBitsForSpan: unaligned start")
	}
	return mbits
}

// advance advances the markBits to the next object in the span.
func (m *markBits) advance() {
	if m.mask == 1<<7 {
		m.bytep = (*uint8)(unsafe.Pointer(uintptr(unsafe.Pointer(m.bytep)) + 1))
		m.mask = 1
	} else {
		m.mask = m.mask << 1
	}
	m.index++
}

// clobberdeadPtr is a special value that is used by the compiler to
// clobber dead stack slots, when -clobberdead flag is set.
const clobberdeadPtr = uintptr(0xdeaddead | 0xdeaddead<<((^uintptr(0)>>63)*32))

// badPointer throws bad pointer in heap panic.
func badPointer(s *mspan, p, refBase, refOff uintptr) {
	// Typically this indicates an incorrect use
	// of unsafe or cgo to store a bad pointer in
	// the Go heap. It may also indicate a runtime
	// bug.
	//
	// TODO(austin): We could be more aggressive
	// and detect pointers to unallocated objects
	// in allocated spans.
	printlock()
	print("runtime: pointer ", hex(p))
	if s != nil {
		state := s.state.get()
		if state != mSpanInUse {
			print(" to unallocated span")
		} else {
			print(" to unused region of span")
		}
		print(" span.base()=", hex(s.base()), " span.limit=", hex(s.limit), " span.state=", state)
	}
	print("\n")
	if refBase != 0 {
		print("runtime: found in object at *(", hex(refBase), "+", hex(refOff), ")\n")
		gcDumpObject("object", refBase, refOff)
	}
	getg().m.traceback = 2
	throw("found bad pointer in Go heap (incorrect use of unsafe or cgo?)")
}

// findObject returns the base address for the heap object containing
// the address p, the object's span, and the index of the object in s.
// If p does not point into a heap object, it returns base == 0.
//
// If p points is an invalid heap pointer and debug.invalidptr != 0,
// findObject panics.
//
// refBase and refOff optionally give the base address of the object
// in which the pointer p was found and the byte offset at which it
// was found. These are used for error reporting.
//
// It is nosplit so it is safe for p to be a pointer to the current goroutine's stack.
// Since p is a uintptr, it would not be adjusted if the stack were to move.
//
// findObject should be an internal detail,
// but widely used packages access it using linkname.
// Notable members of the hall of shame include:
//   - github.com/bytedance/sonic
//
// Do not remove or change the type signature.
// See go.dev/issue/67401.
//
//go:linkname findObject
//go:nosplit
func findObject(p, refBase, refOff uintptr) (base uintptr, s *mspan, objIndex uintptr) {
	s = spanOf(p)
	// If s is nil, the virtual address has never been part of the heap.
	// This pointer may be to some mmap'd region, so we allow it.
	if s == nil {
		if (GOARCH == "amd64" || GOARCH == "arm64") && p == clobberdeadPtr && debug.invalidptr != 0 {
			// Crash if clobberdeadPtr is seen. Only on AMD64 and ARM64 for now,
			// as they are the only platform where compiler's clobberdead mode is
			// implemented. On these platforms clobberdeadPtr cannot be a valid address.
			badPointer(s, p, refBase, refOff)
		}
		return
	}
	// If p is a bad pointer, it may not be in s's bounds.
	//
	// Check s.state to synchronize with span initialization
	// before checking other fields. See also spanOfHeap.
	if state := s.state.get(); state != mSpanInUse || p < s.base() || p >= s.limit {
		// Pointers into stacks are also ok, the runtime manages these explicitly.
		if state == mSpanManual {
			return
		}
		// The following ensures that we are rigorous about what data
		// structures hold valid pointers.
		if debug.invalidptr != 0 {
			badPointer(s, p, refBase, refOff)
		}
		return
	}

	objIndex = s.objIndex(p)
	base = s.base() + objIndex*s.elemsize
	return
}

// reflect_verifyNotInHeapPtr reports whether converting the not-in-heap pointer into a unsafe.Pointer is ok.
//
//go:linkname reflect_verifyNotInHeapPtr reflect.verifyNotInHeapPtr
func reflect_verifyNotInHeapPtr(p uintptr) bool {
	// Conversion to a pointer is ok as long as findObject above does not call badPointer.
	// Since we're already promised that p doesn't point into the heap, just disallow heap
	// pointers and the special clobbered pointer.
	return spanOf(p) == nil && p != clobberdeadPtr
}

const ptrBits = 8 * goarch.PtrSize

// bulkBarrierBitmap executes write barriers for copying from [src,
// src+size) to [dst, dst+size) using a 1-bit pointer bitmap. src is
// assumed to start maskOffset bytes into the data covered by the
// bitmap in bits (which may not be a multiple of 8).
//
// This is used by bulkBarrierPreWrite for writes to data and BSS.
//
//go:nosplit
func bulkBarrierBitmap(dst, src, size, maskOffset uintptr, bits *uint8) {
	word := maskOffset / goarch.PtrSize
	bits = addb(bits, word/8)
	mask := uint8(1) << (word % 8)

	buf := &getg().m.p.ptr().wbBuf
	for i := uintptr(0); i < size; i += goarch.PtrSize {
		if mask == 0 {
			bits = addb(bits, 1)
			if *bits == 0 {
				// Skip 8 words.
				i += 7 * goarch.PtrSize
				continue
			}
			mask = 1
		}
		if *bits&mask != 0 {
			dstx := (*uintptr)(unsafe.Pointer(dst + i))
			if src == 0 {
				p := buf.get1()
				p[0] = *dstx
			} else {
				srcx := (*uintptr)(unsafe.Pointer(src + i))
				p := buf.get2()
				p[0] = *dstx
				p[1] = *srcx
			}
		}
		mask <<= 1
	}
}

// typeBitsBulkBarrier executes a write barrier for every
// pointer that would be copied from [src, src+size) to [dst,
// dst+size) by a memmove using the type bitmap to locate those
// pointer slots.
//
// The type typ must correspond exactly to [src, src+size) and [dst, dst+size).
// dst, src, and size must be pointer-aligned.
//
// Must not be preempted because it typically runs right before memmove,
// and the GC must observe them as an atomic action.
//
// Callers must perform cgo checks if goexperiment.CgoCheck2.
//
//go:nosplit
func typeBitsBulkBarrier(typ *_type, dst, src, size uintptr) {
	if typ == nil {
		throw("runtime: typeBitsBulkBarrier without type")
	}
	if typ.Size_ != size {
		println("runtime: typeBitsBulkBarrier with type ", toRType(typ).string(), " of size ", typ.Size_, " but memory size", size)
		throw("runtime: invalid typeBitsBulkBarrier")
	}
	if !writeBarrier.enabled {
		return
	}
	ptrmask := getGCMask(typ)
	buf := &getg().m.p.ptr().wbBuf
	var bits uint32
	for i := uintptr(0); i < typ.PtrBytes; i += goarch.PtrSize {
		if i&(goarch.PtrSize*8-1) == 0 {
			bits = uint32(*ptrmask)
			ptrmask = addb(ptrmask, 1)
		} else {
			bits = bits >> 1
		}
		if bits&1 != 0 {
			dstx := (*uintptr)(unsafe.Pointer(dst + i))
			srcx := (*uintptr)(unsafe.Pointer(src + i))
			p := buf.get2()
			p[0] = *dstx
			p[1] = *srcx
		}
	}
}

// countAlloc returns the number of objects allocated in span s by
// scanning the mark bitmap.
func (s *mspan) countAlloc() int {
	count := 0
	bytes := divRoundUp(uintptr(s.nelems), 8)
	// Iterate over each 8-byte chunk and count allocations
	// with an intrinsic. Note that newMarkBits guarantees that
	// gcmarkBits will be 8-byte aligned, so we don't have to
	// worry about edge cases, irrelevant bits will simply be zero.
	for i := uintptr(0); i < bytes; i += 8 {
		// Extract 64 bits from the byte pointer and get a OnesCount.
		// Note that the unsafe cast here doesn't preserve endianness,
		// but that's OK. We only care about how many bits are 1, not
		// about the order we discover them in.
		mrkBits := *(*uint64)(unsafe.Pointer(s.gcmarkBits.bytep(i)))
		count += sys.OnesCount64(mrkBits)
	}
	return count
}

// Read the bytes starting at the aligned pointer p into a uintptr.
// Read is little-endian.
func readUintptr(p *byte) uintptr {
	x := *(*uintptr)(unsafe.Pointer(p))
	if goarch.BigEndian {
		if goarch.PtrSize == 8 {
			return uintptr(sys.Bswap64(uint64(x)))
		}
		return uintptr(sys.Bswap32(uint32(x)))
	}
	return x
}

var debugPtrmask struct {
	lock mutex
	data *byte
}

// progToPointerMask returns the 1-bit pointer mask output by the GC program prog.
// size the size of the region described by prog, in bytes.
// The resulting bitvector will have no more than size/goarch.PtrSize bits.
func progToPointerMask(prog *byte, size uintptr) bitvector {
	n := (size/goarch.PtrSize + 7) / 8
	x := (*[1 << 30]byte)(persistentalloc(n+1, 1, &memstats.buckhash_sys))[:n+1]
	x[len(x)-1] = 0xa1 // overflow check sentinel
	n = runGCProg(prog, &x[0])
	if x[len(x)-1] != 0xa1 {
		throw("progToPointerMask: overflow")
	}
	return bitvector{int32(n), &x[0]}
}

// Packed GC pointer bitmaps, aka GC programs.
//
// For large types containing arrays, the type information has a
// natural repetition that can be encoded to save space in the
// binary and in the memory representation of the type information.
//
// The encoding is a simple Lempel-Ziv style bytecode machine
// with the following instructions:
//
//	00000000: stop
//	0nnnnnnn: emit n bits copied from the next (n+7)/8 bytes
//	10000000 n c: repeat the previous n bits c times; n, c are varints
//	1nnnnnnn c: repeat the previous n bits c times; c is a varint
//
// Currently, gc programs are only used for describing data and bss
// sections of the binary.

// runGCProg returns the number of 1-bit entries written to memory.
func runGCProg(prog, dst *byte) uintptr {
	dstStart := dst

	// Bits waiting to be written to memory.
	var bits uintptr
	var nbits uintptr

	p := prog
Run:
	for {
		// Flush accumulated full bytes.
		// The rest of the loop assumes that nbits <= 7.
		for ; nbits >= 8; nbits -= 8 {
			*dst = uint8(bits)
			dst = add1(dst)
			bits >>= 8
		}

		// Process one instruction.
		inst := uintptr(*p)
		p = add1(p)
		n := inst & 0x7F
		if inst&0x80 == 0 {
			// 最高位为 0
			// Literal bits; n == 0 means end of program.
			if n == 0 {
				// Program is over.
				break Run
			}
			nbyte := n / 8
			for i := uintptr(0); i < nbyte; i++ {
				bits |= uintptr(*p) << nbits
				p = add1(p)
				*dst = uint8(bits)
				dst = add1(dst)
				bits >>= 8
			}
			if n %= 8; n > 0 {
				bits |= uintptr(*p) << nbits
				p = add1(p)
				nbits += n
			}
			continue Run
		}

		// Repeat. If n == 0, it is encoded in a varint in the next bytes.
		if n == 0 {
			for off := uint(0); ; off += 7 {
				x := uintptr(*p)
				p = add1(p)
				n |= (x & 0x7F) << off
				if x&0x80 == 0 {
					break
				}
			}
		}

		// Count is encoded in a varint in the next bytes.
		c := uintptr(0)
		for off := uint(0); ; off += 7 {
			x := uintptr(*p)
			p = add1(p)
			c |= (x & 0x7F) << off
			if x&0x80 == 0 {
				break
			}
		}
		c *= n // now total number of bits to copy

		// If the number of bits being repeated is small, load them
		// into a register and use that register for the entire loop
		// instead of repeatedly reading from memory.
		// Handling fewer than 8 bits here makes the general loop simpler.
		// The cutoff is goarch.PtrSize*8 - 7 to guarantee that when we add
		// the pattern to a bit buffer holding at most 7 bits (a partial byte)
		// it will not overflow.
		src := dst
		const maxBits = goarch.PtrSize*8 - 7
		if n <= maxBits {
			// Start with bits in output buffer.
			pattern := bits
			npattern := nbits

			// If we need more bits, fetch them from memory.
			src = subtract1(src)
			for npattern < n {
				pattern <<= 8
				pattern |= uintptr(*src)
				src = subtract1(src)
				npattern += 8
			}

			// We started with the whole bit output buffer,
			// and then we loaded bits from whole bytes.
			// Either way, we might now have too many instead of too few.
			// Discard the extra.
			if npattern > n {
				pattern >>= npattern - n
				npattern = n
			}

			// Replicate pattern to at most maxBits.
			if npattern == 1 {
				// One bit being repeated.
				// If the bit is 1, make the pattern all 1s.
				// If the bit is 0, the pattern is already all 0s,
				// but we can claim that the number of bits
				// in the word is equal to the number we need (c),
				// because right shift of bits will zero fill.
				if pattern == 1 {
					pattern = 1<<maxBits - 1
					npattern = maxBits
				} else {
					npattern = c
				}
			} else {
				b := pattern
				nb := npattern
				if nb+nb <= maxBits {
					// Double pattern until the whole uintptr is filled.
					for nb <= goarch.PtrSize*8 {
						b |= b << nb
						nb += nb
					}
					// Trim away incomplete copy of original pattern in high bits.
					// TODO(rsc): Replace with table lookup or loop on systems without divide?
					nb = maxBits / npattern * npattern
					b &= 1<<nb - 1
					pattern = b
					npattern = nb
				}
			}

			// Add pattern to bit buffer and flush bit buffer, c/npattern times.
			// Since pattern contains >8 bits, there will be full bytes to flush
			// on each iteration.
			for ; c >= npattern; c -= npattern {
				bits |= pattern << nbits
				nbits += npattern
				for nbits >= 8 {
					*dst = uint8(bits)
					dst = add1(dst)
					bits >>= 8
					nbits -= 8
				}
			}

			// Add final fragment to bit buffer.
			if c > 0 {
				pattern &= 1<<c - 1
				bits |= pattern << nbits
				nbits += c
			}
			continue Run
		}

		// Repeat; n too large to fit in a register.
		// Since nbits <= 7, we know the first few bytes of repeated data
		// are already written to memory.
		off := n - nbits // n > nbits because n > maxBits and nbits <= 7
		// Leading src fragment.
		src = subtractb(src, (off+7)/8)
		if frag := off & 7; frag != 0 {
			bits |= uintptr(*src) >> (8 - frag) << nbits
			src = add1(src)
			nbits += frag
			c -= frag
		}
		// Main loop: load one byte, write another.
		// The bits are rotating through the bit buffer.
		for i := c / 8; i > 0; i-- {
			bits |= uintptr(*src) << nbits
			src = add1(src)
			*dst = uint8(bits)
			dst = add1(dst)
			bits >>= 8
		}
		// Final src fragment.
		if c %= 8; c > 0 {
			bits |= (uintptr(*src) & (1<<c - 1)) << nbits
			nbits += c
		}
	}

	// Write any final bits out, using full-byte writes, even for the final byte.
	totalBits := (uintptr(unsafe.Pointer(dst))-uintptr(unsafe.Pointer(dstStart)))*8 + nbits
	nbits += -nbits & 7
	for ; nbits > 0; nbits -= 8 {
		*dst = uint8(bits)
		dst = add1(dst)
		bits >>= 8
	}
	return totalBits
}

<<<<<<< HEAD
// materializeGCProg 为 1bit 指针掩码 分配空间
// 然后它用程序 prog 指定的指针位掩码填充该空间
// bitmask 由 s.startAddr 开始
// 必须使用 dematerializeGCProg 回收 mspan
// materializeGCProg allocates space for the (1-bit) pointer bitmask
// for an object of size ptrdata.  Then it fills that space with the
// pointer bitmask specified by the program prog.
// The bitmask starts at s.startAddr.
// The result must be deallocated with dematerializeGCProg.
func materializeGCProg(ptrdata uintptr, prog *byte) *mspan {
	// 向上取整
	// Each word of ptrdata needs one bit in the bitmap.
	bitmapBytes := divRoundUp(ptrdata, 8*goarch.PtrSize)
	// 计算需要多少页
	// Compute the number of pages needed for bitmapBytes.
	pages := divRoundUp(bitmapBytes, pageSize)
	// 手动申请内存
	s := mheap_.allocManual(pages, spanAllocPtrScalarBits)
	runGCProg(addb(prog, 4), (*byte)(unsafe.Pointer(s.startAddr)))
	return s
}

// dematerializeGCProg 释放用于 GC prog 的 mspan
func dematerializeGCProg(s *mspan) {
	mheap_.freeManual(s, spanAllocPtrScalarBits)
}

=======
>>>>>>> 7b263895
func dumpGCProg(p *byte) {
	nptr := 0
	for {
		x := *p
		p = add1(p)
		if x == 0 {
			print("\t", nptr, " end\n")
			break
		}
		if x&0x80 == 0 {
			print("\t", nptr, " lit ", x, ":")
			n := int(x+7) / 8
			for i := 0; i < n; i++ {
				print(" ", hex(*p))
				p = add1(p)
			}
			print("\n")
			nptr += int(x)
		} else {
			nbit := int(x &^ 0x80)
			if nbit == 0 {
				for nb := uint(0); ; nb += 7 {
					x := *p
					p = add1(p)
					nbit |= int(x&0x7f) << nb
					if x&0x80 == 0 {
						break
					}
				}
			}
			count := 0
			for nb := uint(0); ; nb += 7 {
				x := *p
				p = add1(p)
				count |= int(x&0x7f) << nb
				if x&0x80 == 0 {
					break
				}
			}
			print("\t", nptr, " repeat ", nbit, " × ", count, "\n")
			nptr += nbit * count
		}
	}
}

// Testing.

// reflect_gcbits returns the GC type info for x, for testing.
// The result is the bitmap entries (0 or 1), one entry per byte.
//
//go:linkname reflect_gcbits reflect.gcbits
func reflect_gcbits(x any) []byte {
	return pointerMask(x)
}

// Returns GC type info for the pointer stored in ep for testing.
// If ep points to the stack, only static live information will be returned
// (i.e. not for objects which are only dynamically live stack objects).
func pointerMask(ep any) (mask []byte) {
	e := *efaceOf(&ep)
	p := e.data
	t := e._type

	var et *_type
	if t.Kind_&abi.KindMask != abi.Pointer {
		throw("bad argument to getgcmask: expected type to be a pointer to the value type whose mask is being queried")
	}
	et = (*ptrtype)(unsafe.Pointer(t)).Elem

	// data or bss
	for _, datap := range activeModules() {
		// data
		if datap.data <= uintptr(p) && uintptr(p) < datap.edata {
			bitmap := datap.gcdatamask.bytedata
			n := et.Size_
			mask = make([]byte, n/goarch.PtrSize)
			for i := uintptr(0); i < n; i += goarch.PtrSize {
				off := (uintptr(p) + i - datap.data) / goarch.PtrSize
				mask[i/goarch.PtrSize] = (*addb(bitmap, off/8) >> (off % 8)) & 1
			}
			return
		}

		// bss
		if datap.bss <= uintptr(p) && uintptr(p) < datap.ebss {
			bitmap := datap.gcbssmask.bytedata
			n := et.Size_
			mask = make([]byte, n/goarch.PtrSize)
			for i := uintptr(0); i < n; i += goarch.PtrSize {
				off := (uintptr(p) + i - datap.bss) / goarch.PtrSize
				mask[i/goarch.PtrSize] = (*addb(bitmap, off/8) >> (off % 8)) & 1
			}
			return
		}
	}

	// heap
	if base, s, _ := findObject(uintptr(p), 0, 0); base != 0 {
		if s.spanclass.noscan() {
			return nil
		}
		limit := base + s.elemsize

		// Move the base up to the iterator's start, because
		// we want to hide evidence of a malloc header from the
		// caller.
		tp := s.typePointersOfUnchecked(base)
		base = tp.addr

		// Unroll the full bitmap the GC would actually observe.
		maskFromHeap := make([]byte, (limit-base)/goarch.PtrSize)
		for {
			var addr uintptr
			if tp, addr = tp.next(limit); addr == 0 {
				break
			}
			maskFromHeap[(addr-base)/goarch.PtrSize] = 1
		}

		// Double-check that every part of the ptr/scalar we're not
		// showing the caller is zeroed. This keeps us honest that
		// that information is actually irrelevant.
		for i := limit; i < s.elemsize; i++ {
			if *(*byte)(unsafe.Pointer(i)) != 0 {
				throw("found non-zeroed tail of allocation")
			}
		}

		// Callers (and a check we're about to run) expects this mask
		// to end at the last pointer.
		for len(maskFromHeap) > 0 && maskFromHeap[len(maskFromHeap)-1] == 0 {
			maskFromHeap = maskFromHeap[:len(maskFromHeap)-1]
		}

		// Unroll again, but this time from the type information.
		maskFromType := make([]byte, (limit-base)/goarch.PtrSize)
		tp = s.typePointersOfType(et, base)
		for {
			var addr uintptr
			if tp, addr = tp.next(limit); addr == 0 {
				break
			}
			maskFromType[(addr-base)/goarch.PtrSize] = 1
		}

		// Validate that the prefix of maskFromType is equal to
		// maskFromHeap. maskFromType may contain more pointers than
		// maskFromHeap produces because maskFromHeap may be able to
		// get exact type information for certain classes of objects.
		// With maskFromType, we're always just tiling the type bitmap
		// through to the elemsize.
		//
		// It's OK if maskFromType has pointers in elemsize that extend
		// past the actual populated space; we checked above that all
		// that space is zeroed, so just the GC will just see nil pointers.
		differs := false
		for i := range maskFromHeap {
			if maskFromHeap[i] != maskFromType[i] {
				differs = true
				break
			}
		}

		if differs {
			print("runtime: heap mask=")
			for _, b := range maskFromHeap {
				print(b)
			}
			println()
			print("runtime: type mask=")
			for _, b := range maskFromType {
				print(b)
			}
			println()
			print("runtime: type=", toRType(et).string(), "\n")
			throw("found two different masks from two different methods")
		}

		// Select the heap mask to return. We may not have a type mask.
		mask = maskFromHeap

		// Make sure we keep ep alive. We may have stopped referencing
		// ep's data pointer sometime before this point and it's possible
		// for that memory to get freed.
		KeepAlive(ep)
		return
	}

	// stack
	if gp := getg(); gp.m.curg.stack.lo <= uintptr(p) && uintptr(p) < gp.m.curg.stack.hi {
		found := false
		var u unwinder
		for u.initAt(gp.m.curg.sched.pc, gp.m.curg.sched.sp, 0, gp.m.curg, 0); u.valid(); u.next() {
			if u.frame.sp <= uintptr(p) && uintptr(p) < u.frame.varp {
				found = true
				break
			}
		}
		if found {
			locals, _, _ := u.frame.getStackMap(false)
			if locals.n == 0 {
				return
			}
			size := uintptr(locals.n) * goarch.PtrSize
			n := (*ptrtype)(unsafe.Pointer(t)).Elem.Size_
			mask = make([]byte, n/goarch.PtrSize)
			for i := uintptr(0); i < n; i += goarch.PtrSize {
				off := (uintptr(p) + i - u.frame.varp + size) / goarch.PtrSize
				mask[i/goarch.PtrSize] = locals.ptrbit(off)
			}
		}
		return
	}

	// otherwise, not something the GC knows about.
	// possibly read-only data, like malloc(0).
	// must not have pointers
	return
}<|MERGE_RESOLUTION|>--- conflicted
+++ resolved
@@ -1667,36 +1667,6 @@
 	return totalBits
 }
 
-<<<<<<< HEAD
-// materializeGCProg 为 1bit 指针掩码 分配空间
-// 然后它用程序 prog 指定的指针位掩码填充该空间
-// bitmask 由 s.startAddr 开始
-// 必须使用 dematerializeGCProg 回收 mspan
-// materializeGCProg allocates space for the (1-bit) pointer bitmask
-// for an object of size ptrdata.  Then it fills that space with the
-// pointer bitmask specified by the program prog.
-// The bitmask starts at s.startAddr.
-// The result must be deallocated with dematerializeGCProg.
-func materializeGCProg(ptrdata uintptr, prog *byte) *mspan {
-	// 向上取整
-	// Each word of ptrdata needs one bit in the bitmap.
-	bitmapBytes := divRoundUp(ptrdata, 8*goarch.PtrSize)
-	// 计算需要多少页
-	// Compute the number of pages needed for bitmapBytes.
-	pages := divRoundUp(bitmapBytes, pageSize)
-	// 手动申请内存
-	s := mheap_.allocManual(pages, spanAllocPtrScalarBits)
-	runGCProg(addb(prog, 4), (*byte)(unsafe.Pointer(s.startAddr)))
-	return s
-}
-
-// dematerializeGCProg 释放用于 GC prog 的 mspan
-func dematerializeGCProg(s *mspan) {
-	mheap_.freeManual(s, spanAllocPtrScalarBits)
-}
-
-=======
->>>>>>> 7b263895
 func dumpGCProg(p *byte) {
 	nptr := 0
 	for {
