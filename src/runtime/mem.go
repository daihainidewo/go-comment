--- conflicted
+++ resolved
@@ -100,9 +100,6 @@
 	sysHugePageOS(v, n)
 }
 
-<<<<<<< HEAD
-// sysFree 将内存状态转为 None
-=======
 // sysNoHugePage does not transition memory regions, but instead provides a
 // hint to the OS that it would be less efficient to back this memory region
 // with pages of a larger size transparently.
@@ -116,7 +113,7 @@
 	sysHugePageCollapseOS(v, n)
 }
 
->>>>>>> d5c58085
+// sysFree 将内存状态转为 None
 // sysFree transitions a memory region from any state to None. Therefore, it
 // returns memory unconditionally. It is used if an out-of-memory error has been
 // detected midway through an allocation or to carve out an aligned section of
