// Copyright 2022 The Go Authors. All rights reserved.
// Use of this source code is governed by a BSD-style
// license that can be found in the LICENSE file.

package runtime

import "unsafe"

// 操作系统内存管理抽象层
// 运行时管理的内存有以下四种状态
// None - 没有保留或者没有映射 默认状态
// Reserved - 由运行时拥有 但访问会失败 不会计入进程内存占用
// Prepared - 保留状态 不打算由物理内存支持 操作系统可能会懒式实现
// 			- 可以有效的过渡到 Ready
// 			- 访问该块内存是未定义的 可能错误 可能返回未预料的零值等
// Ready - 可以安全访问
// OS memory management abstraction layer
//
// Regions of the address space managed by the runtime may be in one of four
// states at any given time:
// 1) None - Unreserved and unmapped, the default state of any region.
// 2) Reserved - Owned by the runtime, but accessing it would cause a fault.
//               Does not count against the process' memory footprint.
// 3) Prepared - Reserved, intended not to be backed by physical memory (though
//               an OS may implement this lazily). Can transition efficiently to
//               Ready. Accessing memory in such a region is undefined (may
//               fault, may give back unexpected zeroes, etc.).
// 4) Ready - may be accessed safely.
//
// This set of states is more than is strictly necessary to support all the
// currently supported platforms. One could get by with just None, Reserved, and
// Ready. However, the Prepared state gives us flexibility for performance
// purposes. For example, on POSIX-y operating systems, Reserved is usually a
// private anonymous mmap'd region with PROT_NONE set, and to transition
// to Ready would require setting PROT_READ|PROT_WRITE. However the
// underspecification of Prepared lets us use just MADV_FREE to transition from
// Ready to Prepared. Thus with the Prepared state we can set the permission
// bits just once early on, we can efficiently tell the OS that it's free to
// take pages away from us when we don't strictly need them.
//
// This file defines a cross-OS interface for a common set of helpers
// that transition memory regions between these states. The helpers call into
// OS-specific implementations that handle errors, while the interface boundary
// implements cross-OS functionality, like updating runtime accounting.

// sysAlloc 将操作系统选择的内存区域从 None 转换为 Ready
// sysAlloc transitions an OS-chosen region of memory from None to Ready.
// More specifically, it obtains a large chunk of zeroed memory from the
// operating system, typically on the order of a hundred kilobytes
// or a megabyte. This memory is always immediately available for use.
//
// sysStat must be non-nil.
//
// Don't split the stack as this function may be invoked without a valid G,
// which prevents us from allocating more stack.
//go:nosplit
func sysAlloc(n uintptr, sysStat *sysMemStat) unsafe.Pointer {
	sysStat.add(int64(n))
	gcController.mappedReady.Add(int64(n))
	return sysAllocOS(n)
}

// sysUnused 将内存从 Ready 标记为 Prepared
// 它通知操作系统不再需要支持此内存区域的物理页面 并且可以将其重用于其他目的
// sysUnused 内存区域的内容被视为没收
// 并且在调用 sysUsed 之前不得再次访问该区域
// sysUnused transitions a memory region from Ready to Prepared. It notifies the
// operating system that the physical pages backing this memory region are no
// longer needed and can be reused for other purposes. The contents of a
// sysUnused memory region are considered forfeit and the region must not be
// accessed again until sysUsed is called.
func sysUnused(v unsafe.Pointer, n uintptr) {
	gcController.mappedReady.Add(-int64(n))
	sysUnusedOS(v, n)
}

// sysUsed 将内存从 Prepared 标记为 Ready
// 通知操作系统该内存可以成功的访问
// sysUsed transitions a memory region from Prepared to Ready. It notifies the
// operating system that the memory region is needed and ensures that the region
// may be safely accessed. This is typically a no-op on systems that don't have
// an explicit commit step and hard over-commit limits, but is critical on
// Windows, for example.
//
// This operation is idempotent for memory already in the Prepared state, so
// it is safe to refer, with v and n, to a range of memory that includes both
// Prepared and Ready memory. However, the caller must provide the exact amout
// of Prepared memory for accounting purposes.
func sysUsed(v unsafe.Pointer, n, prepared uintptr) {
	gcController.mappedReady.Add(int64(prepared))
	sysUsedOS(v, n)
}

// sysHugePage 通知操作系统将该块内存表示为 huge
// sysHugePage does not transition memory regions, but instead provides a
// hint to the OS that it would be more efficient to back this memory region
// with pages of a larger size transparently.
func sysHugePage(v unsafe.Pointer, n uintptr) {
	sysHugePageOS(v, n)
}

// sysFree 将内存状态转为 None
// sysFree transitions a memory region from any state to None. Therefore, it
// returns memory unconditionally. It is used if an out-of-memory error has been
// detected midway through an allocation or to carve out an aligned section of
// the address space. It is okay if sysFree is a no-op only if sysReserve always
// returns a memory region aligned to the heap allocator's alignment
// restrictions.
//
// sysStat must be non-nil.
//
// Don't split the stack as this function may be invoked without a valid G,
// which prevents us from allocating more stack.
//go:nosplit
func sysFree(v unsafe.Pointer, n uintptr, sysStat *sysMemStat) {
	sysStat.add(-int64(n))
	gcController.mappedReady.Add(-int64(n))
	sysFreeOS(v, n)
}

<<<<<<< HEAD
// sysFault 将内存状态由 Ready 或 Prepared 转换为 Reserved
// 使得访问这块内存总是出错
// sysFault transitions a memory region from Ready or Prepared to Reserved. It
=======
// sysFault transitions a memory region from Ready to Reserved. It
>>>>>>> 2bea43b0
// marks a region such that it will always fault if accessed. Used only for
// debugging the runtime.
//
// TODO(mknyszek): Currently it's true that all uses of sysFault transition
// memory from Ready to Reserved, but this may not be true in the future
// since on every platform the operation is much more general than that.
// If a transition from Prepared is ever introduced, create a new function
// that elides the Ready state accounting.
func sysFault(v unsafe.Pointer, n uintptr) {
	gcController.mappedReady.Add(-int64(n))
	sysFaultOS(v, n)
}

// sysReserve 将内存由 None 转为 Reserved
// 访问就会导致致命错误
// 该指向内存不会分配物理内存
// sysReserve transitions a memory region from None to Reserved. It reserves
// address space in such a way that it would cause a fatal fault upon access
// (either via permissions or not committing the memory). Such a reservation is
// thus never backed by physical memory.
//
// If the pointer passed to it is non-nil, the caller wants the
// reservation there, but sysReserve can still choose another
// location if that one is unavailable.
//
// NOTE: sysReserve returns OS-aligned memory, but the heap allocator
// may use larger alignment, so the caller must be careful to realign the
// memory obtained by sysReserve.
func sysReserve(v unsafe.Pointer, n uintptr) unsafe.Pointer {
	return sysReserveOS(v, n)
}

// sysMap 将内存由 Reserved 转为 Prepared
// 确保内存可以安全的过渡
// sysMap transitions a memory region from Reserved to Prepared. It ensures the
// memory region can be efficiently transitioned to Ready.
//
// sysStat must be non-nil.
func sysMap(v unsafe.Pointer, n uintptr, sysStat *sysMemStat) {
	sysStat.add(int64(n))
	sysMapOS(v, n)
}<|MERGE_RESOLUTION|>--- conflicted
+++ resolved
@@ -118,13 +118,9 @@
 	sysFreeOS(v, n)
 }
 
-<<<<<<< HEAD
-// sysFault 将内存状态由 Ready 或 Prepared 转换为 Reserved
+// sysFault 将内存状态由 Ready 转换为 Reserved
 // 使得访问这块内存总是出错
-// sysFault transitions a memory region from Ready or Prepared to Reserved. It
-=======
 // sysFault transitions a memory region from Ready to Reserved. It
->>>>>>> 2bea43b0
 // marks a region such that it will always fault if accessed. Used only for
 // debugging the runtime.
 //
