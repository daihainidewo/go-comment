// Copyright 2009 The Go Authors. All rights reserved.
// Use of this source code is governed by a BSD-style
// license that can be found in the LICENSE file.

// Fixed-size object allocator. Returned memory is not zeroed.
//
// See malloc.go for overview.

package runtime

import (
	"runtime/internal/sys"
	"unsafe"
)

// fixalloc 是一个简单的固定大小对象的空闲链表分配器
// 由 sysAlloc 的 FixAlloc 管理 mcache 和 mspan 的对象
//
// fixalloc is a simple free-list allocator for fixed size objects.
// Malloc uses a FixAlloc wrapped around sysAlloc to manage its
// mcache and mspan objects.
//
// Memory returned by fixalloc.alloc is zeroed by default, but the
// caller may take responsibility for zeroing allocations by setting
// the zero flag to false. This is only safe if the memory never
// contains heap pointers.
//
// The caller is responsible for locking around FixAlloc calls.
// Callers can keep state in the object but the first word is
// smashed by freeing and reallocating.
//
// Consider marking fixalloc'd types not in heap by embedding
// runtime/internal/sys.NotInHeap.
type fixalloc struct {
	size   uintptr
	first  func(arg, p unsafe.Pointer) // called first time p is returned
	arg    unsafe.Pointer
	list   *mlink
	chunk  uintptr // use uintptr instead of unsafe.Pointer to avoid write barriers
	nchunk uint32  // bytes remaining in current chunk
	nalloc uint32  // size of new chunks in bytes
	inuse  uintptr // in-use bytes now
	stat   *sysMemStat
	zero   bool // zero allocations
}

// A generic linked list of blocks.  (Typically the block is bigger than sizeof(MLink).)
// Since assignments to mlink.next will result in a write barrier being performed
// this cannot be used by some of the internal GC structures. For example when
// the sweeper is placing an unmarked object on the free list it does not want the
// write barrier to be called since that could result in the object being reachable.
type mlink struct {
	_    sys.NotInHeap
	next *mlink
}

// init 初始化 f 已分配给定大小的对象 使用分配器获取内存块
// Initialize f to allocate objects of the given size,
// using the allocator to obtain chunks of memory.
func (f *fixalloc) init(size uintptr, first func(arg, p unsafe.Pointer), arg unsafe.Pointer, stat *sysMemStat) {
	if size > _FixAllocChunk {
		throw("runtime: fixalloc size too large")
	}
<<<<<<< HEAD
	if min := unsafe.Sizeof(mlink{}); size < min {
		// size 不能低于最小值
		size = min
	}
=======
	size = max(size, unsafe.Sizeof(mlink{}))
>>>>>>> f6509cf5

	f.size = size
	f.first = first
	f.arg = arg
	f.list = nil
	f.chunk = 0
	f.nchunk = 0
	f.nalloc = uint32(_FixAllocChunk / size * size) // Round _FixAllocChunk down to an exact multiple of size to eliminate tail waste
	f.inuse = 0
	f.stat = stat
	f.zero = true
}

// alloc 申请指定大小的内存
func (f *fixalloc) alloc() unsafe.Pointer {
	if f.size == 0 {
		print("runtime: use of FixAlloc_Alloc before FixAlloc_Init\n")
		throw("runtime: internal error")
	}

	if f.list != nil {
		// 链表不为空 直接返回头结点
		v := unsafe.Pointer(f.list)
		f.list = f.list.next
		f.inuse += f.size
		if f.zero {
			// 清空内存
			memclrNoHeapPointers(v, f.size)
		}
		return v
	}
	if uintptr(f.nchunk) < f.size {
		// 获取一块持久内存
		f.chunk = uintptr(persistentalloc(uintptr(f.nalloc), 0, f.stat))
		f.nchunk = f.nalloc
	}

	v := unsafe.Pointer(f.chunk)
	if f.first != nil {
		// 执行指定的第一次操作
		f.first(f.arg, v)
	}
	// 修改记录数据
	f.chunk = f.chunk + f.size
	f.nchunk -= uint32(f.size)
	f.inuse += f.size
	return v
}

// free 释放 p
// 将 p 头插到 f.list 上
func (f *fixalloc) free(p unsafe.Pointer) {
	f.inuse -= f.size
	v := (*mlink)(p)
	v.next = f.list
	f.list = v
}<|MERGE_RESOLUTION|>--- conflicted
+++ resolved
@@ -61,14 +61,8 @@
 	if size > _FixAllocChunk {
 		throw("runtime: fixalloc size too large")
 	}
-<<<<<<< HEAD
-	if min := unsafe.Sizeof(mlink{}); size < min {
-		// size 不能低于最小值
-		size = min
-	}
-=======
+	// size 不能低于最小值
 	size = max(size, unsafe.Sizeof(mlink{}))
->>>>>>> f6509cf5
 
 	f.size = size
 	f.first = first
