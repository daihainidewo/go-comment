--- conflicted
+++ resolved
@@ -1776,15 +1776,9 @@
 
 // Hooks for other packages
 
-<<<<<<< HEAD
 // hook 用于注册其他包的清理函数
 var poolcleanup func() // 清理 sync.Pool 脏数据
 var boringCaches []unsafe.Pointer // for crypto/internal/boring
-
-// sync.Pool 的GC时清理函数的hook
-=======
-var poolcleanup func()
-var boringCaches []unsafe.Pointer  // for crypto/internal/boring
 var uniqueMapCleanup chan struct{} // for unique
 
 // sync_runtime_registerPoolCleanup should be an internal detail,
@@ -1796,7 +1790,7 @@
 // Do not remove or change the type signature.
 // See go.dev/issue/67401.
 //
->>>>>>> 7b263895
+// sync.Pool 的GC时清理函数的hook
 //go:linkname sync_runtime_registerPoolCleanup sync.runtime_registerPoolCleanup
 func sync_runtime_registerPoolCleanup(f func()) {
 	poolcleanup = f
@@ -1807,9 +1801,6 @@
 	boringCaches = append(boringCaches, p)
 }
 
-<<<<<<< HEAD
-// clearpools 清理 sync.Pool sched.sudog sched.deferpool，等待GC
-=======
 //go:linkname unique_runtime_registerUniqueMapCleanup unique.runtime_registerUniqueMapCleanup
 func unique_runtime_registerUniqueMapCleanup(f func()) {
 	// Create the channel on the system stack so it doesn't inherit the current G's
@@ -1826,7 +1817,7 @@
 	}(f)
 }
 
->>>>>>> 7b263895
+// clearpools 清理 sync.Pool sched.sudog sched.deferpool，等待GC
 func clearpools() {
 	// 调用 sync.Pool 的清理函数
 	// clear sync.Pools
@@ -1839,9 +1830,6 @@
 		atomicstorep(p, nil)
 	}
 
-<<<<<<< HEAD
-	// 清理全局的sudog cache，将链表断开使之没有对象关联
-=======
 	// clear unique maps
 	if uniqueMapCleanup != nil {
 		select {
@@ -1850,7 +1838,7 @@
 		}
 	}
 
->>>>>>> 7b263895
+	// 清理全局的sudog cache，将链表断开使之没有对象关联
 	// Clear central sudog cache.
 	// Leave per-P caches alone, they have strictly bounded size.
 	// Disconnect cached list before dropping it on the floor,
