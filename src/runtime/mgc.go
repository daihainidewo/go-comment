// Copyright 2009 The Go Authors. All rights reserved.
// Use of this source code is governed by a BSD-style
// license that can be found in the LICENSE file.

// Garbage collector (GC).
//
// The GC runs concurrently with mutator threads, is type accurate (aka precise), allows multiple
// GC thread to run in parallel. It is a concurrent mark and sweep that uses a write barrier. It is
// non-generational and non-compacting. Allocation is done using size segregated per P allocation
// areas to minimize fragmentation while eliminating locks in the common case.
//
// The algorithm decomposes into several steps.
// This is a high level description of the algorithm being used. For an overview of GC a good
// place to start is Richard Jones' gchandbook.org.
//
// The algorithm's intellectual heritage includes Dijkstra's on-the-fly algorithm, see
// Edsger W. Dijkstra, Leslie Lamport, A. J. Martin, C. S. Scholten, and E. F. M. Steffens. 1978.
// On-the-fly garbage collection: an exercise in cooperation. Commun. ACM 21, 11 (November 1978),
// 966-975.
// For journal quality proofs that these steps are complete, correct, and terminate see
// Hudson, R., and Moss, J.E.B. Copying Garbage Collection without stopping the world.
// Concurrency and Computation: Practice and Experience 15(3-5), 2003.
//
// 1. GC performs sweep termination.
//
//    a. Stop the world. This causes all Ps to reach a GC safe-point.
//
//    b. Sweep any unswept spans. There will only be unswept spans if
//    this GC cycle was forced before the expected time.
//
// 2. GC performs the mark phase.
//
//    a. Prepare for the mark phase by setting gcphase to _GCmark
//    (from _GCoff), enabling the write barrier, enabling mutator
//    assists, and enqueueing root mark jobs. No objects may be
//    scanned until all Ps have enabled the write barrier, which is
//    accomplished using STW.
//
//    b. Start the world. From this point, GC work is done by mark
//    workers started by the scheduler and by assists performed as
//    part of allocation. The write barrier shades both the
//    overwritten pointer and the new pointer value for any pointer
//    writes (see mbarrier.go for details). Newly allocated objects
//    are immediately marked black.
//
//    c. GC performs root marking jobs. This includes scanning all
//    stacks, shading all globals, and shading any heap pointers in
//    off-heap runtime data structures. Scanning a stack stops a
//    goroutine, shades any pointers found on its stack, and then
//    resumes the goroutine.
//
//    d. GC drains the work queue of grey objects, scanning each grey
//    object to black and shading all pointers found in the object
//    (which in turn may add those pointers to the work queue).
//
//    e. Because GC work is spread across local caches, GC uses a
//    distributed termination algorithm to detect when there are no
//    more root marking jobs or grey objects (see gcMarkDone). At this
//    point, GC transitions to mark termination.
//
// 3. GC performs mark termination.
//
//    a. Stop the world.
//
//    b. Set gcphase to _GCmarktermination, and disable workers and
//    assists.
//
//    c. Perform housekeeping like flushing mcaches.
//
// 4. GC performs the sweep phase.
//
//    a. Prepare for the sweep phase by setting gcphase to _GCoff,
//    setting up sweep state and disabling the write barrier.
//
//    b. Start the world. From this point on, newly allocated objects
//    are white, and allocating sweeps spans before use if necessary.
//
//    c. GC does concurrent sweeping in the background and in response
//    to allocation. See description below.
//
// 5. When sufficient allocation has taken place, replay the sequence
// starting with 1 above. See discussion of GC rate below.

// Concurrent sweep.
//
// The sweep phase proceeds concurrently with normal program execution.
// The heap is swept span-by-span both lazily (when a goroutine needs another span)
// and concurrently in a background goroutine (this helps programs that are not CPU bound).
// At the end of STW mark termination all spans are marked as "needs sweeping".
//
// The background sweeper goroutine simply sweeps spans one-by-one.
//
// To avoid requesting more OS memory while there are unswept spans, when a
// goroutine needs another span, it first attempts to reclaim that much memory
// by sweeping. When a goroutine needs to allocate a new small-object span, it
// sweeps small-object spans for the same object size until it frees at least
// one object. When a goroutine needs to allocate large-object span from heap,
// it sweeps spans until it frees at least that many pages into heap. There is
// one case where this may not suffice: if a goroutine sweeps and frees two
// nonadjacent one-page spans to the heap, it will allocate a new two-page
// span, but there can still be other one-page unswept spans which could be
// combined into a two-page span.
//
// It's critical to ensure that no operations proceed on unswept spans (that would corrupt
// mark bits in GC bitmap). During GC all mcaches are flushed into the central cache,
// so they are empty. When a goroutine grabs a new span into mcache, it sweeps it.
// When a goroutine explicitly frees an object or sets a finalizer, it ensures that
// the span is swept (either by sweeping it, or by waiting for the concurrent sweep to finish).
// The finalizer goroutine is kicked off only when all spans are swept.
// When the next GC starts, it sweeps all not-yet-swept spans (if any).

// GC rate.
// Next GC is after we've allocated an extra amount of memory proportional to
// the amount already in use. The proportion is controlled by GOGC environment variable
// (100 by default). If GOGC=100 and we're using 4M, we'll GC again when we get to 8M
// (this mark is computed by the gcController.heapGoal method). This keeps the GC cost in
// linear proportion to the allocation cost. Adjusting GOGC just changes the linear constant
// (and also the amount of extra memory used).

// Oblets
//
// In order to prevent long pauses while scanning large objects and to
// improve parallelism, the garbage collector breaks up scan jobs for
// objects larger than maxObletBytes into "oblets" of at most
// maxObletBytes. When scanning encounters the beginning of a large
// object, it scans only the first oblet and enqueues the remaining
// oblets as new scan jobs.

package runtime

import (
	"internal/cpu"
	"runtime/internal/atomic"
	"unsafe"
)

const (
	_DebugGC         = 0
	_ConcurrentSweep = true
	_FinBlockSize    = 4 * 1024

	// debugScanConservative enables debug logging for stack
	// frames that are scanned conservatively.
	debugScanConservative = false

	// sweepMinHeapDistance is a lower bound on the heap distance
	// (in bytes) reserved for concurrent sweeping between GC
	// cycles.
	sweepMinHeapDistance = 1024 * 1024
)

func gcinit() {
	if unsafe.Sizeof(workbuf{}) != _WorkbufSize {
		throw("size of Workbuf is suboptimal")
	}
	// No sweep on the first cycle.
	sweep.active.state.Store(sweepDrainedMask)

	// Initialize GC pacer state.
	// Use the environment variable GOGC for the initial gcPercent value.
	// Use the environment variable GOMEMLIMIT for the initial memoryLimit value.
	gcController.init(readGOGC(), readGOMEMLIMIT())

	work.startSema = 1
	work.markDoneSema = 1
	lockInit(&work.sweepWaiters.lock, lockRankSweepWaiters)
	lockInit(&work.assistQueue.lock, lockRankAssistQueue)
	lockInit(&work.wbufSpans.lock, lockRankWbufSpans)
}

// gcenable is called after the bulk of the runtime initialization,
// just before we're about to start letting user code run.
// It kicks off the background sweeper goroutine, the background
// scavenger goroutine, and enables GC.
func gcenable() {
	// Kick off sweeping and scavenging.
	c := make(chan int, 2)
	go bgsweep(c)
	go bgscavenge(c)
	<-c
	<-c
	memstats.enablegc = true // now that runtime is initialized, GC is okay
}

// 表示GC阶段，只是要执行写屏障和同步任务
// Garbage collector phase.
// Indicates to write barrier and synchronization task to perform.
var gcphase uint32

// The compiler knows about this variable.
// If you change it, you must change builtin/runtime.go, too.
// If you change the first four bytes, you must also change the write
// barrier insertion code.
var writeBarrier struct {
	enabled bool    // compiler emits a check of this before calling write barrier
	pad     [3]byte // compiler uses 32-bit load for "enabled" field
	needed  bool    // whether we need a write barrier for current GC phase
	cgo     bool    // whether we need a write barrier for a cgo check
	alignme uint64  // guarantee alignment so that compiler can use a 32 or 64-bit load
}

// gcBlackenEnabled is 1 if mutator assists and background mark
// workers are allowed to blacken objects. This must only be set when
// gcphase == _GCmark.
var gcBlackenEnabled uint32

// GC 阶段
const (
	// GC 清理 -> GC 标记 -> GC 结束
	_GCoff             = iota // GC not running; sweeping in background, write barrier disabled
	_GCmark                   // GC marking roots and workbufs: allocate black, write barrier ENABLED
	_GCmarktermination        // GC mark termination: allocate black, P's help GC, write barrier ENABLED
)

//go:nosplit
func setGCPhase(x uint32) {
	atomic.Store(&gcphase, x)
	writeBarrier.needed = gcphase == _GCmark || gcphase == _GCmarktermination
	writeBarrier.enabled = writeBarrier.needed || writeBarrier.cgo
}

// gcMarkWorkerMode represents the mode that a concurrent mark worker
// should operate in.
//
// Concurrent marking happens through four different mechanisms. One
// is mutator assists, which happen in response to allocations and are
// not scheduled. The other three are variations in the per-P mark
// workers and are distinguished by gcMarkWorkerMode.
type gcMarkWorkerMode int

const (
	// gcMarkWorkerNotWorker indicates that the next scheduled G is not
	// starting work and the mode should be ignored.
	gcMarkWorkerNotWorker gcMarkWorkerMode = iota

	// gcMarkWorkerDedicatedMode indicates that the P of a mark
	// worker is dedicated to running that mark worker. The mark
	// worker should run without preemption.
	gcMarkWorkerDedicatedMode

	// gcMarkWorkerFractionalMode indicates that a P is currently
	// running the "fractional" mark worker. The fractional worker
	// is necessary when GOMAXPROCS*gcBackgroundUtilization is not
	// an integer and using only dedicated workers would result in
	// utilization too far from the target of gcBackgroundUtilization.
	// The fractional worker should run until it is preempted and
	// will be scheduled to pick up the fractional part of
	// GOMAXPROCS*gcBackgroundUtilization.
	gcMarkWorkerFractionalMode

	// gcMarkWorkerIdleMode indicates that a P is running the mark
	// worker because it has nothing else to do. The idle worker
	// should run until it is preempted and account its time
	// against gcController.idleMarkTime.
	gcMarkWorkerIdleMode
)

// gcMarkWorkerModeStrings are the strings labels of gcMarkWorkerModes
// to use in execution traces.
var gcMarkWorkerModeStrings = [...]string{
	"Not worker",
	"GC (dedicated)",
	"GC (fractional)",
	"GC (idle)",
}

// pollFractionalWorkerExit reports whether a fractional mark worker
// should self-preempt. It assumes it is called from the fractional
// worker.
func pollFractionalWorkerExit() bool {
	// This should be kept in sync with the fractional worker
	// scheduler logic in findRunnableGCWorker.
	now := nanotime()
	delta := now - gcController.markStartTime
	if delta <= 0 {
		return true
	}
	p := getg().m.p.ptr()
	selfTime := p.gcFractionalMarkTime + (now - p.gcMarkWorkerStartTime)
	// Add some slack to the utilization goal so that the
	// fractional worker isn't behind again the instant it exits.
	return float64(selfTime)/float64(delta) > 1.2*gcController.fractionalUtilizationGoal
}

// work 全局 GC 助手
var work struct {
	full  lfstack          // lock-free list of full blocks workbuf
	empty lfstack          // lock-free list of empty blocks workbuf
	pad0  cpu.CacheLinePad // prevents false-sharing between full/empty and nproc/nwait

	// 空闲和繁忙的 span 列表
	wbufSpans struct {
		lock mutex
		// free is a list of spans dedicated to workbufs, but
		// that don't currently contain any workbufs.
		free mSpanList
		// busy is a list of all spans containing workbufs on
		// one of the workbuf lists.
		busy mSpanList
	}

	// Restore 64-bit alignment on 32-bit.
	_ uint32

	// bytesMarked is the number of bytes marked this cycle. This
	// includes bytes blackened in scanned objects, noscan objects
	// that go straight to black, and permagrey objects scanned by
	// markroot during the concurrent scan phase. This is updated
	// atomically during the cycle. Updates may be batched
	// arbitrarily, since the value is only read at the end of the
	// cycle.
	//
	// Because of benign races during marking, this number may not
	// be the exact number of marked bytes, but it should be very
	// close.
	//
	// Put this field here because it needs 64-bit atomic access
	// (and thus 8-byte alignment even on 32-bit architectures).
	bytesMarked uint64

	markrootNext uint32 // next markroot job
	markrootJobs uint32 // number of markroot jobs

	nproc  uint32
	tstart int64
	nwait  uint32

	// Number of roots of various root types. Set by gcMarkRootPrepare.
	//
	// nStackRoots == len(stackRoots), but we have nStackRoots for
	// consistency.
	nDataRoots, nBSSRoots, nSpanRoots, nStackRoots int

	// Base indexes of each root type. Set by gcMarkRootPrepare.
	baseData, baseBSS, baseSpans, baseStacks, baseEnd uint32

	// stackRoots is a snapshot of all of the Gs that existed
	// before the beginning of concurrent marking. The backing
	// store of this must not be modified because it might be
	// shared with allgs.
	stackRoots []*g

	// Each type of GC state transition is protected by a lock.
	// Since multiple threads can simultaneously detect the state
	// transition condition, any thread that detects a transition
	// condition must acquire the appropriate transition lock,
	// re-check the transition condition and return if it no
	// longer holds or perform the transition if it does.
	// Likewise, any transition must invalidate the transition
	// condition before releasing the lock. This ensures that each
	// transition is performed by exactly one thread and threads
	// that need the transition to happen block until it has
	// happened.
	//
	// startSema protects the transition from "off" to mark or
	// mark termination.
	startSema uint32
	// markDoneSema protects transitions from mark to mark termination.
	markDoneSema uint32

	bgMarkReady note   // signal background mark worker has started
	bgMarkDone  uint32 // cas to 1 when at a background mark completion point
	// Background mark completion signaling

	// mode is the concurrency mode of the current GC cycle.
	mode gcMode

	// userForced indicates the current GC cycle was forced by an
	// explicit user call.
	userForced bool

	// totaltime is the CPU nanoseconds spent in GC since the
	// program started if debug.gctrace > 0.
	totaltime int64

	// initialHeapLive is the value of gcController.heapLive at the
	// beginning of this GC cycle.
	initialHeapLive uint64

	// assistQueue 是一个阻塞队列
	// 队列中的 g 是没有足够的信用偷取或者没有足够的工作去做
	// assistQueue is a queue of assists that are blocked because
	// there was neither enough credit to steal or enough work to
	// do.
	assistQueue struct {
		lock mutex
		q    gQueue
	}

	// sweepWaiters is a list of blocked goroutines to wake when
	// we transition from mark termination to sweep.
	sweepWaiters struct {
		lock mutex
		list gList
	}

	// cycles is the number of completed GC cycles, where a GC
	// cycle is sweep termination, mark, mark termination, and
	// sweep. This differs from memstats.numgc, which is
	// incremented at mark termination.
	cycles uint32

	// Timing/utilization stats for this cycle.
	stwprocs, maxprocs                 int32
	tSweepTerm, tMark, tMarkTerm, tEnd int64 // nanotime() of phase start

	pauseNS    int64 // total STW time this cycle
	pauseStart int64 // nanotime() of last STW

	// debug.gctrace heap sizes for this cycle.
	heap0, heap1, heap2 uint64
}

// GC runs a garbage collection and blocks the caller until the
// garbage collection is complete. It may also block the entire
// program.
func GC() {
	// We consider a cycle to be: sweep termination, mark, mark
	// termination, and sweep. This function shouldn't return
	// until a full cycle has been completed, from beginning to
	// end. Hence, we always want to finish up the current cycle
	// and start a new one. That means:
	//
	// 1. In sweep termination, mark, or mark termination of cycle
	// N, wait until mark termination N completes and transitions
	// to sweep N.
	//
	// 2. In sweep N, help with sweep N.
	//
	// At this point we can begin a full cycle N+1.
	//
	// 3. Trigger cycle N+1 by starting sweep termination N+1.
	//
	// 4. Wait for mark termination N+1 to complete.
	//
	// 5. Help with sweep N+1 until it's done.
	//
	// This all has to be written to deal with the fact that the
	// GC may move ahead on its own. For example, when we block
	// until mark termination N, we may wake up in cycle N+2.

	// Wait until the current sweep termination, mark, and mark
	// termination complete.
	n := atomic.Load(&work.cycles)
	gcWaitOnMark(n)

	// We're now in sweep N or later. Trigger GC cycle N+1, which
	// will first finish sweep N if necessary and then enter sweep
	// termination N+1.
	gcStart(gcTrigger{kind: gcTriggerCycle, n: n + 1})

	// Wait for mark termination N+1 to complete.
	gcWaitOnMark(n + 1)

	// Finish sweep N+1 before returning. We do this both to
	// complete the cycle and because runtime.GC() is often used
	// as part of tests and benchmarks to get the system into a
	// relatively stable and isolated state.
	for atomic.Load(&work.cycles) == n+1 && sweepone() != ^uintptr(0) {
		sweep.nbgsweep++
		Gosched()
	}

	// Callers may assume that the heap profile reflects the
	// just-completed cycle when this returns (historically this
	// happened because this was a STW GC), but right now the
	// profile still reflects mark termination N, not N+1.
	//
	// As soon as all of the sweep frees from cycle N+1 are done,
	// we can go ahead and publish the heap profile.
	//
	// First, wait for sweeping to finish. (We know there are no
	// more spans on the sweep queue, but we may be concurrently
	// sweeping spans, so we have to wait.)
	for atomic.Load(&work.cycles) == n+1 && !isSweepDone() {
		Gosched()
	}

	// Now we're really done with sweeping, so we can publish the
	// stable heap profile. Only do this if we haven't already hit
	// another mark termination.
	mp := acquirem()
	cycle := atomic.Load(&work.cycles)
	if cycle == n+1 || (gcphase == _GCmark && cycle == n+2) {
		mProf_PostSweep()
	}
	releasem(mp)
}

// gcWaitOnMark blocks until GC finishes the Nth mark phase. If GC has
// already completed this mark phase, it returns immediately.
func gcWaitOnMark(n uint32) {
	for {
		// Disable phase transitions.
		lock(&work.sweepWaiters.lock)
		nMarks := atomic.Load(&work.cycles)
		if gcphase != _GCmark {
			// We've already completed this cycle's mark.
			nMarks++
		}
		if nMarks > n {
			// We're done.
			unlock(&work.sweepWaiters.lock)
			return
		}

		// Wait until sweep termination, mark, and mark
		// termination of cycle N complete.
		work.sweepWaiters.list.push(getg())
		goparkunlock(&work.sweepWaiters.lock, waitReasonWaitForGCCycle, traceEvGoBlock, 1)
	}
}

// gcMode indicates how concurrent a GC cycle should be.
type gcMode int

const (
	gcBackgroundMode gcMode = iota // concurrent GC and sweep
	gcForceMode                    // stop-the-world GC now, concurrent sweep
	gcForceBlockMode               // stop-the-world GC now and STW sweep (forced by user)
)

// A gcTrigger is a predicate for starting a GC cycle. Specifically,
// it is an exit condition for the _GCoff phase.
type gcTrigger struct {
	kind gcTriggerKind
	now  int64  // gcTriggerTime: current time
	n    uint32 // gcTriggerCycle: cycle number to start
}

type gcTriggerKind int

const (
	// gcTriggerHeap indicates that a cycle should be started when
	// the heap size reaches the trigger heap size computed by the
	// controller.
	gcTriggerHeap gcTriggerKind = iota

	// gcTriggerTime indicates that a cycle should be started when
	// it's been more than forcegcperiod nanoseconds since the
	// previous GC cycle.
	gcTriggerTime

	// gcTriggerCycle indicates that a cycle should be started if
	// we have not yet started cycle number gcTrigger.n (relative
	// to work.cycles).
	gcTriggerCycle
)

// test reports whether the trigger condition is satisfied, meaning
// that the exit condition for the _GCoff phase has been met. The exit
// condition should be tested when allocating.
func (t gcTrigger) test() bool {
	if !memstats.enablegc || panicking != 0 || gcphase != _GCoff {
		return false
	}
	switch t.kind {
	case gcTriggerHeap:
		// Non-atomic access to gcController.heapLive for performance. If
		// we are going to trigger on this, this thread just
		// atomically wrote gcController.heapLive anyway and we'll see our
		// own write.
		trigger, _ := gcController.trigger()
		return atomic.Load64(&gcController.heapLive) >= trigger
	case gcTriggerTime:
		if gcController.gcPercent.Load() < 0 {
			return false
		}
		lastgc := int64(atomic.Load64(&memstats.last_gc_nanotime))
		return lastgc != 0 && t.now-lastgc > forcegcperiod
	case gcTriggerCycle:
		// t.n > work.cycles, but accounting for wraparound.
		return int32(t.n-work.cycles) > 0
	}
	return true
}

// gcStart starts the GC. It transitions from _GCoff to _GCmark (if
// debug.gcstoptheworld == 0) or performs all of GC (if
// debug.gcstoptheworld != 0).
//
// This may return without performing this transition in some cases,
// such as when called on a system stack or with locks held.
func gcStart(trigger gcTrigger) {
	// Since this is called from malloc and malloc is called in
	// the guts of a number of libraries that might be holding
	// locks, don't attempt to start GC in non-preemptible or
	// potentially unstable situations.
	mp := acquirem()
	if gp := getg(); gp == mp.g0 || mp.locks > 1 || mp.preemptoff != "" {
		releasem(mp)
		return
	}
	releasem(mp)
	mp = nil

	// Pick up the remaining unswept/not being swept spans concurrently
	//
	// This shouldn't happen if we're being invoked in background
	// mode since proportional sweep should have just finished
	// sweeping everything, but rounding errors, etc, may leave a
	// few spans unswept. In forced mode, this is necessary since
	// GC can be forced at any point in the sweeping cycle.
	//
	// We check the transition condition continuously here in case
	// this G gets delayed in to the next GC cycle.
	for trigger.test() && sweepone() != ^uintptr(0) {
		sweep.nbgsweep++
	}

	// Perform GC initialization and the sweep termination
	// transition.
	semacquire(&work.startSema)
	// Re-check transition condition under transition lock.
	if !trigger.test() {
		semrelease(&work.startSema)
		return
	}

	// For stats, check if this GC was forced by the user.
	work.userForced = trigger.kind == gcTriggerCycle

	// In gcstoptheworld debug mode, upgrade the mode accordingly.
	// We do this after re-checking the transition condition so
	// that multiple goroutines that detect the heap trigger don't
	// start multiple STW GCs.
	mode := gcBackgroundMode
	if debug.gcstoptheworld == 1 {
		mode = gcForceMode
	} else if debug.gcstoptheworld == 2 {
		mode = gcForceBlockMode
	}

	// Ok, we're doing it! Stop everybody else
	semacquire(&gcsema)
	semacquire(&worldsema)

	if trace.enabled {
		traceGCStart()
	}

	// Check that all Ps have finished deferred mcache flushes.
	for _, p := range allp {
		if fg := atomic.Load(&p.mcache.flushGen); fg != mheap_.sweepgen {
			println("runtime: p", p.id, "flushGen", fg, "!= sweepgen", mheap_.sweepgen)
			throw("p mcache not flushed")
		}
	}

	gcBgMarkStartWorkers()

	systemstack(gcResetMarkState)

	work.stwprocs, work.maxprocs = gomaxprocs, gomaxprocs
	if work.stwprocs > ncpu {
		// This is used to compute CPU time of the STW phases,
		// so it can't be more than ncpu, even if GOMAXPROCS is.
		work.stwprocs = ncpu
	}
	work.heap0 = atomic.Load64(&gcController.heapLive)
	work.pauseNS = 0
	work.mode = mode

	now := nanotime()
	work.tSweepTerm = now
	work.pauseStart = now
	if trace.enabled {
		traceGCSTWStart(1)
	}
	systemstack(stopTheWorldWithSema)
	// Finish sweep before we start concurrent scan.
	systemstack(func() {
		finishsweep_m()
	})

	// 在GC开始前 清理池中的脏数据
	// clearpools before we start the GC. If we wait they memory will not be
	// reclaimed until the next GC cycle.
	clearpools()

	work.cycles++

	// Assists and workers can start the moment we start
	// the world.
	gcController.startCycle(now, int(gomaxprocs), trigger)

	// Notify the CPU limiter that assists may begin.
	gcCPULimiter.startGCTransition(true, 0, now)

	// In STW mode, disable scheduling of user Gs. This may also
	// disable scheduling of this goroutine, so it may block as
	// soon as we start the world again.
	if mode != gcBackgroundMode {
		schedEnableUser(false)
	}

	// Enter concurrent mark phase and enable
	// write barriers.
	//
	// Because the world is stopped, all Ps will
	// observe that write barriers are enabled by
	// the time we start the world and begin
	// scanning.
	//
	// Write barriers must be enabled before assists are
	// enabled because they must be enabled before
	// any non-leaf heap objects are marked. Since
	// allocations are blocked until assists can
	// happen, we want enable assists as early as
	// possible.
	setGCPhase(_GCmark)

	gcBgMarkPrepare() // Must happen before assist enable.
	gcMarkRootPrepare()

	// Mark all active tinyalloc blocks. Since we're
	// allocating from these, they need to be black like
	// other allocations. The alternative is to blacken
	// the tiny block on every allocation from it, which
	// would slow down the tiny allocator.
	gcMarkTinyAllocs()

	// At this point all Ps have enabled the write
	// barrier, thus maintaining the no white to
	// black invariant. Enable mutator assists to
	// put back-pressure on fast allocating
	// mutators.
	atomic.Store(&gcBlackenEnabled, 1)

	// In STW mode, we could block the instant systemstack
	// returns, so make sure we're not preemptible.
	mp = acquirem()

	// Concurrent mark.
	systemstack(func() {
		now = startTheWorldWithSema(trace.enabled)
		work.pauseNS += now - work.pauseStart
		work.tMark = now
		memstats.gcPauseDist.record(now - work.pauseStart)

		// Release the CPU limiter.
		gcCPULimiter.finishGCTransition(now)
	})

	// Release the world sema before Gosched() in STW mode
	// because we will need to reacquire it later but before
	// this goroutine becomes runnable again, and we could
	// self-deadlock otherwise.
	semrelease(&worldsema)
	releasem(mp)

	// Make sure we block instead of returning to user code
	// in STW mode.
	if mode != gcBackgroundMode {
		Gosched()
	}

	semrelease(&work.startSema)
}

// gcMarkDoneFlushed counts the number of P's with flushed work.
//
// Ideally this would be a captured local in gcMarkDone, but forEachP
// escapes its callback closure, so it can't capture anything.
//
// This is protected by markDoneSema.
var gcMarkDoneFlushed uint32

// gcMarkDone transitions the GC from mark to mark termination if all
// reachable objects have been marked (that is, there are no grey
// objects and can be no more in the future). Otherwise, it flushes
// all local work to the global queues where it can be discovered by
// other workers.
//
// This should be called when all local mark work has been drained and
// there are no remaining workers. Specifically, when
//
//	work.nwait == work.nproc && !gcMarkWorkAvailable(p)
//
// The calling context must be preemptible.
//
// Flushing local work is important because idle Ps may have local
// work queued. This is the only way to make that work visible and
// drive GC to completion.
//
// It is explicitly okay to have write barriers in this function. If
// it does transition to mark termination, then all reachable objects
// have been marked, so the write barrier cannot shade any more
// objects.
func gcMarkDone() {
	// Ensure only one thread is running the ragged barrier at a
	// time.
	semacquire(&work.markDoneSema)

top:
	// Re-check transition condition under transition lock.
	//
	// It's critical that this checks the global work queues are
	// empty before performing the ragged barrier. Otherwise,
	// there could be global work that a P could take after the P
	// has passed the ragged barrier.
	if !(gcphase == _GCmark && work.nwait == work.nproc && !gcMarkWorkAvailable(nil)) {
		semrelease(&work.markDoneSema)
		return
	}

	// forEachP needs worldsema to execute, and we'll need it to
	// stop the world later, so acquire worldsema now.
	semacquire(&worldsema)

	// Flush all local buffers and collect flushedWork flags.
	gcMarkDoneFlushed = 0
	systemstack(func() {
		gp := getg().m.curg
		// Mark the user stack as preemptible so that it may be scanned.
		// Otherwise, our attempt to force all P's to a safepoint could
		// result in a deadlock as we attempt to preempt a worker that's
		// trying to preempt us (e.g. for a stack scan).
		casgstatus(gp, _Grunning, _Gwaiting)
		forEachP(func(_p_ *p) {
			// Flush the write barrier buffer, since this may add
			// work to the gcWork.
			wbBufFlush1(_p_)

			// Flush the gcWork, since this may create global work
			// and set the flushedWork flag.
			//
			// TODO(austin): Break up these workbufs to
			// better distribute work.
			_p_.gcw.dispose()
			// Collect the flushedWork flag.
			if _p_.gcw.flushedWork {
				atomic.Xadd(&gcMarkDoneFlushed, 1)
				_p_.gcw.flushedWork = false
			}
		})
		casgstatus(gp, _Gwaiting, _Grunning)
	})

	if gcMarkDoneFlushed != 0 {
		// More grey objects were discovered since the
		// previous termination check, so there may be more
		// work to do. Keep going. It's possible the
		// transition condition became true again during the
		// ragged barrier, so re-check it.
		semrelease(&worldsema)
		goto top
	}

	// There was no global work, no local work, and no Ps
	// communicated work since we took markDoneSema. Therefore
	// there are no grey objects and no more objects can be
	// shaded. Transition to mark termination.
	now := nanotime()
	work.tMarkTerm = now
	work.pauseStart = now
	getg().m.preemptoff = "gcing"
	if trace.enabled {
		traceGCSTWStart(0)
	}
	systemstack(stopTheWorldWithSema)
	// The gcphase is _GCmark, it will transition to _GCmarktermination
	// below. The important thing is that the wb remains active until
	// all marking is complete. This includes writes made by the GC.

	// There is sometimes work left over when we enter mark termination due
	// to write barriers performed after the completion barrier above.
	// Detect this and resume concurrent mark. This is obviously
	// unfortunate.
	//
	// See issue #27993 for details.
	//
	// Switch to the system stack to call wbBufFlush1, though in this case
	// it doesn't matter because we're non-preemptible anyway.
	restart := false
	systemstack(func() {
		for _, p := range allp {
			wbBufFlush1(p)
			if !p.gcw.empty() {
				restart = true
				break
			}
		}
	})
	if restart {
		getg().m.preemptoff = ""
		systemstack(func() {
			now := startTheWorldWithSema(true)
			work.pauseNS += now - work.pauseStart
			memstats.gcPauseDist.record(now - work.pauseStart)
		})
		semrelease(&worldsema)
		goto top
	}

	// Disable assists and background workers. We must do
	// this before waking blocked assists.
	atomic.Store(&gcBlackenEnabled, 0)

	// Notify the CPU limiter that assists will now cease.
	gcCPULimiter.startGCTransition(false, gcController.assistTime.Load(), now)

	// Wake all blocked assists. These will run when we
	// start the world again.
	gcWakeAllAssists()

	// Likewise, release the transition lock. Blocked
	// workers and assists will run when we start the
	// world again.
	semrelease(&work.markDoneSema)

	// In STW mode, re-enable user goroutines. These will be
	// queued to run after we start the world.
	schedEnableUser(true)

	// endCycle depends on all gcWork cache stats being flushed.
	// The termination algorithm above ensured that up to
	// allocations since the ragged barrier.
	gcController.endCycle(now, int(gomaxprocs), work.userForced)

	// Perform mark termination. This will restart the world.
	gcMarkTermination()
}

// World must be stopped and mark assists and background workers must be
// disabled.
func gcMarkTermination() {
	// Start marktermination (write barrier remains enabled for now).
	setGCPhase(_GCmarktermination)

	work.heap1 = gcController.heapLive
	startTime := nanotime()

	mp := acquirem()
	mp.preemptoff = "gcing"
	_g_ := getg()
	_g_.m.traceback = 2
	gp := _g_.m.curg
	casgstatus(gp, _Grunning, _Gwaiting)
	gp.waitreason = waitReasonGarbageCollection

	// Run gc on the g0 stack. We do this so that the g stack
	// we're currently running on will no longer change. Cuts
	// the root set down a bit (g0 stacks are not scanned, and
	// we don't need to scan gc's internal state).  We also
	// need to switch to g0 so we can shrink the stack.
	systemstack(func() {
		gcMark(startTime)
		// Must return immediately.
		// The outer function's stack may have moved
		// during gcMark (it shrinks stacks, including the
		// outer function's stack), so we must not refer
		// to any of its variables. Return back to the
		// non-system stack to pick up the new addresses
		// before continuing.
	})

	systemstack(func() {
		work.heap2 = work.bytesMarked
		if debug.gccheckmark > 0 {
			// Run a full non-parallel, stop-the-world
			// mark using checkmark bits, to check that we
			// didn't forget to mark anything during the
			// concurrent mark process.
			startCheckmarks()
			gcResetMarkState()
			gcw := &getg().m.p.ptr().gcw
			gcDrain(gcw, 0)
			wbBufFlush1(getg().m.p.ptr())
			gcw.dispose()
			endCheckmarks()
		}

		// marking is complete so we can turn the write barrier off
		setGCPhase(_GCoff)
		gcSweep(work.mode)
	})

	_g_.m.traceback = 0
	casgstatus(gp, _Gwaiting, _Grunning)

	if trace.enabled {
		traceGCDone()
	}

	// all done
	mp.preemptoff = ""

	if gcphase != _GCoff {
		throw("gc done but gcphase != _GCoff")
	}

	// Record heapInUse for scavenger.
	memstats.lastHeapInUse = gcController.heapInUse.load()

	// Update GC trigger and pacing, as well as downstream consumers
	// of this pacing information, for the next cycle.
	systemstack(gcControllerCommit)

	// Update timing memstats
	now := nanotime()
	sec, nsec, _ := time_now()
	unixNow := sec*1e9 + int64(nsec)
	work.pauseNS += now - work.pauseStart
	work.tEnd = now
	memstats.gcPauseDist.record(now - work.pauseStart)
	atomic.Store64(&memstats.last_gc_unix, uint64(unixNow)) // must be Unix time to make sense to user
	atomic.Store64(&memstats.last_gc_nanotime, uint64(now)) // monotonic time for us
	memstats.pause_ns[memstats.numgc%uint32(len(memstats.pause_ns))] = uint64(work.pauseNS)
	memstats.pause_end[memstats.numgc%uint32(len(memstats.pause_end))] = uint64(unixNow)
	memstats.pause_total_ns += uint64(work.pauseNS)

	// Update work.totaltime.
	sweepTermCpu := int64(work.stwprocs) * (work.tMark - work.tSweepTerm)
	// We report idle marking time below, but omit it from the
	// overall utilization here since it's "free".
	markCpu := gcController.assistTime.Load() + gcController.dedicatedMarkTime + gcController.fractionalMarkTime
	markTermCpu := int64(work.stwprocs) * (work.tEnd - work.tMarkTerm)
	cycleCpu := sweepTermCpu + markCpu + markTermCpu
	work.totaltime += cycleCpu

	// Compute overall GC CPU utilization.
	totalCpu := sched.totaltime + (now-sched.procresizetime)*int64(gomaxprocs)
	memstats.gc_cpu_fraction = float64(work.totaltime) / float64(totalCpu)

	// Reset sweep state.
	sweep.nbgsweep = 0
	sweep.npausesweep = 0

	if work.userForced {
		memstats.numforcedgc++
	}

	// Bump GC cycle count and wake goroutines waiting on sweep.
	lock(&work.sweepWaiters.lock)
	memstats.numgc++
	injectglist(&work.sweepWaiters.list)
	unlock(&work.sweepWaiters.lock)

	// Release the CPU limiter.
	gcCPULimiter.finishGCTransition(now)

	// Finish the current heap profiling cycle and start a new
	// heap profiling cycle. We do this before starting the world
	// so events don't leak into the wrong cycle.
	mProf_NextCycle()

	// There may be stale spans in mcaches that need to be swept.
	// Those aren't tracked in any sweep lists, so we need to
	// count them against sweep completion until we ensure all
	// those spans have been forced out.
	sl := sweep.active.begin()
	if !sl.valid {
		throw("failed to set sweep barrier")
	}

	systemstack(func() { startTheWorldWithSema(true) })

	// Flush the heap profile so we can start a new cycle next GC.
	// This is relatively expensive, so we don't do it with the
	// world stopped.
	mProf_Flush()

	// Prepare workbufs for freeing by the sweeper. We do this
	// asynchronously because it can take non-trivial time.
	prepareFreeWorkbufs()

	// Free stack spans. This must be done between GC cycles.
	systemstack(freeStackSpans)

	// Ensure all mcaches are flushed. Each P will flush its own
	// mcache before allocating, but idle Ps may not. Since this
	// is necessary to sweep all spans, we need to ensure all
	// mcaches are flushed before we start the next GC cycle.
	systemstack(func() {
		forEachP(func(_p_ *p) {
			_p_.mcache.prepareForSweep()
		})
	})
	// Now that we've swept stale spans in mcaches, they don't
	// count against unswept spans.
	sweep.active.end(sl)

	// Print gctrace before dropping worldsema. As soon as we drop
	// worldsema another cycle could start and smash the stats
	// we're trying to print.
	if debug.gctrace > 0 {
		util := int(memstats.gc_cpu_fraction * 100)

		var sbuf [24]byte
		printlock()
		print("gc ", memstats.numgc,
			" @", string(itoaDiv(sbuf[:], uint64(work.tSweepTerm-runtimeInitTime)/1e6, 3)), "s ",
			util, "%: ")
		prev := work.tSweepTerm
		for i, ns := range []int64{work.tMark, work.tMarkTerm, work.tEnd} {
			if i != 0 {
				print("+")
			}
			print(string(fmtNSAsMS(sbuf[:], uint64(ns-prev))))
			prev = ns
		}
		print(" ms clock, ")
		for i, ns := range []int64{
			sweepTermCpu,
			gcController.assistTime.Load(),
			gcController.dedicatedMarkTime + gcController.fractionalMarkTime,
			gcController.idleMarkTime,
			markTermCpu,
		} {
			if i == 2 || i == 3 {
				// Separate mark time components with /.
				print("/")
			} else if i != 0 {
				print("+")
			}
			print(string(fmtNSAsMS(sbuf[:], uint64(ns))))
		}
		print(" ms cpu, ",
			work.heap0>>20, "->", work.heap1>>20, "->", work.heap2>>20, " MB, ",
			gcController.heapGoal()>>20, " MB goal, ",
			gcController.stackScan>>20, " MB stacks, ",
			gcController.globalsScan>>20, " MB globals, ",
			work.maxprocs, " P")
		if work.userForced {
			print(" (forced)")
		}
		print("\n")
		printunlock()
	}

	semrelease(&worldsema)
	semrelease(&gcsema)
	// Careful: another GC cycle may start now.

	releasem(mp)
	mp = nil

	// now that gc is done, kick off finalizer thread if needed
	if !concurrentSweep {
		// give the queued finalizers, if any, a chance to run
		Gosched()
	}
}

// gcBgMarkStartWorkers prepares background mark worker goroutines. These
// goroutines will not run until the mark phase, but they must be started while
// the work is not stopped and from a regular G stack. The caller must hold
// worldsema.
func gcBgMarkStartWorkers() {
	// Background marking is performed by per-P G's. Ensure that each P has
	// a background GC G.
	//
	// Worker Gs don't exit if gomaxprocs is reduced. If it is raised
	// again, we can reuse the old workers; no need to create new workers.
	for gcBgMarkWorkerCount < gomaxprocs {
		go gcBgMarkWorker()

		notetsleepg(&work.bgMarkReady, -1)
		noteclear(&work.bgMarkReady)
		// The worker is now guaranteed to be added to the pool before
		// its P's next findRunnableGCWorker.

		gcBgMarkWorkerCount++
	}
}

// gcBgMarkPrepare sets up state for background marking.
// Mutator assists must not yet be enabled.
func gcBgMarkPrepare() {
	// Background marking will stop when the work queues are empty
	// and there are no more workers (note that, since this is
	// concurrent, this may be a transient state, but mark
	// termination will clean it up). Between background workers
	// and assists, we don't really know how many workers there
	// will be, so we pretend to have an arbitrarily large number
	// of workers, almost all of which are "waiting". While a
	// worker is working it decrements nwait. If nproc == nwait,
	// there are no workers.
	work.nproc = ^uint32(0)
	work.nwait = ^uint32(0)
}

// gcBgMarkWorker is an entry in the gcBgMarkWorkerPool. It points to a single
// gcBgMarkWorker goroutine.
type gcBgMarkWorkerNode struct {
	// Unused workers are managed in a lock-free stack. This field must be first.
	node lfnode

	// The g of this worker.
	gp guintptr

	// Release this m on park. This is used to communicate with the unlock
	// function, which cannot access the G's stack. It is unused outside of
	// gcBgMarkWorker().
	m muintptr
}

func gcBgMarkWorker() {
	gp := getg()

	// We pass node to a gopark unlock function, so it can't be on
	// the stack (see gopark). Prevent deadlock from recursively
	// starting GC by disabling preemption.
	gp.m.preemptoff = "GC worker init"
	node := new(gcBgMarkWorkerNode)
	gp.m.preemptoff = ""

	node.gp.set(gp)

	node.m.set(acquirem())
	notewakeup(&work.bgMarkReady)
	// After this point, the background mark worker is generally scheduled
	// cooperatively by gcController.findRunnableGCWorker. While performing
	// work on the P, preemption is disabled because we are working on
	// P-local work buffers. When the preempt flag is set, this puts itself
	// into _Gwaiting to be woken up by gcController.findRunnableGCWorker
	// at the appropriate time.
	//
	// When preemption is enabled (e.g., while in gcMarkDone), this worker
	// may be preempted and schedule as a _Grunnable G from a runq. That is
	// fine; it will eventually gopark again for further scheduling via
	// findRunnableGCWorker.
	//
	// Since we disable preemption before notifying bgMarkReady, we
	// guarantee that this G will be in the worker pool for the next
	// findRunnableGCWorker. This isn't strictly necessary, but it reduces
	// latency between _GCmark starting and the workers starting.

	for {
		// Go to sleep until woken by
		// gcController.findRunnableGCWorker.
		gopark(func(g *g, nodep unsafe.Pointer) bool {
			node := (*gcBgMarkWorkerNode)(nodep)

			if mp := node.m.ptr(); mp != nil {
				// The worker G is no longer running; release
				// the M.
				//
				// N.B. it is _safe_ to release the M as soon
				// as we are no longer performing P-local mark
				// work.
				//
				// However, since we cooperatively stop work
				// when gp.preempt is set, if we releasem in
				// the loop then the following call to gopark
				// would immediately preempt the G. This is
				// also safe, but inefficient: the G must
				// schedule again only to enter gopark and park
				// again. Thus, we defer the release until
				// after parking the G.
				releasem(mp)
			}

			// Release this G to the pool.
			gcBgMarkWorkerPool.push(&node.node)
			// Note that at this point, the G may immediately be
			// rescheduled and may be running.
			return true
		}, unsafe.Pointer(node), waitReasonGCWorkerIdle, traceEvGoBlock, 0)

		// Preemption must not occur here, or another G might see
		// p.gcMarkWorkerMode.

		// Disable preemption so we can use the gcw. If the
		// scheduler wants to preempt us, we'll stop draining,
		// dispose the gcw, and then preempt.
		node.m.set(acquirem())
		pp := gp.m.p.ptr() // P can't change with preemption disabled.

		if gcBlackenEnabled == 0 {
			println("worker mode", pp.gcMarkWorkerMode)
			throw("gcBgMarkWorker: blackening not enabled")
		}

		if pp.gcMarkWorkerMode == gcMarkWorkerNotWorker {
			throw("gcBgMarkWorker: mode not set")
		}

		startTime := nanotime()
		pp.gcMarkWorkerStartTime = startTime

		decnwait := atomic.Xadd(&work.nwait, -1)
		if decnwait == work.nproc {
			println("runtime: work.nwait=", decnwait, "work.nproc=", work.nproc)
			throw("work.nwait was > work.nproc")
		}

		systemstack(func() {
			// Mark our goroutine preemptible so its stack
			// can be scanned. This lets two mark workers
			// scan each other (otherwise, they would
			// deadlock). We must not modify anything on
			// the G stack. However, stack shrinking is
			// disabled for mark workers, so it is safe to
			// read from the G stack.
			casgstatus(gp, _Grunning, _Gwaiting)
			switch pp.gcMarkWorkerMode {
			default:
				throw("gcBgMarkWorker: unexpected gcMarkWorkerMode")
			case gcMarkWorkerDedicatedMode:
				gcDrain(&pp.gcw, gcDrainUntilPreempt|gcDrainFlushBgCredit)
				if gp.preempt {
					// We were preempted. This is
					// a useful signal to kick
					// everything out of the run
					// queue so it can run
					// somewhere else.
					if drainQ, n := runqdrain(pp); n > 0 {
						lock(&sched.lock)
						globrunqputbatch(&drainQ, int32(n))
						unlock(&sched.lock)
					}
				}
				// Go back to draining, this time
				// without preemption.
				gcDrain(&pp.gcw, gcDrainFlushBgCredit)
			case gcMarkWorkerFractionalMode:
				gcDrain(&pp.gcw, gcDrainFractional|gcDrainUntilPreempt|gcDrainFlushBgCredit)
			case gcMarkWorkerIdleMode:
				gcDrain(&pp.gcw, gcDrainIdle|gcDrainUntilPreempt|gcDrainFlushBgCredit)
			}
			casgstatus(gp, _Gwaiting, _Grunning)
		})

		// Account for time and mark us as stopped.
		duration := nanotime() - startTime
		gcController.markWorkerStop(pp.gcMarkWorkerMode, duration)
		if pp.gcMarkWorkerMode == gcMarkWorkerFractionalMode {
			atomic.Xaddint64(&pp.gcFractionalMarkTime, duration)
		}

		// Was this the last worker and did we run out
		// of work?
		incnwait := atomic.Xadd(&work.nwait, +1)
		if incnwait > work.nproc {
			println("runtime: p.gcMarkWorkerMode=", pp.gcMarkWorkerMode,
				"work.nwait=", incnwait, "work.nproc=", work.nproc)
			throw("work.nwait > work.nproc")
		}

		// We'll releasem after this point and thus this P may run
		// something else. We must clear the worker mode to avoid
		// attributing the mode to a different (non-worker) G in
		// traceGoStart.
		pp.gcMarkWorkerMode = gcMarkWorkerNotWorker

		// If this worker reached a background mark completion
		// point, signal the main GC goroutine.
		if incnwait == work.nproc && !gcMarkWorkAvailable(nil) {
			// We don't need the P-local buffers here, allow
			// preemption because we may schedule like a regular
			// goroutine in gcMarkDone (block on locks, etc).
			releasem(node.m.ptr())
			node.m.set(nil)

			gcMarkDone()
		}
	}
}

// gcMarkWorkAvailable reports whether executing a mark worker
// on p is potentially useful. p may be nil, in which case it only
// checks the global sources of work.
func gcMarkWorkAvailable(p *p) bool {
	if p != nil && !p.gcw.empty() {
		return true
	}
	if !work.full.empty() {
		return true // global work available
	}
	if work.markrootNext < work.markrootJobs {
		return true // root scan work available
	}
	return false
}

// gcMark runs the mark (or, for concurrent GC, mark termination)
// All gcWork caches must be empty.
// STW is in effect at this point.
func gcMark(startTime int64) {
	if debug.allocfreetrace > 0 {
		tracegc()
	}

	if gcphase != _GCmarktermination {
		throw("in gcMark expecting to see gcphase as _GCmarktermination")
	}
	work.tstart = startTime

	// Check that there's no marking work remaining.
	if work.full != 0 || work.markrootNext < work.markrootJobs {
		print("runtime: full=", hex(work.full), " next=", work.markrootNext, " jobs=", work.markrootJobs, " nDataRoots=", work.nDataRoots, " nBSSRoots=", work.nBSSRoots, " nSpanRoots=", work.nSpanRoots, " nStackRoots=", work.nStackRoots, "\n")
		panic("non-empty mark queue after concurrent mark")
	}

	if debug.gccheckmark > 0 {
		// This is expensive when there's a large number of
		// Gs, so only do it if checkmark is also enabled.
		gcMarkRootCheck()
	}
	if work.full != 0 {
		throw("work.full != 0")
	}

	// Drop allg snapshot. allgs may have grown, in which case
	// this is the only reference to the old backing store and
	// there's no need to keep it around.
	work.stackRoots = nil

	// Clear out buffers and double-check that all gcWork caches
	// are empty. This should be ensured by gcMarkDone before we
	// enter mark termination.
	//
	// TODO: We could clear out buffers just before mark if this
	// has a non-negligible impact on STW time.
	for _, p := range allp {
		// The write barrier may have buffered pointers since
		// the gcMarkDone barrier. However, since the barrier
		// ensured all reachable objects were marked, all of
		// these must be pointers to black objects. Hence we
		// can just discard the write barrier buffer.
		if debug.gccheckmark > 0 {
			// For debugging, flush the buffer and make
			// sure it really was all marked.
			wbBufFlush1(p)
		} else {
			p.wbBuf.reset()
		}

		gcw := &p.gcw
		if !gcw.empty() {
			printlock()
			print("runtime: P ", p.id, " flushedWork ", gcw.flushedWork)
			if gcw.wbuf1 == nil {
				print(" wbuf1=<nil>")
			} else {
				print(" wbuf1.n=", gcw.wbuf1.nobj)
			}
			if gcw.wbuf2 == nil {
				print(" wbuf2=<nil>")
			} else {
				print(" wbuf2.n=", gcw.wbuf2.nobj)
			}
			print("\n")
			throw("P has cached GC work at end of mark termination")
		}
		// There may still be cached empty buffers, which we
		// need to flush since we're going to free them. Also,
		// there may be non-zero stats because we allocated
		// black after the gcMarkDone barrier.
		gcw.dispose()
	}

	// Flush scanAlloc from each mcache since we're about to modify
	// heapScan directly. If we were to flush this later, then scanAlloc
	// might have incorrect information.
	//
	// Note that it's not important to retain this information; we know
	// exactly what heapScan is at this point via scanWork.
	for _, p := range allp {
		c := p.mcache
		if c == nil {
			continue
		}
		c.scanAlloc = 0
	}

	// Reset controller state.
	gcController.resetLive(work.bytesMarked)
}

// gcSweep must be called on the system stack because it acquires the heap
// lock. See mheap for details.
//
// The world must be stopped.
//
//go:systemstack
func gcSweep(mode gcMode) {
	assertWorldStopped()

	if gcphase != _GCoff {
		throw("gcSweep being done but phase is not GCoff")
	}

	lock(&mheap_.lock)
	mheap_.sweepgen += 2
	sweep.active.reset()
	mheap_.pagesSwept.Store(0)
	mheap_.sweepArenas = mheap_.allArenas
	mheap_.reclaimIndex.Store(0)
	mheap_.reclaimCredit.Store(0)
	unlock(&mheap_.lock)

	sweep.centralIndex.clear()

	if !_ConcurrentSweep || mode == gcForceBlockMode {
		// Special case synchronous sweep.
		// Record that no proportional sweeping has to happen.
		lock(&mheap_.lock)
		mheap_.sweepPagesPerByte = 0
		unlock(&mheap_.lock)
		// Sweep all spans eagerly.
		for sweepone() != ^uintptr(0) {
			sweep.npausesweep++
		}
		// Free workbufs eagerly.
		prepareFreeWorkbufs()
		for freeSomeWbufs(false) {
		}
		// All "free" events for this mark/sweep cycle have
		// now happened, so we can make this profile cycle
		// available immediately.
		mProf_NextCycle()
		mProf_Flush()
		return
	}

	// Background sweep.
	lock(&sweep.lock)
	if sweep.parked {
		sweep.parked = false
		ready(sweep.g, 0, true)
	}
	unlock(&sweep.lock)
}

// gcResetMarkState resets global state prior to marking (concurrent
// or STW) and resets the stack scan state of all Gs.
//
// This is safe to do without the world stopped because any Gs created
// during or after this will start out in the reset state.
//
// gcResetMarkState must be called on the system stack because it acquires
// the heap lock. See mheap for details.
//
//go:systemstack
func gcResetMarkState() {
	// This may be called during a concurrent phase, so lock to make sure
	// allgs doesn't change.
	forEachG(func(gp *g) {
		gp.gcscandone = false // set to true in gcphasework
		gp.gcAssistBytes = 0
	})

	// Clear page marks. This is just 1MB per 64GB of heap, so the
	// time here is pretty trivial.
	lock(&mheap_.lock)
	arenas := mheap_.allArenas
	unlock(&mheap_.lock)
	for _, ai := range arenas {
		ha := mheap_.arenas[ai.l1()][ai.l2()]
		for i := range ha.pageMarks {
			ha.pageMarks[i] = 0
		}
	}

	work.bytesMarked = 0
	work.initialHeapLive = atomic.Load64(&gcController.heapLive)
}

// Hooks for other packages

// hook 用于注册其他包的清理函数
var poolcleanup func()
var boringCaches []unsafe.Pointer // for crypto/internal/boring

// sync.Pool 的GC时清理函数的hook
//go:linkname sync_runtime_registerPoolCleanup sync.runtime_registerPoolCleanup
func sync_runtime_registerPoolCleanup(f func()) {
	poolcleanup = f
}

<<<<<<< HEAD
// clearpools 清理 sync.Pool sched.sudog sched.deferpool，等待GC
=======
//go:linkname boring_registerCache crypto/internal/boring.registerCache
func boring_registerCache(p unsafe.Pointer) {
	boringCaches = append(boringCaches, p)
}

>>>>>>> 2bea43b0
func clearpools() {
	// 调用 sync.Pool 的清理函数
	// clear sync.Pools
	if poolcleanup != nil {
		poolcleanup()
	}

<<<<<<< HEAD
	// 清理全局的sudog cache，将链表断开使之没有对象关联
=======
	// clear boringcrypto caches
	for _, p := range boringCaches {
		atomicstorep(p, nil)
	}

>>>>>>> 2bea43b0
	// Clear central sudog cache.
	// Leave per-P caches alone, they have strictly bounded size.
	// Disconnect cached list before dropping it on the floor,
	// so that a dangling ref to one entry does not pin all of them.
	lock(&sched.sudoglock)
	var sg, sgnext *sudog
	for sg = sched.sudogcache; sg != nil; sg = sgnext {
		sgnext = sg.next
		sg.next = nil
	}
	sched.sudogcache = nil
	unlock(&sched.sudoglock)

	// 清理全局defer pool，将链表断开使之没有对象关联
	// Clear central defer pool.
	// Leave per-P pools alone, they have strictly bounded size.
	lock(&sched.deferlock)
	// disconnect cached list before dropping it on the floor,
	// so that a dangling ref to one entry does not pin all of them.
	var d, dlink *_defer
	for d = sched.deferpool; d != nil; d = dlink {
		dlink = d.link
		d.link = nil
	}
	sched.deferpool = nil
	unlock(&sched.deferlock)
}

// Timing

// itoaDiv formats val/(10**dec) into buf.
func itoaDiv(buf []byte, val uint64, dec int) []byte {
	i := len(buf) - 1
	idec := i - dec
	for val >= 10 || i >= idec {
		buf[i] = byte(val%10 + '0')
		i--
		if i == idec {
			buf[i] = '.'
			i--
		}
		val /= 10
	}
	buf[i] = byte(val + '0')
	return buf[i:]
}

// fmtNSAsMS nicely formats ns nanoseconds as milliseconds.
func fmtNSAsMS(buf []byte, ns uint64) []byte {
	if ns >= 10e6 {
		// Format as whole milliseconds.
		return itoaDiv(buf, ns/1e6, 0)
	}
	// Format two digits of precision, with at most three decimal places.
	x := ns / 1e3
	if x == 0 {
		buf[0] = '0'
		return buf[:1]
	}
	dec := 3
	for x >= 100 {
		x /= 10
		dec--
	}
	return itoaDiv(buf, x, dec)
}

// Helpers for testing GC.

// gcTestMoveStackOnNextCall causes the stack to be moved on a call
// immediately following the call to this. It may not work correctly
// if any other work appears after this call (such as returning).
// Typically the following call should be marked go:noinline so it
// performs a stack check.
//
// In rare cases this may not cause the stack to move, specifically if
// there's a preemption between this call and the next.
func gcTestMoveStackOnNextCall() {
	gp := getg()
	gp.stackguard0 = stackForceMove
}

// gcTestIsReachable performs a GC and returns a bit set where bit i
// is set if ptrs[i] is reachable.
func gcTestIsReachable(ptrs ...unsafe.Pointer) (mask uint64) {
	// This takes the pointers as unsafe.Pointers in order to keep
	// them live long enough for us to attach specials. After
	// that, we drop our references to them.

	if len(ptrs) > 64 {
		panic("too many pointers for uint64 mask")
	}

	// Block GC while we attach specials and drop our references
	// to ptrs. Otherwise, if a GC is in progress, it could mark
	// them reachable via this function before we have a chance to
	// drop them.
	semacquire(&gcsema)

	// Create reachability specials for ptrs.
	specials := make([]*specialReachable, len(ptrs))
	for i, p := range ptrs {
		lock(&mheap_.speciallock)
		s := (*specialReachable)(mheap_.specialReachableAlloc.alloc())
		unlock(&mheap_.speciallock)
		s.special.kind = _KindSpecialReachable
		if !addspecial(p, &s.special) {
			throw("already have a reachable special (duplicate pointer?)")
		}
		specials[i] = s
		// Make sure we don't retain ptrs.
		ptrs[i] = nil
	}

	semrelease(&gcsema)

	// Force a full GC and sweep.
	GC()

	// Process specials.
	for i, s := range specials {
		if !s.done {
			printlock()
			println("runtime: object", i, "was not swept")
			throw("IsReachable failed")
		}
		if s.reachable {
			mask |= 1 << i
		}
		lock(&mheap_.speciallock)
		mheap_.specialReachableAlloc.free(unsafe.Pointer(s))
		unlock(&mheap_.speciallock)
	}

	return mask
}

// gcTestPointerClass returns the category of what p points to, one of:
// "heap", "stack", "data", "bss", "other". This is useful for checking
// that a test is doing what it's intended to do.
//
// This is nosplit simply to avoid extra pointer shuffling that may
// complicate a test.
//
//go:nosplit
func gcTestPointerClass(p unsafe.Pointer) string {
	p2 := uintptr(noescape(p))
	gp := getg()
	if gp.stack.lo <= p2 && p2 < gp.stack.hi {
		return "stack"
	}
	if base, _, _ := findObject(p2, 0, 0); base != 0 {
		return "heap"
	}
	for _, datap := range activeModules() {
		if datap.data <= p2 && p2 < datap.edata || datap.noptrdata <= p2 && p2 < datap.enoptrdata {
			return "data"
		}
		if datap.bss <= p2 && p2 < datap.ebss || datap.noptrbss <= p2 && p2 <= datap.enoptrbss {
			return "bss"
		}
	}
	KeepAlive(p)
	return "other"
}<|MERGE_RESOLUTION|>--- conflicted
+++ resolved
@@ -1571,15 +1571,12 @@
 	poolcleanup = f
 }
 
-<<<<<<< HEAD
-// clearpools 清理 sync.Pool sched.sudog sched.deferpool，等待GC
-=======
 //go:linkname boring_registerCache crypto/internal/boring.registerCache
 func boring_registerCache(p unsafe.Pointer) {
 	boringCaches = append(boringCaches, p)
 }
 
->>>>>>> 2bea43b0
+// clearpools 清理 sync.Pool sched.sudog sched.deferpool，等待GC
 func clearpools() {
 	// 调用 sync.Pool 的清理函数
 	// clear sync.Pools
@@ -1587,15 +1584,11 @@
 		poolcleanup()
 	}
 
-<<<<<<< HEAD
-	// 清理全局的sudog cache，将链表断开使之没有对象关联
-=======
 	// clear boringcrypto caches
 	for _, p := range boringCaches {
 		atomicstorep(p, nil)
 	}
-
->>>>>>> 2bea43b0
+	// 清理全局的sudog cache，将链表断开使之没有对象关联
 	// Clear central sudog cache.
 	// Leave per-P caches alone, they have strictly bounded size.
 	// Disconnect cached list before dropping it on the floor,
