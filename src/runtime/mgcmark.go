--- conflicted
+++ resolved
@@ -1206,12 +1206,8 @@
 	// In addition to backing out because of a preemption, back out
 	// if the GC CPU limiter is enabled.
 	gp := getg().m.curg
-<<<<<<< HEAD
-	for !gp.preempt && workFlushed+gcw.heapScanWork < scanWork {
+	for !gp.preempt && !gcCPULimiter.limiting() && workFlushed+gcw.heapScanWork < scanWork {
 		// gp 不被抢占 并且 工作量小于目标工作量
-=======
-	for !gp.preempt && !gcCPULimiter.limiting() && workFlushed+gcw.heapScanWork < scanWork {
->>>>>>> be0b2a39
 		// See gcDrain comment.
 		if work.full == 0 {
 			gcw.balance()
