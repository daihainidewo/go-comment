--- conflicted
+++ resolved
@@ -468,9 +468,6 @@
 	}
 }
 
-<<<<<<< HEAD
-// gcAssistAlloc 让 gp 进行 GC 工作以还债
-=======
 // gcScanFinalizer scans the relevant parts of a finalizer special as a root.
 func gcScanFinalizer(spf *specialfinalizer, s *mspan, gcw *gcWork) {
 	// Don't mark finalized object, but scan it so we retain everything it points to.
@@ -495,7 +492,7 @@
 	scanblock(uintptr(unsafe.Pointer(&spc.fn)), goarch.PtrSize, &oneptrmask[0], gcw, nil)
 }
 
->>>>>>> e8ed85d6
+// gcAssistAlloc 让 gp 进行 GC 工作以还债
 // gcAssistAlloc performs GC work to make gp's assist debt positive.
 // gp must be the calling user goroutine.
 //
@@ -1563,106 +1560,6 @@
 	}
 }
 
-<<<<<<< HEAD
-// scanobject 以b为根节点扫描 将指针放入gcw中
-// scanobject scans the object starting at b, adding pointers to gcw.
-// b must point to the beginning of a heap object or an oblet.
-// scanobject consults the GC bitmap for the pointer mask and the
-// spans for the size of the object.
-//
-//go:nowritebarrier
-func scanobject(b uintptr, gcw *gcWork) {
-	// Prefetch object before we scan it.
-	//
-	// This will overlap fetching the beginning of the object with initial
-	// setup before we start scanning the object.
-	sys.Prefetch(b)
-
-	// Find the bits for b and the size of the object at b.
-	//
-	// b is either the beginning of an object, in which case this
-	// is the size of the object to scan, or it points to an
-	// oblet, in which case we compute the size to scan below.
-	s := spanOfUnchecked(b)
-	n := s.elemsize
-	if n == 0 {
-		throw("scanobject n == 0")
-	}
-	if s.spanclass.noscan() {
-		// Correctness-wise this is ok, but it's inefficient
-		// if noscan objects reach here.
-		throw("scanobject of a noscan object")
-	}
-
-	var tp typePointers
-	if n > maxObletBytes {
-		// Large object. Break into oblets for better
-		// parallelism and lower latency.
-		if b == s.base() {
-			// Enqueue the other oblets to scan later.
-			// Some oblets may be in b's scalar tail, but
-			// these will be marked as "no more pointers",
-			// so we'll drop out immediately when we go to
-			// scan those.
-			for oblet := b + maxObletBytes; oblet < s.base()+s.elemsize; oblet += maxObletBytes {
-				if !gcw.putFast(oblet) {
-					gcw.put(oblet)
-				}
-			}
-		}
-
-		// Compute the size of the oblet. Since this object
-		// must be a large object, s.base() is the beginning
-		// of the object.
-		n = s.base() + s.elemsize - b
-		n = min(n, maxObletBytes)
-		tp = s.typePointersOfUnchecked(s.base())
-		tp = tp.fastForward(b-tp.addr, b+n)
-	} else {
-		tp = s.typePointersOfUnchecked(b)
-	}
-
-	var scanSize uintptr
-	for {
-		var addr uintptr
-		if tp, addr = tp.nextFast(); addr == 0 {
-			if tp, addr = tp.next(b + n); addr == 0 {
-				break
-			}
-		}
-
-		// Keep track of farthest pointer we found, so we can
-		// update heapScanWork. TODO: is there a better metric,
-		// now that we can skip scalar portions pretty efficiently?
-		scanSize = addr - b + goarch.PtrSize
-
-		// Work here is duplicated in scanblock and above.
-		// If you make changes here, make changes there too.
-		obj := *(*uintptr)(unsafe.Pointer(addr))
-
-		// At this point we have extracted the next potential pointer.
-		// Quickly filter out nil and pointers back to the current object.
-		if obj != 0 && obj-b >= n {
-			// Test if obj points into the Go heap and, if so,
-			// mark the object.
-			//
-			// Note that it's possible for findObject to
-			// fail if obj points to a just-allocated heap
-			// object because of a race with growing the
-			// heap. In this case, we know the object was
-			// just allocated and hence will be marked by
-			// allocation itself.
-			if obj, span, objIndex := findObject(obj, b, addr-b); obj != 0 {
-				greyobject(obj, b, addr-b, span, gcw, objIndex)
-			}
-		}
-	}
-	gcw.bytesMarked += uint64(n)
-	gcw.heapScanWork += int64(scanSize)
-}
-
-=======
->>>>>>> e8ed85d6
 // scanConservative scans block [b, b+n) conservatively, treating any
 // pointer-like value in the block as a pointer.
 //
