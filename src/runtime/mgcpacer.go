// Copyright 2021 The Go Authors. All rights reserved.
// Use of this source code is governed by a BSD-style
// license that can be found in the LICENSE file.

package runtime

import (
	"internal/cpu"
	"internal/goexperiment"
	"internal/runtime/atomic"
	"internal/runtime/math"
	"internal/strconv"
	_ "unsafe" // for go:linkname
)

const (
	// gcGoalUtilization is the goal CPU utilization for
	// marking as a fraction of GOMAXPROCS.
	//
	// Increasing the goal utilization will shorten GC cycles as the GC
	// has more resources behind it, lessening costs from the write barrier,
	// but comes at the cost of increasing mutator latency.
	gcGoalUtilization = gcBackgroundUtilization

	// gcBackgroundUtilization is the fixed CPU utilization for background
	// marking. It must be <= gcGoalUtilization. The difference between
	// gcGoalUtilization and gcBackgroundUtilization will be made up by
	// mark assists. The scheduler will aim to use within 50% of this
	// goal.
	//
	// As a general rule, there's little reason to set gcBackgroundUtilization
	// < gcGoalUtilization. One reason might be in mostly idle applications,
	// where goroutines are unlikely to assist at all, so the actual
	// utilization will be lower than the goal. But this is moot point
	// because the idle mark workers already soak up idle CPU resources.
	// These two values are still kept separate however because they are
	// distinct conceptually, and in previous iterations of the pacer the
	// distinction was more important.
	gcBackgroundUtilization = 0.25

	// gcCreditSlack is the amount of scan work credit that can
	// accumulate locally before updating gcController.heapScanWork and,
	// optionally, gcController.bgScanCredit. Lower values give a more
	// accurate assist ratio and make it more likely that assists will
	// successfully steal background credit. Higher values reduce memory
	// contention.
	gcCreditSlack = 2000

	// gcAssistTimeSlack is the nanoseconds of mutator assist time that
	// can accumulate on a P before updating gcController.assistTime.
	gcAssistTimeSlack = 5000

	// gcOverAssistWork determines how many extra units of scan work a GC
	// assist does when an assist happens. This amortizes the cost of an
	// assist by pre-paying for this many bytes of future allocations.
	gcOverAssistWork = 64 << 10

	// defaultHeapMinimum is the value of heapMinimum for GOGC==100.
	defaultHeapMinimum = (goexperiment.HeapMinimum512KiBInt)*(512<<10) +
		(1-goexperiment.HeapMinimum512KiBInt)*(4<<20)

	// maxStackScanSlack is the bytes of stack space allocated or freed
	// that can accumulate on a P before updating gcController.stackSize.
	maxStackScanSlack = 8 << 10

	// memoryLimitMinHeapGoalHeadroom is the minimum amount of headroom the
	// pacer gives to the heap goal when operating in the memory-limited regime.
	// That is, it'll reduce the heap goal by this many extra bytes off of the
	// base calculation, at minimum.
	memoryLimitMinHeapGoalHeadroom = 1 << 20

	// memoryLimitHeapGoalHeadroomPercent is how headroom the memory-limit-based
	// heap goal should have as a percent of the maximum possible heap goal allowed
	// to maintain the memory limit.
	memoryLimitHeapGoalHeadroomPercent = 3
)

// gcController 实现了 GC pacing 控制器
// 该控制器确定何时触发并发垃圾收集以及在 mutator 辅助和后台标记中要做多少标记工作
// 它计算分配率（以 CPU 时间为单位）和 GC 扫描吞吐量之间的比率
// 以确定触发 GC 周期的堆大小
// 这样就不需要 GC 辅助来按时完成
// 因此该算法通过最小化 GC 辅助将 GC CPU 利用率优化到 GOMAXPROCS 的 25% 的专用背景标记利用率
// gcController implements the GC pacing controller that determines
// when to trigger concurrent garbage collection and how much marking
// work to do in mutator assists and background marking.
//
// It calculates the ratio between the allocation rate (in terms of CPU
// time) and the GC scan throughput to determine the heap size at which to
// trigger a GC cycle such that no GC assists are required to finish on time.
// This algorithm thus optimizes GC CPU utilization to the dedicated background
// mark utilization of 25% of GOMAXPROCS by minimizing GC assists.
// GOMAXPROCS. The high-level design of this algorithm is documented
// at https://github.com/golang/proposal/blob/master/design/44167-gc-pacer-redesign.md.
// See https://golang.org/s/go15gcpacing for additional historical context.
var gcController gcControllerState

type gcControllerState struct {
	// Initialized from GOGC. GOGC=off means no GC.
	gcPercent atomic.Int32

	// memoryLimit is the soft memory limit in bytes.
	//
	// Initialized from GOMEMLIMIT. GOMEMLIMIT=off is equivalent to MaxInt64
	// which means no soft memory limit in practice.
	//
	// This is an int64 instead of a uint64 to more easily maintain parity with
	// the SetMemoryLimit API, which sets a maximum at MaxInt64. This value
	// should never be negative.
	memoryLimit atomic.Int64

	// heapMinimum is the minimum heap size at which to trigger GC.
	// For small heaps, this overrides the usual GOGC*live set rule.
	//
	// When there is a very small live set but a lot of allocation, simply
	// collecting when the heap reaches GOGC*live results in many GC
	// cycles and high total per-GC overhead. This minimum amortizes this
	// per-GC overhead while keeping the heap reasonably small.
	//
	// During initialization this is set to 4MB*GOGC/100. In the case of
	// GOGC==0, this will set heapMinimum to 0, resulting in constant
	// collection even when the heap size is small, which is useful for
	// debugging.
	heapMinimum uint64

	// runway is the amount of runway in heap bytes allocated by the
	// application that we want to give the GC once it starts.
	//
	// This is computed from consMark during mark termination.
	runway atomic.Uint64

	// consMark is the estimated per-CPU consMark ratio for the application.
	//
	// It represents the ratio between the application's allocation
	// rate, as bytes allocated per CPU-time, and the GC's scan rate,
	// as bytes scanned per CPU-time.
	// The units of this ratio are (B / cpu-ns) / (B / cpu-ns).
	//
	// At a high level, this value is computed as the bytes of memory
	// allocated (cons) per unit of scan work completed (mark) in a GC
	// cycle, divided by the CPU time spent on each activity.
	//
	// Updated at the end of each GC cycle, in endCycle.
	consMark float64

	// lastConsMark is the computed cons/mark value for the previous 4 GC
	// cycles. Note that this is *not* the last value of consMark, but the
	// measured cons/mark value in endCycle.
	lastConsMark [4]float64

	// gcPercentHeapGoal is the goal heapLive for when next GC ends derived
	// from gcPercent.
	//
	// Set to ^uint64(0) if gcPercent is disabled.
	gcPercentHeapGoal atomic.Uint64

	// sweepDistMinTrigger is the minimum trigger to ensure a minimum
	// sweep distance.
	//
	// This bound is also special because it applies to both the trigger
	// *and* the goal (all other trigger bounds must be based *on* the goal).
	//
	// It is computed ahead of time, at commit time. The theory is that,
	// absent a sudden change to a parameter like gcPercent, the trigger
	// will be chosen to always give the sweeper enough headroom. However,
	// such a change might dramatically and suddenly move up the trigger,
	// in which case we need to ensure the sweeper still has enough headroom.
	sweepDistMinTrigger atomic.Uint64

	// triggered is the point at which the current GC cycle actually triggered.
	// Only valid during the mark phase of a GC cycle, otherwise set to ^uint64(0).
	//
	// Updated while the world is stopped.
	triggered uint64

	// lastHeapGoal is the value of heapGoal at the moment the last GC
	// ended. Note that this is distinct from the last value heapGoal had,
	// because it could change if e.g. gcPercent changes.
	//
	// Read and written with the world stopped or with mheap_.lock held.
	lastHeapGoal uint64

	// heapLive is the number of bytes considered live by the GC.
	// That is: retained by the most recent GC plus allocated
	// since then. heapLive ≤ memstats.totalAlloc-memstats.totalFree, since
	// heapAlloc includes unmarked objects that have not yet been swept (and
	// hence goes up as we allocate and down as we sweep) while heapLive
	// excludes these objects (and hence only goes up between GCs).
	//
	// To reduce contention, this is updated only when obtaining a span
	// from an mcentral and at this point it counts all of the unallocated
	// slots in that span (which will be allocated before that mcache
	// obtains another span from that mcentral). Hence, it slightly
	// overestimates the "true" live heap size. It's better to overestimate
	// than to underestimate because 1) this triggers the GC earlier than
	// necessary rather than potentially too late and 2) this leads to a
	// conservative GC rate rather than a GC rate that is potentially too
	// low.
	//
	// Whenever this is updated, call traceHeapAlloc() and
	// this gcControllerState's revise() method.
	heapLive atomic.Uint64

	// heapScan is the number of bytes of "scannable" heap. This is the
	// live heap (as counted by heapLive), but omitting no-scan objects and
	// no-scan tails of objects.
	//
	// This value is fixed at the start of a GC cycle. It represents the
	// maximum scannable heap.
	heapScan atomic.Uint64

	// lastHeapScan is the number of bytes of heap that were scanned
	// last GC cycle. It is the same as heapMarked, but only
	// includes the "scannable" parts of objects.
	//
	// Updated when the world is stopped.
	lastHeapScan uint64

	// lastStackScan is the number of bytes of stack that were scanned
	// last GC cycle.
	lastStackScan atomic.Uint64

	// maxStackScan is the amount of allocated goroutine stack space in
	// use by goroutines.
	//
	// This number tracks allocated goroutine stack space rather than used
	// goroutine stack space (i.e. what is actually scanned) because used
	// goroutine stack space is much harder to measure cheaply. By using
	// allocated space, we make an overestimate; this is OK, it's better
	// to conservatively overcount than undercount.
	maxStackScan atomic.Uint64

	// globalsScan is the total amount of global variable space
	// that is scannable.
	globalsScan atomic.Uint64

	// heapMarked is the number of bytes marked by the previous
	// GC. After mark termination, heapLive == heapMarked, but
	// unlike heapLive, heapMarked does not change until the
	// next mark termination.
	heapMarked uint64

	// heapScanWork is the total heap scan work performed this cycle.
	// stackScanWork is the total stack scan work performed this cycle.
	// globalsScanWork is the total globals scan work performed this cycle.
	//
	// These are updated atomically during the cycle. Updates occur in
	// bounded batches, since they are both written and read
	// throughout the cycle. At the end of the cycle, heapScanWork is how
	// much of the retained heap is scannable.
	//
	// Currently these are measured in bytes. For most uses, this is an
	// opaque unit of work, but for estimation the definition is important.
	//
	// Note that stackScanWork includes only stack space scanned, not all
	// of the allocated stack.
	heapScanWork    atomic.Int64
	stackScanWork   atomic.Int64
	globalsScanWork atomic.Int64

	// bgScanCredit 是并发后台扫描累积的扫描工作积分
	// 这个信用是通过后台扫描积累的 并被 mutator 助手欧窃取
	// 这是原子更新的
	// 在周期中读写都有可能发生更新
	// bgScanCredit is the scan work credit accumulated by the concurrent
	// background scan. This credit is accumulated by the background scan
	// and stolen by mutator assists.  Updates occur in bounded batches,
	// since it is both written and read throughout the cycle.
	bgScanCredit atomic.Int64

	// assistTime is the nanoseconds spent in mutator assists
	// during this cycle. This is updated atomically, and must also
	// be updated atomically even during a STW, because it is read
	// by sysmon. Updates occur in bounded batches, since it is both
	// written and read throughout the cycle.
	assistTime atomic.Int64

	// dedicatedMarkTime is the nanoseconds spent in dedicated mark workers
	// during this cycle. This is updated at the end of the concurrent mark
	// phase.
	dedicatedMarkTime atomic.Int64

	// fractionalMarkTime is the nanoseconds spent in the fractional mark
	// worker during this cycle. This is updated throughout the cycle and
	// will be up-to-date if the fractional mark worker is not currently
	// running.
	fractionalMarkTime atomic.Int64

	// idleMarkTime is the nanoseconds spent in idle marking during this
	// cycle. This is updated throughout the cycle.
	idleMarkTime atomic.Int64

	// markStartTime is the absolute start time in nanoseconds
	// that assists and background mark workers started.
	markStartTime int64

	// dedicatedMarkWorkersNeeded 是需要启动的专用标记工作者的数量
	// 这是在每个周期开始时计算的
	// 并随着专用标记工作者的启动而自动递减
	// dedicatedMarkWorkersNeeded is the number of dedicated mark workers
	// that need to be started. This is computed at the beginning of each
	// cycle and decremented as dedicated mark workers get started.
	dedicatedMarkWorkersNeeded atomic.Int64

	// idleMarkWorkers is two packed int32 values in a single uint64.
	// These two values are always updated simultaneously.
	//
	// The bottom int32 is the current number of idle mark workers executing.
	//
	// The top int32 is the maximum number of idle mark workers allowed to
	// execute concurrently. Normally, this number is just gomaxprocs. However,
	// during periodic GC cycles it is set to 0 because the system is idle
	// anyway; there's no need to go full blast on all of GOMAXPROCS.
	//
	// The maximum number of idle mark workers is used to prevent new workers
	// from starting, but it is not a hard maximum. It is possible (but
	// exceedingly rare) for the current number of idle mark workers to
	// transiently exceed the maximum. This could happen if the maximum changes
	// just after a GC ends, and an M with no P.
	//
	// Note that if we have no dedicated mark workers, we set this value to
	// 1 in this case we only have fractional GC workers which aren't scheduled
	// strictly enough to ensure GC progress. As a result, idle-priority mark
	// workers are vital to GC progress in these situations.
	//
	// For example, consider a situation in which goroutines block on the GC
	// (such as via runtime.GOMAXPROCS) and only fractional mark workers are
	// scheduled (e.g. GOMAXPROCS=1). Without idle-priority mark workers, the
	// last running M might skip scheduling a fractional mark worker if its
	// utilization goal is met, such that once it goes to sleep (because there's
	// nothing to do), there will be nothing else to spin up a new M for the
	// fractional worker in the future, stalling GC progress and causing a
	// deadlock. However, idle-priority workers will *always* run when there is
	// nothing left to do, ensuring the GC makes progress.
	//
	// See github.com/golang/go/issues/44163 for more details.
	idleMarkWorkers atomic.Uint64

	// assistWorkPerByte 由 mutator 助手在申请内存时需要扫描工作的比例
	// 每个周期开始前计算并在 heapScan 更新时更新
	// assistWorkPerByte is the ratio of scan work to allocated
	// bytes that should be performed by mutator assists. This is
	// computed at the beginning of each cycle and updated every
	// time heapScan is updated.
	assistWorkPerByte atomic.Float64

	// assistBytesPerWork 是 assistWorkPerByte 的倒数
	// 由于是两个字段导致 assistBytesPerWork 可能与 assistWorkPerByte 的倒数具有一定偏差
	// assistBytesPerWork is 1/assistWorkPerByte.
	//
	// Note that because this is read and written independently
	// from assistWorkPerByte users may notice a skew between
	// the two values, and such a state should be safe.
	assistBytesPerWork atomic.Float64

	// fractionalUtilizationGoal is the fraction of wall clock
	// time that should be spent in the fractional mark worker on
	// each P that isn't running a dedicated worker.
	//
	// For example, if the utilization goal is 25% and there are
	// no dedicated workers, this will be 0.25. If the goal is
	// 25%, there is one dedicated worker, and GOMAXPROCS is 5,
	// this will be 0.05 to make up the missing 5%.
	//
	// If this is zero, no fractional workers are needed.
	fractionalUtilizationGoal float64

	// These memory stats are effectively duplicates of fields from
	// memstats.heapStats but are updated atomically or with the world
	// stopped and don't provide the same consistency guarantees.
	//
	// Because the runtime is responsible for managing a memory limit, it's
	// useful to couple these stats more tightly to the gcController, which
	// is intimately connected to how that memory limit is maintained.
	heapInUse    sysMemStat    // bytes in mSpanInUse spans
	heapReleased sysMemStat    // bytes released to the OS
	heapFree     sysMemStat    // bytes not in any span, but not released to the OS
	totalAlloc   atomic.Uint64 // total bytes allocated
	totalFree    atomic.Uint64 // total bytes freed
	mappedReady  atomic.Uint64 // total virtual memory in the Ready state (see mem.go).

	// test indicates that this is a test-only copy of gcControllerState.
	test bool

	_ cpu.CacheLinePad
}

func (c *gcControllerState) init(gcPercent int32, memoryLimit int64) {
	c.heapMinimum = defaultHeapMinimum
	c.triggered = ^uint64(0)
	c.setGCPercent(gcPercent)
	c.setMemoryLimit(memoryLimit)
	c.commit(true) // No sweep phase in the first GC cycle.
	// N.B. Don't bother calling traceHeapGoal. Tracing is never enabled at
	// initialization time.
	// N.B. No need to call revise; there's no GC enabled during
	// initialization.
}

// startCycle resets the GC controller's state and computes estimates
// for a new GC cycle. The caller must hold worldsema and the world
// must be stopped.
func (c *gcControllerState) startCycle(markStartTime int64, procs int, trigger gcTrigger) {
	c.heapScanWork.Store(0)
	c.stackScanWork.Store(0)
	c.globalsScanWork.Store(0)
	c.bgScanCredit.Store(0)
	c.assistTime.Store(0)
	c.dedicatedMarkTime.Store(0)
	c.fractionalMarkTime.Store(0)
	c.idleMarkTime.Store(0)
	c.markStartTime = markStartTime
	c.triggered = c.heapLive.Load()

	// Compute the background mark utilization goal. In general,
	// this may not come out exactly. We round the number of
	// dedicated workers so that the utilization is closest to
	// 25%. For small GOMAXPROCS, this would introduce too much
	// error, so we add fractional workers in that case.
	totalUtilizationGoal := float64(procs) * gcBackgroundUtilization
	dedicatedMarkWorkersNeeded := int64(totalUtilizationGoal + 0.5)
	utilError := float64(dedicatedMarkWorkersNeeded)/totalUtilizationGoal - 1
	const maxUtilError = 0.3
	if utilError < -maxUtilError || utilError > maxUtilError {
		// Rounding put us more than 30% off our goal. With
		// gcBackgroundUtilization of 25%, this happens for
		// GOMAXPROCS<=3 or GOMAXPROCS=6. Enable fractional
		// workers to compensate.
		if float64(dedicatedMarkWorkersNeeded) > totalUtilizationGoal {
			// Too many dedicated workers.
			dedicatedMarkWorkersNeeded--
		}
		c.fractionalUtilizationGoal = (totalUtilizationGoal - float64(dedicatedMarkWorkersNeeded)) / float64(procs)
	} else {
		c.fractionalUtilizationGoal = 0
	}

	// In STW mode, we just want dedicated workers.
	if debug.gcstoptheworld > 0 {
		dedicatedMarkWorkersNeeded = int64(procs)
		c.fractionalUtilizationGoal = 0
	}

	// Clear per-P state
	for _, p := range allp {
		p.gcAssistTime = 0
		p.gcFractionalMarkTime = 0
	}

	if trigger.kind == gcTriggerTime {
		// During a periodic GC cycle, reduce the number of idle mark workers
		// required. However, we need at least one dedicated mark worker or
		// idle GC worker to ensure GC progress in some scenarios (see comment
		// on maxIdleMarkWorkers).
		if dedicatedMarkWorkersNeeded > 0 {
			c.setMaxIdleMarkWorkers(0)
		} else {
			// TODO(mknyszek): The fundamental reason why we need this is because
			// we can't count on the fractional mark worker to get scheduled.
			// Fix that by ensuring it gets scheduled according to its quota even
			// if the rest of the application is idle.
			c.setMaxIdleMarkWorkers(1)
		}
	} else {
		// N.B. gomaxprocs and dedicatedMarkWorkersNeeded are guaranteed not to
		// change during a GC cycle.
		c.setMaxIdleMarkWorkers(int32(procs) - int32(dedicatedMarkWorkersNeeded))
	}

	// Compute initial values for controls that are updated
	// throughout the cycle.
	c.dedicatedMarkWorkersNeeded.Store(dedicatedMarkWorkersNeeded)
	c.revise()

	if debug.gcpacertrace > 0 {
		heapGoal := c.heapGoal()
		assistRatio := c.assistWorkPerByte.Load()
		print("pacer: assist ratio=", assistRatio,
			" (scan ", gcController.heapScan.Load()>>20, " MB in ",
			work.initialHeapLive>>20, "->",
			heapGoal>>20, " MB)",
			" workers=", dedicatedMarkWorkersNeeded,
			"+", c.fractionalUtilizationGoal, "\n")
	}
}

// revise updates the assist ratio during the GC cycle to account for
// improved estimates. This should be called whenever gcController.heapScan,
// gcController.heapLive, or if any inputs to gcController.heapGoal are
// updated. It is safe to call concurrently, but it may race with other
// calls to revise.
//
// The result of this race is that the two assist ratio values may not line
// up or may be stale. In practice this is OK because the assist ratio
// moves slowly throughout a GC cycle, and the assist ratio is a best-effort
// heuristic anyway. Furthermore, no part of the heuristic depends on
// the two assist ratio values being exact reciprocals of one another, since
// the two values are used to convert values from different sources.
//
// The worst case result of this raciness is that we may miss a larger shift
// in the ratio (say, if we decide to pace more aggressively against the
// hard heap goal) but even this "hard goal" is best-effort (see #40460).
// The dedicated GC should ensure we don't exceed the hard goal by too much
// in the rare case we do exceed it.
//
// It should only be called when gcBlackenEnabled != 0 (because this
// is when assists are enabled and the necessary statistics are
// available).
func (c *gcControllerState) revise() {
	gcPercent := c.gcPercent.Load()
	if gcPercent < 0 {
		// If GC is disabled but we're running a forced GC,
		// act like GOGC is huge for the below calculations.
		gcPercent = 100000
	}
	live := c.heapLive.Load()
	scan := c.heapScan.Load()
	work := c.heapScanWork.Load() + c.stackScanWork.Load() + c.globalsScanWork.Load()

	// Assume we're under the soft goal. Pace GC to complete at
	// heapGoal assuming the heap is in steady-state.
	heapGoal := int64(c.heapGoal())

	// The expected scan work is computed as the amount of bytes scanned last
	// GC cycle (both heap and stack), plus our estimate of globals work for this cycle.
	scanWorkExpected := int64(c.lastHeapScan + c.lastStackScan.Load() + c.globalsScan.Load())

	// maxScanWork is a worst-case estimate of the amount of scan work that
	// needs to be performed in this GC cycle. Specifically, it represents
	// the case where *all* scannable memory turns out to be live, and
	// *all* allocated stack space is scannable.
	maxStackScan := c.maxStackScan.Load()
	maxScanWork := int64(scan + maxStackScan + c.globalsScan.Load())
	if work > scanWorkExpected {
		// We've already done more scan work than expected. Because our expectation
		// is based on a steady-state scannable heap size, we assume this means our
		// heap is growing. Compute a new heap goal that takes our existing runway
		// computed for scanWorkExpected and extrapolates it to maxScanWork, the worst-case
		// scan work. This keeps our assist ratio stable if the heap continues to grow.
		//
		// The effect of this mechanism is that assists stay flat in the face of heap
		// growths. It's OK to use more memory this cycle to scan all the live heap,
		// because the next GC cycle is inevitably going to use *at least* that much
		// memory anyway.
		extHeapGoal := int64(float64(heapGoal-int64(c.triggered))/float64(scanWorkExpected)*float64(maxScanWork)) + int64(c.triggered)
		scanWorkExpected = maxScanWork

		// hardGoal is a hard limit on the amount that we're willing to push back the
		// heap goal, and that's twice the heap goal (i.e. if GOGC=100 and the heap and/or
		// stacks and/or globals grow to twice their size, this limits the current GC cycle's
		// growth to 4x the original live heap's size).
		//
		// This maintains the invariant that we use no more memory than the next GC cycle
		// will anyway.
		hardGoal := int64((1.0 + float64(gcPercent)/100.0) * float64(heapGoal))
		if extHeapGoal > hardGoal {
			extHeapGoal = hardGoal
		}
		heapGoal = extHeapGoal
	}
	if int64(live) > heapGoal {
		// We're already past our heap goal, even the extrapolated one.
		// Leave ourselves some extra runway, so in the worst case we
		// finish by that point.
		const maxOvershoot = 1.1
		heapGoal = int64(float64(heapGoal) * maxOvershoot)

		// Compute the upper bound on the scan work remaining.
		scanWorkExpected = maxScanWork
	}

	// Compute the remaining scan work estimate.
	//
	// Note that we currently count allocations during GC as both
	// scannable heap (heapScan) and scan work completed
	// (scanWork), so allocation will change this difference
	// slowly in the soft regime and not at all in the hard
	// regime.
	scanWorkRemaining := scanWorkExpected - work
	if scanWorkRemaining < 1000 {
		// We set a somewhat arbitrary lower bound on
		// remaining scan work since if we aim a little high,
		// we can miss by a little.
		//
		// We *do* need to enforce that this is at least 1,
		// since marking is racy and double-scanning objects
		// may legitimately make the remaining scan work
		// negative, even in the hard goal regime.
		scanWorkRemaining = 1000
	}

	// Compute the heap distance remaining.
	heapRemaining := heapGoal - int64(live)
	if heapRemaining <= 0 {
		// This shouldn't happen, but if it does, avoid
		// dividing by zero or setting the assist negative.
		heapRemaining = 1
	}

	// Compute the mutator assist ratio so by the time the mutator
	// allocates the remaining heap bytes up to heapGoal, it will
	// have done (or stolen) the remaining amount of scan work.
	// Note that the assist ratio values are updated atomically
	// but not together. This means there may be some degree of
	// skew between the two values. This is generally OK as the
	// values shift relatively slowly over the course of a GC
	// cycle.
	assistWorkPerByte := float64(scanWorkRemaining) / float64(heapRemaining)
	assistBytesPerWork := float64(heapRemaining) / float64(scanWorkRemaining)
	c.assistWorkPerByte.Store(assistWorkPerByte)
	c.assistBytesPerWork.Store(assistBytesPerWork)
}

// endCycle computes the consMark estimate for the next cycle.
// userForced indicates whether the current GC cycle was forced
// by the application.
func (c *gcControllerState) endCycle(now int64, procs int, userForced bool) {
	// Record last heap goal for the scavenger.
	// We'll be updating the heap goal soon.
	gcController.lastHeapGoal = c.heapGoal()

	// Compute the duration of time for which assists were turned on.
	assistDuration := now - c.markStartTime

	// Assume background mark hit its utilization goal.
	utilization := gcBackgroundUtilization
	// Add assist utilization; avoid divide by zero.
	if assistDuration > 0 {
		utilization += float64(c.assistTime.Load()) / float64(assistDuration*int64(procs))
	}

	if c.heapLive.Load() <= c.triggered {
		// Shouldn't happen, but let's be very safe about this in case the
		// GC is somehow extremely short.
		//
		// In this case though, the only reasonable value for c.heapLive-c.triggered
		// would be 0, which isn't really all that useful, i.e. the GC was so short
		// that it didn't matter.
		//
		// Ignore this case and don't update anything.
		return
	}
	idleUtilization := 0.0
	if assistDuration > 0 {
		idleUtilization = float64(c.idleMarkTime.Load()) / float64(assistDuration*int64(procs))
	}
	// Determine the cons/mark ratio.
	//
	// The units we want for the numerator and denominator are both B / cpu-ns.
	// We get this by taking the bytes allocated or scanned, and divide by the amount of
	// CPU time it took for those operations. For allocations, that CPU time is
	//
	//    assistDuration * procs * (1 - utilization)
	//
	// Where utilization includes just background GC workers and assists. It does *not*
	// include idle GC work time, because in theory the mutator is free to take that at
	// any point.
	//
	// For scanning, that CPU time is
	//
	//    assistDuration * procs * (utilization + idleUtilization)
	//
	// In this case, we *include* idle utilization, because that is additional CPU time that
	// the GC had available to it.
	//
	// In effect, idle GC time is sort of double-counted here, but it's very weird compared
	// to other kinds of GC work, because of how fluid it is. Namely, because the mutator is
	// *always* free to take it.
	//
	// So this calculation is really:
	//     (heapLive-trigger) / (assistDuration * procs * (1-utilization)) /
	//         (scanWork) / (assistDuration * procs * (utilization+idleUtilization))
	//
	// Note that because we only care about the ratio, assistDuration and procs cancel out.
	scanWork := c.heapScanWork.Load() + c.stackScanWork.Load() + c.globalsScanWork.Load()
	currentConsMark := (float64(c.heapLive.Load()-c.triggered) * (utilization + idleUtilization)) /
		(float64(scanWork) * (1 - utilization))

	// Update our cons/mark estimate. This is the maximum of the value we just computed and the last
	// 4 cons/mark values we measured. The reason we take the maximum here is to bias a noisy
	// cons/mark measurement toward fewer assists at the expense of additional GC cycles (starting
	// earlier).
	oldConsMark := c.consMark
	c.consMark = currentConsMark
	for i := range c.lastConsMark {
		if c.lastConsMark[i] > c.consMark {
			c.consMark = c.lastConsMark[i]
		}
	}
	copy(c.lastConsMark[:], c.lastConsMark[1:])
	c.lastConsMark[len(c.lastConsMark)-1] = currentConsMark

	if debug.gcpacertrace > 0 {
		printlock()
		goal := gcGoalUtilization * 100
		print("pacer: ", int(utilization*100), "% CPU (", int(goal), " exp.) for ")
		print(c.heapScanWork.Load(), "+", c.stackScanWork.Load(), "+", c.globalsScanWork.Load(), " B work (", c.lastHeapScan+c.lastStackScan.Load()+c.globalsScan.Load(), " B exp.) ")
		live := c.heapLive.Load()
		print("in ", c.triggered, " B -> ", live, " B (∆goal ", int64(live)-int64(c.lastHeapGoal), ", cons/mark ", oldConsMark, ")")
		println()
		printunlock()
	}
}

// 如果有空闲的工作槽
// enlistWorker 鼓励另一个专用的标记工作人员在另一个 P 上启动
// 当有更多工作可用时 putfull 会使用它
// enlistWorker encourages another dedicated mark worker to start on
// another P if there are spare worker slots. It is used by putfull
// when more work is made available.
//
// If goexperiment.GreenTeaGC, the caller must not hold a G's scan bit,
// otherwise this could cause a deadlock. This is already enforced by
// the static lock ranking.
//
//go:nowritebarrier
func (c *gcControllerState) enlistWorker() {
	needDedicated := c.dedicatedMarkWorkersNeeded.Load() > 0

	// Create new workers from idle Ps with goexperiment.GreenTeaGC.
	//
<<<<<<< HEAD
	//	if sched.npidle.Load() != 0 && sched.nmspinning.Load() == 0 {
	//		wakep()
	//		return
	//	}

	// There are no idle Ps. If we need more dedicated workers,
	// try to preempt a running P so it will switch to a worker.
	if c.dedicatedMarkWorkersNeeded.Load() <= 0 {
		// 不需要专业的 GC 工作者 返回
=======
	// Note: with Green Tea, this places a requirement on enlistWorker
	// that it must not be called while a G's scan bit is held.
	if goexperiment.GreenTeaGC {
		needIdle := c.needIdleMarkWorker()

		// If we're all full on dedicated and idle workers, nothing
		// to do.
		if !needDedicated && !needIdle {
			return
		}

		// If there are idle Ps, wake one so it will run a worker
		// (the scheduler will already prefer to spin up a new
		// dedicated worker over an idle one).
		if sched.npidle.Load() != 0 && sched.nmspinning.Load() == 0 {
			wakep() // Likely to consume our worker request.
			return
		}
	}

	// If we still need more dedicated workers, try to preempt a running P
	// so it will switch to a worker.
	if !needDedicated {
>>>>>>> e8ed85d6
		return
	}

	// Pick a random other P to preempt.
	if gomaxprocs <= 1 {
		// 单核 返回
		return
	}
	gp := getg()
	if gp == nil || gp.m == nil || gp.m.p == 0 {
		// gmp 任一为空 返回
		return
	}
	// 获取当前 pid
	myID := gp.m.p.ptr().id
	for tries := 0; tries < 5; tries++ {
		// 尝试 5 次
		// 获取随机 id
		id := int32(cheaprandn(uint32(gomaxprocs - 1)))
		if id >= myID {
			id++
		}
		p := allp[id]
		if p.status != _Prunning {
			// p 不空闲 就继续尝试
			continue
		}
		if preemptone(p) {
			// 标记 g p 为抢占状态
			return
		}
	}
}

// findRunnableGCWorker returns a background mark worker for pp if it
// should be run. This must only be called when gcBlackenEnabled != 0.
func (c *gcControllerState) findRunnableGCWorker(pp *p, now int64) (*g, int64) {
	if gcBlackenEnabled == 0 {
		throw("gcControllerState.findRunnable: blackening not enabled")
	}

	// Since we have the current time, check if the GC CPU limiter
	// hasn't had an update in a while. This check is necessary in
	// case the limiter is on but hasn't been checked in a while and
	// so may have left sufficient headroom to turn off again.
	if now == 0 {
		now = nanotime()
	}
	if gcCPULimiter.needUpdate(now) {
		gcCPULimiter.update(now)
	}

	if !gcShouldScheduleWorker(pp) {
		// No good reason to schedule a worker. This can happen at
		// the end of the mark phase when there are still
		// assists tapering off. Don't bother running a worker
		// now because it'll just return immediately.
		return nil, now
	}

	if c.dedicatedMarkWorkersNeeded.Load() <= 0 && c.fractionalUtilizationGoal == 0 {
		// No current need for dedicated workers, and no need at all for
		// fractional workers. Check before trying to acquire a worker; when
		// GOMAXPROCS is large, that can be expensive and is often unnecessary.
		//
		// When a dedicated worker stops running, the gcBgMarkWorker loop notes
		// the need for the worker before returning it to the pool. If we don't
		// see the need now, we wouldn't have found it in the pool anyway.
		return nil, now
	}

	// Grab a worker before we commit to running below.
	node := (*gcBgMarkWorkerNode)(gcBgMarkWorkerPool.pop())
	if node == nil {
		// There is at least one worker per P, so normally there are
		// enough workers to run on all Ps, if necessary. However, once
		// a worker enters gcMarkDone it may park without rejoining the
		// pool, thus freeing a P with no corresponding worker.
		// gcMarkDone never depends on another worker doing work, so it
		// is safe to simply do nothing here.
		//
		// If gcMarkDone bails out without completing the mark phase,
		// it will always do so with queued global work. Thus, that P
		// will be immediately eligible to re-run the worker G it was
		// just using, ensuring work can complete.
		return nil, now
	}

	decIfPositive := func(val *atomic.Int64) bool {
		for {
			v := val.Load()
			if v <= 0 {
				return false
			}

			if val.CompareAndSwap(v, v-1) {
				return true
			}
		}
	}

	if decIfPositive(&c.dedicatedMarkWorkersNeeded) {
		// This P is now dedicated to marking until the end of
		// the concurrent mark phase.
		pp.gcMarkWorkerMode = gcMarkWorkerDedicatedMode
	} else if c.fractionalUtilizationGoal == 0 {
		// No need for fractional workers.
		gcBgMarkWorkerPool.push(&node.node)
		return nil, now
	} else {
		// Is this P behind on the fractional utilization
		// goal?
		//
		// This should be kept in sync with pollFractionalWorkerExit.
		delta := now - c.markStartTime
		if delta > 0 && float64(pp.gcFractionalMarkTime)/float64(delta) > c.fractionalUtilizationGoal {
			// Nope. No need to run a fractional worker.
			gcBgMarkWorkerPool.push(&node.node)
			return nil, now
		}
		// Run a fractional worker.
		pp.gcMarkWorkerMode = gcMarkWorkerFractionalMode
	}

	// Run the background mark worker.
	gp := node.gp.ptr()
	trace := traceAcquire()
	casgstatus(gp, _Gwaiting, _Grunnable)
	if trace.ok() {
		trace.GoUnpark(gp, 0)
		traceRelease(trace)
	}
	return gp, now
}

// resetLive sets up the controller state for the next mark phase after the end
// of the previous one. Must be called after endCycle and before commit, before
// the world is started.
//
// The world must be stopped.
func (c *gcControllerState) resetLive(bytesMarked uint64) {
	c.heapMarked = bytesMarked
	c.heapLive.Store(bytesMarked)
	c.heapScan.Store(uint64(c.heapScanWork.Load()))
	c.lastHeapScan = uint64(c.heapScanWork.Load())
	c.lastStackScan.Store(uint64(c.stackScanWork.Load()))
	c.triggered = ^uint64(0) // Reset triggered.

	// heapLive was updated, so emit a trace event.
	trace := traceAcquire()
	if trace.ok() {
		trace.HeapAlloc(bytesMarked)
		traceRelease(trace)
	}
}

// markWorkerStop must be called whenever a mark worker stops executing.
//
// It updates mark work accounting in the controller by a duration of
// work in nanoseconds and other bookkeeping.
//
// Safe to execute at any time.
func (c *gcControllerState) markWorkerStop(mode gcMarkWorkerMode, duration int64) {
	switch mode {
	case gcMarkWorkerDedicatedMode:
		c.dedicatedMarkTime.Add(duration)
		c.dedicatedMarkWorkersNeeded.Add(1)
	case gcMarkWorkerFractionalMode:
		c.fractionalMarkTime.Add(duration)
	case gcMarkWorkerIdleMode:
		c.idleMarkTime.Add(duration)
		c.removeIdleMarkWorker()
	default:
		throw("markWorkerStop: unknown mark worker mode")
	}
}

func (c *gcControllerState) update(dHeapLive, dHeapScan int64) {
	if dHeapLive != 0 {
		trace := traceAcquire()
		live := gcController.heapLive.Add(dHeapLive)
		if trace.ok() {
			// gcController.heapLive changed.
			trace.HeapAlloc(live)
			traceRelease(trace)
		}
	}
	if gcBlackenEnabled == 0 {
		// Update heapScan when we're not in a current GC. It is fixed
		// at the beginning of a cycle.
		if dHeapScan != 0 {
			gcController.heapScan.Add(dHeapScan)
		}
	} else {
		// gcController.heapLive changed.
		c.revise()
	}
}

// addScannableStack 增加可扫描栈的计数值
func (c *gcControllerState) addScannableStack(pp *p, amount int64) {
	if pp == nil {
		c.maxStackScan.Add(amount)
		return
	}
	pp.maxStackScanDelta += amount
	if pp.maxStackScanDelta >= maxStackScanSlack || pp.maxStackScanDelta <= -maxStackScanSlack {
		c.maxStackScan.Add(pp.maxStackScanDelta)
		pp.maxStackScanDelta = 0
	}
}

func (c *gcControllerState) addGlobals(amount int64) {
	c.globalsScan.Add(amount)
}

// heapGoal returns the current heap goal.
func (c *gcControllerState) heapGoal() uint64 {
	goal, _ := c.heapGoalInternal()
	return goal
}

// heapGoalInternal is the implementation of heapGoal which returns additional
// information that is necessary for computing the trigger.
//
// The returned minTrigger is always <= goal.
func (c *gcControllerState) heapGoalInternal() (goal, minTrigger uint64) {
	// Start with the goal calculated for gcPercent.
	goal = c.gcPercentHeapGoal.Load()

	// Check if the memory-limit-based goal is smaller, and if so, pick that.
	if newGoal := c.memoryLimitHeapGoal(); newGoal < goal {
		goal = newGoal
	} else {
		// We're not limited by the memory limit goal, so perform a series of
		// adjustments that might move the goal forward in a variety of circumstances.

		sweepDistTrigger := c.sweepDistMinTrigger.Load()
		if sweepDistTrigger > goal {
			// Set the goal to maintain a minimum sweep distance since
			// the last call to commit. Note that we never want to do this
			// if we're in the memory limit regime, because it could push
			// the goal up.
			goal = sweepDistTrigger
		}
		// Since we ignore the sweep distance trigger in the memory
		// limit regime, we need to ensure we don't propagate it to
		// the trigger, because it could cause a violation of the
		// invariant that the trigger < goal.
		minTrigger = sweepDistTrigger

		// Ensure that the heap goal is at least a little larger than
		// the point at which we triggered. This may not be the case if GC
		// start is delayed or if the allocation that pushed gcController.heapLive
		// over trigger is large or if the trigger is really close to
		// GOGC. Assist is proportional to this distance, so enforce a
		// minimum distance, even if it means going over the GOGC goal
		// by a tiny bit.
		//
		// Ignore this if we're in the memory limit regime: we'd prefer to
		// have the GC respond hard about how close we are to the goal than to
		// push the goal back in such a manner that it could cause us to exceed
		// the memory limit.
		const minRunway = 64 << 10
		if c.triggered != ^uint64(0) && goal < c.triggered+minRunway {
			goal = c.triggered + minRunway
		}
	}
	return
}

// memoryLimitHeapGoal returns a heap goal derived from memoryLimit.
func (c *gcControllerState) memoryLimitHeapGoal() uint64 {
	// Start by pulling out some values we'll need. Be careful about overflow.
	var heapFree, heapAlloc, mappedReady uint64
	for {
		heapFree = c.heapFree.load()                         // Free and unscavenged memory.
		heapAlloc = c.totalAlloc.Load() - c.totalFree.Load() // Heap object bytes in use.
		mappedReady = c.mappedReady.Load()                   // Total unreleased mapped memory.
		if heapFree+heapAlloc <= mappedReady {
			break
		}
		// It is impossible for total unreleased mapped memory to exceed heap memory, but
		// because these stats are updated independently, we may observe a partial update
		// including only some values. Thus, we appear to break the invariant. However,
		// this condition is necessarily transient, so just try again. In the case of a
		// persistent accounting error, we'll deadlock here.
	}

	// Below we compute a goal from memoryLimit. There are a few things to be aware of.
	// Firstly, the memoryLimit does not easily compare to the heap goal: the former
	// is total mapped memory by the runtime that hasn't been released, while the latter is
	// only heap object memory. Intuitively, the way we convert from one to the other is to
	// subtract everything from memoryLimit that both contributes to the memory limit (so,
	// ignore scavenged memory) and doesn't contain heap objects. This isn't quite what
	// lines up with reality, but it's a good starting point.
	//
	// In practice this computation looks like the following:
	//
	//    goal := memoryLimit - ((mappedReady - heapFree - heapAlloc) + max(mappedReady - memoryLimit, 0))
	//                    ^1                                    ^2
	//    goal -= goal / 100 * memoryLimitHeapGoalHeadroomPercent
	//    ^3
	//
	// Let's break this down.
	//
	// The first term (marker 1) is everything that contributes to the memory limit and isn't
	// or couldn't become heap objects. It represents, broadly speaking, non-heap overheads.
	// One oddity you may have noticed is that we also subtract out heapFree, i.e. unscavenged
	// memory that may contain heap objects in the future.
	//
	// Let's take a step back. In an ideal world, this term would look something like just
	// the heap goal. That is, we "reserve" enough space for the heap to grow to the heap
	// goal, and subtract out everything else. This is of course impossible; the definition
	// is circular! However, this impossible definition contains a key insight: the amount
	// we're *going* to use matters just as much as whatever we're currently using.
	//
	// Consider if the heap shrinks to 1/10th its size, leaving behind lots of free and
	// unscavenged memory. mappedReady - heapAlloc will be quite large, because of that free
	// and unscavenged memory, pushing the goal down significantly.
	//
	// heapFree is also safe to exclude from the memory limit because in the steady-state, it's
	// just a pool of memory for future heap allocations, and making new allocations from heapFree
	// memory doesn't increase overall memory use. In transient states, the scavenger and the
	// allocator actively manage the pool of heapFree memory to maintain the memory limit.
	//
	// The second term (marker 2) is the amount of memory we've exceeded the limit by, and is
	// intended to help recover from such a situation. By pushing the heap goal down, we also
	// push the trigger down, triggering and finishing a GC sooner in order to make room for
	// other memory sources. Note that since we're effectively reducing the heap goal by X bytes,
	// we're actually giving more than X bytes of headroom back, because the heap goal is in
	// terms of heap objects, but it takes more than X bytes (e.g. due to fragmentation) to store
	// X bytes worth of objects.
	//
	// The final adjustment (marker 3) reduces the maximum possible memory limit heap goal by
	// memoryLimitHeapGoalPercent. As the name implies, this is to provide additional headroom in
	// the face of pacing inaccuracies, and also to leave a buffer of unscavenged memory so the
	// allocator isn't constantly scavenging. The reduction amount also has a fixed minimum
	// (memoryLimitMinHeapGoalHeadroom, not pictured) because the aforementioned pacing inaccuracies
	// disproportionately affect small heaps: as heaps get smaller, the pacer's inputs get fuzzier.
	// Shorter GC cycles and less GC work means noisy external factors like the OS scheduler have a
	// greater impact.

	memoryLimit := uint64(c.memoryLimit.Load())

	// Compute term 1.
	nonHeapMemory := mappedReady - heapFree - heapAlloc

	// Compute term 2.
	var overage uint64
	if mappedReady > memoryLimit {
		overage = mappedReady - memoryLimit
	}

	if nonHeapMemory+overage >= memoryLimit {
		// We're at a point where non-heap memory exceeds the memory limit on its own.
		// There's honestly not much we can do here but just trigger GCs continuously
		// and let the CPU limiter reign that in. Something has to give at this point.
		// Set it to heapMarked, the lowest possible goal.
		return c.heapMarked
	}

	// Compute the goal.
	goal := memoryLimit - (nonHeapMemory + overage)

	// Apply some headroom to the goal to account for pacing inaccuracies and to reduce
	// the impact of scavenging at allocation time in response to a high allocation rate
	// when GOGC=off. See issue #57069. Also, be careful about small limits.
	headroom := goal / 100 * memoryLimitHeapGoalHeadroomPercent
	if headroom < memoryLimitMinHeapGoalHeadroom {
		// Set a fixed minimum to deal with the particularly large effect pacing inaccuracies
		// have for smaller heaps.
		headroom = memoryLimitMinHeapGoalHeadroom
	}
	if goal < headroom || goal-headroom < headroom {
		goal = headroom
	} else {
		goal = goal - headroom
	}
	// Don't let us go below the live heap. A heap goal below the live heap doesn't make sense.
	if goal < c.heapMarked {
		goal = c.heapMarked
	}
	return goal
}

const (
	// These constants determine the bounds on the GC trigger as a fraction
	// of heap bytes allocated between the start of a GC (heapLive == heapMarked)
	// and the end of a GC (heapLive == heapGoal).
	//
	// The constants are obscured in this way for efficiency. The denominator
	// of the fraction is always a power-of-two for a quick division, so that
	// the numerator is a single constant integer multiplication.
	triggerRatioDen = 64

	// The minimum trigger constant was chosen empirically: given a sufficiently
	// fast/scalable allocator with 48 Ps that could drive the trigger ratio
	// to <0.05, this constant causes applications to retain the same peak
	// RSS compared to not having this allocator.
	minTriggerRatioNum = 45 // ~0.7

	// The maximum trigger constant is chosen somewhat arbitrarily, but the
	// current constant has served us well over the years.
	maxTriggerRatioNum = 61 // ~0.95
)

// trigger returns the current point at which a GC should trigger along with
// the heap goal.
//
// The returned value may be compared against heapLive to determine whether
// the GC should trigger. Thus, the GC trigger condition should be (but may
// not be, in the case of small movements for efficiency) checked whenever
// the heap goal may change.
func (c *gcControllerState) trigger() (uint64, uint64) {
	goal, minTrigger := c.heapGoalInternal()

	// Invariant: the trigger must always be less than the heap goal.
	//
	// Note that the memory limit sets a hard maximum on our heap goal,
	// but the live heap may grow beyond it.

	if c.heapMarked >= goal {
		// The goal should never be smaller than heapMarked, but let's be
		// defensive about it. The only reasonable trigger here is one that
		// causes a continuous GC cycle at heapMarked, but respect the goal
		// if it came out as smaller than that.
		return goal, goal
	}

	// Below this point, c.heapMarked < goal.

	// heapMarked is our absolute minimum, and it's possible the trigger
	// bound we get from heapGoalinternal is less than that.
	if minTrigger < c.heapMarked {
		minTrigger = c.heapMarked
	}

	// If we let the trigger go too low, then if the application
	// is allocating very rapidly we might end up in a situation
	// where we're allocating black during a nearly always-on GC.
	// The result of this is a growing heap and ultimately an
	// increase in RSS. By capping us at a point >0, we're essentially
	// saying that we're OK using more CPU during the GC to prevent
	// this growth in RSS.
	triggerLowerBound := ((goal-c.heapMarked)/triggerRatioDen)*minTriggerRatioNum + c.heapMarked
	if minTrigger < triggerLowerBound {
		minTrigger = triggerLowerBound
	}

	// For small heaps, set the max trigger point at maxTriggerRatio of the way
	// from the live heap to the heap goal. This ensures we always have *some*
	// headroom when the GC actually starts. For larger heaps, set the max trigger
	// point at the goal, minus the minimum heap size.
	//
	// This choice follows from the fact that the minimum heap size is chosen
	// to reflect the costs of a GC with no work to do. With a large heap but
	// very little scan work to perform, this gives us exactly as much runway
	// as we would need, in the worst case.
	maxTrigger := ((goal-c.heapMarked)/triggerRatioDen)*maxTriggerRatioNum + c.heapMarked
	if goal > defaultHeapMinimum && goal-defaultHeapMinimum > maxTrigger {
		maxTrigger = goal - defaultHeapMinimum
	}
	maxTrigger = max(maxTrigger, minTrigger)

	// Compute the trigger from our bounds and the runway stored by commit.
	var trigger uint64
	runway := c.runway.Load()
	if runway > goal {
		trigger = minTrigger
	} else {
		trigger = goal - runway
	}
	trigger = max(trigger, minTrigger)
	trigger = min(trigger, maxTrigger)
	if trigger > goal {
		print("trigger=", trigger, " heapGoal=", goal, "\n")
		print("minTrigger=", minTrigger, " maxTrigger=", maxTrigger, "\n")
		throw("produced a trigger greater than the heap goal")
	}
	return trigger, goal
}

// commit recomputes all pacing parameters needed to derive the
// trigger and the heap goal. Namely, the gcPercent-based heap goal,
// and the amount of runway we want to give the GC this cycle.
//
// This can be called any time. If GC is the in the middle of a
// concurrent phase, it will adjust the pacing of that phase.
//
// isSweepDone should be the result of calling isSweepDone(),
// unless we're testing or we know we're executing during a GC cycle.
//
// This depends on gcPercent, gcController.heapMarked, and
// gcController.heapLive. These must be up to date.
//
// Callers must call gcControllerState.revise after calling this
// function if the GC is enabled.
//
// mheap_.lock must be held or the world must be stopped.
func (c *gcControllerState) commit(isSweepDone bool) {
	if !c.test {
		assertWorldStoppedOrLockHeld(&mheap_.lock)
	}

	if isSweepDone {
		// The sweep is done, so there aren't any restrictions on the trigger
		// we need to think about.
		c.sweepDistMinTrigger.Store(0)
	} else {
		// Concurrent sweep happens in the heap growth
		// from gcController.heapLive to trigger. Make sure we
		// give the sweeper some runway if it doesn't have enough.
		c.sweepDistMinTrigger.Store(c.heapLive.Load() + sweepMinHeapDistance)
	}

	// Compute the next GC goal, which is when the allocated heap
	// has grown by GOGC/100 over where it started the last cycle,
	// plus additional runway for non-heap sources of GC work.
	gcPercentHeapGoal := ^uint64(0)
	if gcPercent := c.gcPercent.Load(); gcPercent >= 0 {
		gcPercentHeapGoal = c.heapMarked + (c.heapMarked+c.lastStackScan.Load()+c.globalsScan.Load())*uint64(gcPercent)/100
	}
	// Apply the minimum heap size here. It's defined in terms of gcPercent
	// and is only updated by functions that call commit.
	if gcPercentHeapGoal < c.heapMinimum {
		gcPercentHeapGoal = c.heapMinimum
	}
	c.gcPercentHeapGoal.Store(gcPercentHeapGoal)

	// Compute the amount of runway we want the GC to have by using our
	// estimate of the cons/mark ratio.
	//
	// The idea is to take our expected scan work, and multiply it by
	// the cons/mark ratio to determine how long it'll take to complete
	// that scan work in terms of bytes allocated. This gives us our GC's
	// runway.
	//
	// However, the cons/mark ratio is a ratio of rates per CPU-second, but
	// here we care about the relative rates for some division of CPU
	// resources among the mutator and the GC.
	//
	// To summarize, we have B / cpu-ns, and we want B / ns. We get that
	// by multiplying by our desired division of CPU resources. We choose
	// to express CPU resources as GOMAPROCS*fraction. Note that because
	// we're working with a ratio here, we can omit the number of CPU cores,
	// because they'll appear in the numerator and denominator and cancel out.
	// As a result, this is basically just "weighing" the cons/mark ratio by
	// our desired division of resources.
	//
	// Furthermore, by setting the runway so that CPU resources are divided
	// this way, assuming that the cons/mark ratio is correct, we make that
	// division a reality.
	c.runway.Store(uint64((c.consMark * (1 - gcGoalUtilization) / (gcGoalUtilization)) * float64(c.lastHeapScan+c.lastStackScan.Load()+c.globalsScan.Load())))
}

// setGCPercent updates gcPercent. commit must be called after.
// Returns the old value of gcPercent.
//
// The world must be stopped, or mheap_.lock must be held.
func (c *gcControllerState) setGCPercent(in int32) int32 {
	if !c.test {
		assertWorldStoppedOrLockHeld(&mheap_.lock)
	}

	out := c.gcPercent.Load()
	if in < 0 {
		in = -1
	}
	c.heapMinimum = defaultHeapMinimum * uint64(in) / 100
	c.gcPercent.Store(in)

	return out
}

//go:linkname setGCPercent runtime/debug.setGCPercent
func setGCPercent(in int32) (out int32) {
	// Run on the system stack since we grab the heap lock.
	systemstack(func() {
		lock(&mheap_.lock)
		out = gcController.setGCPercent(in)
		gcControllerCommit()
		unlock(&mheap_.lock)
	})

	// If we just disabled GC, wait for any concurrent GC mark to
	// finish so we always return with no GC running.
	if in < 0 {
		gcWaitOnMark(work.cycles.Load())
	}

	return out
}

func readGOGC() int32 {
	p := gogetenv("GOGC")
	if p == "off" {
		return -1
	}
	if n, err := strconv.ParseInt(p, 10, 32); err == nil {
		return int32(n)
	}
	return 100
}

// setMemoryLimit updates memoryLimit. commit must be called after
// Returns the old value of memoryLimit.
//
// The world must be stopped, or mheap_.lock must be held.
func (c *gcControllerState) setMemoryLimit(in int64) int64 {
	if !c.test {
		assertWorldStoppedOrLockHeld(&mheap_.lock)
	}

	out := c.memoryLimit.Load()
	if in >= 0 {
		c.memoryLimit.Store(in)
	}

	return out
}

//go:linkname setMemoryLimit runtime/debug.setMemoryLimit
func setMemoryLimit(in int64) (out int64) {
	// Run on the system stack since we grab the heap lock.
	systemstack(func() {
		lock(&mheap_.lock)
		out = gcController.setMemoryLimit(in)
		if in < 0 || out == in {
			// If we're just checking the value or not changing
			// it, there's no point in doing the rest.
			unlock(&mheap_.lock)
			return
		}
		gcControllerCommit()
		unlock(&mheap_.lock)
	})
	return out
}

func readGOMEMLIMIT() int64 {
	p := gogetenv("GOMEMLIMIT")
	if p == "" || p == "off" {
		return math.MaxInt64
	}
	n, ok := parseByteCount(p)
	if !ok {
		print("GOMEMLIMIT=", p, "\n")
		throw("malformed GOMEMLIMIT; see `go doc runtime/debug.SetMemoryLimit`")
	}
	return n
}

// addIdleMarkWorker attempts to add a new idle mark worker.
//
// If this returns true, the caller must become an idle mark worker unless
// there's no background mark worker goroutines in the pool. This case is
// harmless because there are already background mark workers running.
// If this returns false, the caller must NOT become an idle mark worker.
//
// nosplit because it may be called without a P.
//
//go:nosplit
func (c *gcControllerState) addIdleMarkWorker() bool {
	for {
		old := c.idleMarkWorkers.Load()
		n, max := int32(old&uint64(^uint32(0))), int32(old>>32)
		if n >= max {
			// See the comment on idleMarkWorkers for why
			// n > max is tolerated.
			return false
		}
		if n < 0 {
			print("n=", n, " max=", max, "\n")
			throw("negative idle mark workers")
		}
		new := uint64(uint32(n+1)) | (uint64(max) << 32)
		if c.idleMarkWorkers.CompareAndSwap(old, new) {
			return true
		}
	}
}

// needIdleMarkWorker is a hint as to whether another idle mark worker is needed.
//
// The caller must still call addIdleMarkWorker to become one. This is mainly
// useful for a quick check before an expensive operation.
//
// nosplit because it may be called without a P.
//
//go:nosplit
func (c *gcControllerState) needIdleMarkWorker() bool {
	p := c.idleMarkWorkers.Load()
	n, max := int32(p&uint64(^uint32(0))), int32(p>>32)
	return n < max
}

// removeIdleMarkWorker must be called when a new idle mark worker stops executing.
func (c *gcControllerState) removeIdleMarkWorker() {
	for {
		old := c.idleMarkWorkers.Load()
		n, max := int32(old&uint64(^uint32(0))), int32(old>>32)
		if n-1 < 0 {
			print("n=", n, " max=", max, "\n")
			throw("negative idle mark workers")
		}
		new := uint64(uint32(n-1)) | (uint64(max) << 32)
		if c.idleMarkWorkers.CompareAndSwap(old, new) {
			return
		}
	}
}

// setMaxIdleMarkWorkers sets the maximum number of idle mark workers allowed.
//
// This method is optimistic in that it does not wait for the number of
// idle mark workers to reduce to max before returning; it assumes the workers
// will deschedule themselves.
func (c *gcControllerState) setMaxIdleMarkWorkers(max int32) {
	for {
		old := c.idleMarkWorkers.Load()
		n := int32(old & uint64(^uint32(0)))
		if n < 0 {
			print("n=", n, " max=", max, "\n")
			throw("negative idle mark workers")
		}
		new := uint64(uint32(n)) | (uint64(max) << 32)
		if c.idleMarkWorkers.CompareAndSwap(old, new) {
			return
		}
	}
}

// gcControllerCommit is gcController.commit, but passes arguments from live
// (non-test) data. It also updates any consumers of the GC pacing, such as
// sweep pacing and the background scavenger.
//
// Calls gcController.commit.
//
// The heap lock must be held, so this must be executed on the system stack.
//
//go:systemstack
func gcControllerCommit() {
	assertWorldStoppedOrLockHeld(&mheap_.lock)

	gcController.commit(isSweepDone())

	// Update mark pacing.
	if gcphase != _GCoff {
		gcController.revise()
	}

	// TODO(mknyszek): This isn't really accurate any longer because the heap
	// goal is computed dynamically. Still useful to snapshot, but not as useful.
	trace := traceAcquire()
	if trace.ok() {
		trace.HeapGoal()
		traceRelease(trace)
	}

	trigger, heapGoal := gcController.trigger()
	gcPaceSweeper(trigger)
	gcPaceScavenger(gcController.memoryLimit.Load(), heapGoal, gcController.lastHeapGoal)
}<|MERGE_RESOLUTION|>--- conflicted
+++ resolved
@@ -719,17 +719,6 @@
 
 	// Create new workers from idle Ps with goexperiment.GreenTeaGC.
 	//
-<<<<<<< HEAD
-	//	if sched.npidle.Load() != 0 && sched.nmspinning.Load() == 0 {
-	//		wakep()
-	//		return
-	//	}
-
-	// There are no idle Ps. If we need more dedicated workers,
-	// try to preempt a running P so it will switch to a worker.
-	if c.dedicatedMarkWorkersNeeded.Load() <= 0 {
-		// 不需要专业的 GC 工作者 返回
-=======
 	// Note: with Green Tea, this places a requirement on enlistWorker
 	// that it must not be called while a G's scan bit is held.
 	if goexperiment.GreenTeaGC {
@@ -753,7 +742,6 @@
 	// If we still need more dedicated workers, try to preempt a running P
 	// so it will switch to a worker.
 	if !needDedicated {
->>>>>>> e8ed85d6
 		return
 	}
 
