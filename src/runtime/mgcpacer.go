--- conflicted
+++ resolved
@@ -736,13 +736,9 @@
 	// 获取当前 pid
 	myID := gp.m.p.ptr().id
 	for tries := 0; tries < 5; tries++ {
-<<<<<<< HEAD
 		// 尝试 5 次
 		// 获取随机 id
-		id := int32(fastrandn(uint32(gomaxprocs - 1)))
-=======
 		id := int32(cheaprandn(uint32(gomaxprocs - 1)))
->>>>>>> f6509cf5
 		if id >= myID {
 			id++
 		}
