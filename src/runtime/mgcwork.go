--- conflicted
+++ resolved
@@ -90,15 +90,12 @@
 // gcWork may locally hold GC work buffers. This can be done by
 // disabling preemption (systemstack or acquirem).
 type gcWork struct {
-<<<<<<< HEAD
+	id int32 // same ID as the parent P
+
 	// wbuf1 和 wbuf2 是主要和次要的工作buffer
 	// wbuf1 始终是 push pop 的缓冲
 	// wbuf2 是将要丢弃的缓冲
 	// 两者要么都为空 要么都不为空
-=======
-	id int32 // same ID as the parent P
-
->>>>>>> e8ed85d6
 	// wbuf1 and wbuf2 are the primary and secondary work buffers.
 	//
 	// This can be thought of as a stack of both work buffers'
@@ -119,10 +116,6 @@
 	// Invariant: Both wbuf1 and wbuf2 are nil or neither are.
 	wbuf1, wbuf2 *workbuf
 
-<<<<<<< HEAD
-	// 此 gcWork 上标记变黑的字节
-	// 这由 dispose 聚合到 bytesMarked 中
-=======
 	// spanq is a queue of spans to process.
 	//
 	// Only used if goexperiment.GreenTeaGC.
@@ -131,7 +124,8 @@
 	// ptrBuf is a temporary buffer used by span scanning.
 	ptrBuf *[pageSize / goarch.PtrSize]uintptr
 
->>>>>>> e8ed85d6
+	// 此 gcWork 上标记变黑的字节
+	// 这由 dispose 聚合到 bytesMarked 中
 	// Bytes marked (blackened) on this gcWork. This is aggregated
 	// into work.bytesMarked by dispose.
 	bytesMarked uint64
@@ -190,13 +184,9 @@
 	w.wbuf2 = wbuf2
 }
 
-<<<<<<< HEAD
-// put 将指针入队以便 GC 跟踪
+// putObj 将指针入队以便 GC 跟踪
 // obj 必须指向堆对象或者 oblet
-// put enqueues a pointer for the garbage collector to trace.
-=======
 // putObj enqueues a pointer for the garbage collector to trace.
->>>>>>> e8ed85d6
 // obj must point to the beginning of a heap object or an oblet.
 //
 //go:nowritebarrierrec
@@ -235,26 +225,18 @@
 	// the end of put so that w is in a consistent state, since
 	// enlistWorker may itself manipulate w.
 	if flushed && gcphase == _GCmark {
-<<<<<<< HEAD
-		// 刷新并且 GC 标记阶段
-		// 尝试唤醒一个 GC worker
-		gcController.enlistWorker()
-	}
-}
-
-// putFast 返回对象是否存入 workbuf
-// putFast does a put and reports whether it can be done quickly
-=======
 		if goexperiment.GreenTeaGC {
 			w.mayNeedWorker = true
 		} else {
+			// 刷新并且 GC 标记阶段
+			// 尝试唤醒一个 GC worker
 			gcController.enlistWorker()
 		}
 	}
 }
 
+// putObjFast 返回对象是否存入 workbuf
 // putObjFast does a put and reports whether it can be done quickly
->>>>>>> e8ed85d6
 // otherwise it returns false and the caller needs to call put.
 //
 //go:nowritebarrierrec
@@ -269,12 +251,8 @@
 	return true
 }
 
-<<<<<<< HEAD
-// putBatch 批量存放指针对象
-// putBatch performs a put on every pointer in obj. See put for
-=======
+// putObjBatch 批量存放指针对象
 // putObjBatch performs a put on every pointer in obj. See put for
->>>>>>> e8ed85d6
 // constraints on these pointers.
 //
 //go:nowritebarrierrec
@@ -307,26 +285,18 @@
 	}
 
 	if flushed && gcphase == _GCmark {
-<<<<<<< HEAD
-		// 刷新且在 GC 标记阶段
-		// 尝试启动一个 GC worker
-		gcController.enlistWorker()
-	}
-}
-
-// tryGet 出队一个指针用于 GC 跟踪
-// tryGet dequeues a pointer for the garbage collector to trace.
-=======
 		if goexperiment.GreenTeaGC {
 			w.mayNeedWorker = true
 		} else {
+			// 刷新且在 GC 标记阶段
+			// 尝试启动一个 GC worker
 			gcController.enlistWorker()
 		}
 	}
 }
 
+// tryGetObj 出队一个指针用于 GC 跟踪
 // tryGetObj dequeues a pointer for the garbage collector to trace.
->>>>>>> e8ed85d6
 //
 // If there are no pointers remaining in this gcWork or in the global
 // queue, tryGet returns 0.  Note that there may still be pointers in
@@ -366,13 +336,9 @@
 	return wbuf.obj[wbuf.nobj]
 }
 
-<<<<<<< HEAD
-// tryGetFast 类似 tryGet
+// tryGetObjFast 类似 tryGet
 // wbuf1 有可以用就返回 没有就返回 0
-// tryGetFast dequeues a pointer for the garbage collector to trace
-=======
 // tryGetObjFast dequeues a pointer for the garbage collector to trace
->>>>>>> e8ed85d6
 // if one is readily available. Otherwise it returns 0 and
 // the caller is expected to call tryGet().
 //
@@ -480,17 +446,13 @@
 	}
 	// We flushed a buffer to the full list, so wake a worker.
 	if gcphase == _GCmark {
-<<<<<<< HEAD
-		// 标记阶段
-		// 尝试唤醒一个 GC worker 清理 full
-		gcController.enlistWorker()
-=======
 		if goexperiment.GreenTeaGC {
 			w.mayNeedWorker = true
 		} else {
+			// 标记阶段
+			// 尝试唤醒一个 GC worker 清理 full
 			gcController.enlistWorker()
 		}
->>>>>>> e8ed85d6
 	}
 }
 
