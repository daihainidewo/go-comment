// Copyright 2009 The Go Authors. All rights reserved.
// Use of this source code is governed by a BSD-style
// license that can be found in the LICENSE file.

// Page heap.
//
// See malloc.go for overview.

package runtime

import (
	"internal/cpu"
	"internal/goarch"
	"runtime/internal/atomic"
	"unsafe"
)

const (
	// minPhysPageSize is a lower-bound on the physical page size. The
	// true physical page size may be larger than this. In contrast,
	// sys.PhysPageSize is an upper-bound on the physical page size.
	minPhysPageSize = 4096

	// maxPhysPageSize runtime支持最大的物理页大小
	// maxPhysPageSize is the maximum page size the runtime supports.
	maxPhysPageSize = 512 << 10

	// maxPhysHugePageSize runtime支持最大的huge page大小
	// maxPhysHugePageSize sets an upper-bound on the maximum huge page size
	// that the runtime supports.
	maxPhysHugePageSize = pallocChunkBytes // 4M

	// pagesPerReclaimerChunk 指示一次从 pageInUse 位图中扫描多少页，由页面回收器使用
	// 值越大 越减少对扫描的竞争但会增加操作延迟
	// 实验数据 512页限制在100µs
	// 必须是 pageInUse 位图元素大小的倍数，并且还必须平均划分 pagesPerArena。
	// pagesPerReclaimerChunk indicates how many pages to scan from the
	// pageInUse bitmap at a time. Used by the page reclaimer.
	//
	// Higher values reduce contention on scanning indexes (such as
	// h.reclaimIndex), but increase the minimum latency of the
	// operation.
	//
	// The time required to scan this many pages can vary a lot depending
	// on how many spans are actually freed. Experimentally, it can
	// scan for pages at ~300 GB/ms on a 2.6GHz Core i7, but can only
	// free spans at ~32 MB/ms. Using 512 pages bounds this at
	// roughly 100µs.
	//
	// Must be a multiple of the pageInUse bitmap element size and
	// must also evenly divide pagesPerArena.
	pagesPerReclaimerChunk = 512

	// physPageAlignedStacks indicates whether stack allocations must be
	// physical page aligned. This is a requirement for MAP_STACK on
	// OpenBSD.
	physPageAlignedStacks = GOOS == "openbsd"
)

// Main malloc heap.
// The heap itself is the "free" and "scav" treaps,
// but all the other global data is here too.
//
// mheap must not be heap-allocated because it contains mSpanLists,
// which must not be heap-allocated.
//
//go:notinheap
type mheap struct {
	// lock must only be acquired on the system stack, otherwise a g
	// could self-deadlock if its stack grows with the lock held.
	lock  mutex
	pages pageAlloc // page allocation data structure

	sweepgen uint32 // sweep generation, see comment in mspan; written during STW

	// allspans is a slice of all mspans ever created. Each mspan
	// appears exactly once.
	//
	// The memory for allspans is manually managed and can be
	// reallocated and move as the heap grows.
	//
	// In general, allspans is protected by mheap_.lock, which
	// prevents concurrent access as well as freeing the backing
	// store. Accesses during STW might not hold the lock, but
	// must ensure that allocation cannot happen around the
	// access (since that may free the backing store).
	allspans []*mspan // all spans out there

	// _ uint32 // align uint64 fields on 32-bit for atomics

	// Proportional sweep
	//
	// These parameters represent a linear function from gcController.heapLive
	// to page sweep count. The proportional sweep system works to
	// stay in the black by keeping the current page sweep count
	// above this line at the current gcController.heapLive.
	//
	// The line has slope sweepPagesPerByte and passes through a
	// basis point at (sweepHeapLiveBasis, pagesSweptBasis). At
	// any given time, the system is at (gcController.heapLive,
	// pagesSwept) in this space.
	//
	// It is important that the line pass through a point we
	// control rather than simply starting at a 0,0 origin
	// because that lets us adjust sweep pacing at any time while
	// accounting for current progress. If we could only adjust
	// the slope, it would create a discontinuity in debt if any
	// progress has already been made.
	pagesInUse         atomic.Uint64 // pages of spans in stats mSpanInUse
	pagesSwept         atomic.Uint64 // pages swept this cycle
	pagesSweptBasis    atomic.Uint64 // pagesSwept to use as the origin of the sweep ratio
	sweepHeapLiveBasis uint64        // value of gcController.heapLive to use as the origin of sweep ratio; written with lock, read without
	sweepPagesPerByte  float64       // proportional sweep ratio; written with lock, read without
	// TODO(austin): pagesInUse should be a uintptr, but the 386
	// compiler can't 8-byte align fields.

	// scavengeGoal is the amount of total retained heap memory (measured by
	// heapRetained) that the runtime will try to maintain by returning memory
	// to the OS.
	//
	// Accessed atomically.
	scavengeGoal uint64

	// Page reclaimer state

	// reclaimIndex is the page index in allArenas of next page to
	// reclaim. Specifically, it refers to page (i %
	// pagesPerArena) of arena allArenas[i / pagesPerArena].
	//
	// If this is >= 1<<63, the page reclaimer is done scanning
	// the page marks.
	reclaimIndex atomic.Uint64

	// reclaimCredit is spare credit for extra pages swept. Since
	// the page reclaimer works in large chunks, it may reclaim
	// more than requested. Any spare pages released go to this
	// credit pool.
	reclaimCredit atomic.Uintptr

	// arenas is the heap arena map. It points to the metadata for
	// the heap for every arena frame of the entire usable virtual
	// address space.
	//
	// Use arenaIndex to compute indexes into this array.
	//
	// For regions of the address space that are not backed by the
	// Go heap, the arena map contains nil.
	//
	// Modifications are protected by mheap_.lock. Reads can be
	// performed without locking; however, a given entry can
	// transition from nil to non-nil at any time when the lock
	// isn't held. (Entries never transitions back to nil.)
	//
	// In general, this is a two-level mapping consisting of an L1
	// map and possibly many L2 maps. This saves space when there
	// are a huge number of arena frames. However, on many
	// platforms (even 64-bit), arenaL1Bits is 0, making this
	// effectively a single-level map. In this case, arenas[0]
	// will never be nil.
	arenas [1 << arenaL1Bits]*[1 << arenaL2Bits]*heapArena

	// heapArenaAlloc is pre-reserved space for allocating heapArena
	// objects. This is only used on 32-bit, where we pre-reserve
	// this space to avoid interleaving it with the heap itself.
	heapArenaAlloc linearAlloc

	// arenaHints is a list of addresses at which to attempt to
	// add more heap arenas. This is initially populated with a
	// set of general hint addresses, and grown with the bounds of
	// actual heap arena ranges.
	arenaHints *arenaHint

	// arena is a pre-reserved space for allocating heap arenas
	// (the actual arenas). This is only used on 32-bit.
	arena linearAlloc

	// allArenas is the arenaIndex of every mapped arena. This can
	// be used to iterate through the address space.
	//
	// Access is protected by mheap_.lock. However, since this is
	// append-only and old backing arrays are never freed, it is
	// safe to acquire mheap_.lock, copy the slice header, and
	// then release mheap_.lock.
	allArenas []arenaIdx

	// sweepArenas is a snapshot of allArenas taken at the
	// beginning of the sweep cycle. This can be read safely by
	// simply blocking GC (by disabling preemption).
	sweepArenas []arenaIdx

	// markArenas is a snapshot of allArenas taken at the beginning
	// of the mark cycle. Because allArenas is append-only, neither
	// this slice nor its contents will change during the mark, so
	// it can be read safely.
	markArenas []arenaIdx

	// curArena 是堆当前区域，这应该始终与physPageSize对齐。
	// curArena is the arena that the heap is currently growing
	// into. This should always be physPageSize-aligned.
	curArena struct {
		base, end uintptr
	}

	_ uint32 // ensure 64-bit alignment of central

	// central free lists for small size classes.
	// the padding makes sure that the mcentrals are
	// spaced CacheLinePadSize bytes apart, so that each mcentral.lock
	// gets its own cache line.
	// central is indexed by spanClass.
	central [numSpanClasses]struct {
		mcentral mcentral
		pad      [cpu.CacheLinePadSize - unsafe.Sizeof(mcentral{})%cpu.CacheLinePadSize]byte
	}

	spanalloc             fixalloc // allocator for span*
	cachealloc            fixalloc // allocator for mcache*
	specialfinalizeralloc fixalloc // allocator for specialfinalizer*
	specialprofilealloc   fixalloc // allocator for specialprofile*
	specialReachableAlloc fixalloc // allocator for specialReachable
	speciallock           mutex    // lock for special record allocators.
	arenaHintAlloc        fixalloc // allocator for arenaHints

	unused *specialfinalizer // never set, just here to force the specialfinalizer type into DWARF
}

// mheap_ mheap 全局堆内存管理分配器
var mheap_ mheap

// heapArena 管理Go堆内存
// A heapArena stores metadata for a heap arena. heapArenas are stored
// outside of the Go heap and accessed via the mheap_.arenas index.
//
//go:notinheap
type heapArena struct {
	// bitmap stores the pointer/scalar bitmap for the words in
	// this arena. See mbitmap.go for a description. Use the
	// heapBits type to access this.
	bitmap [heapArenaBitmapBytes]byte

	// spans maps from virtual address page ID within this arena to *mspan.
	// For allocated spans, their pages map to the span itself.
	// For free spans, only the lowest and highest pages map to the span itself.
	// Internal pages map to an arbitrary span.
	// For pages that have never been allocated, spans entries are nil.
	//
	// Modifications are protected by mheap.lock. Reads can be
	// performed without locking, but ONLY from indexes that are
	// known to contain in-use or stack spans. This means there
	// must not be a safe-point between establishing that an
	// address is live and looking it up in the spans array.
	spans [pagesPerArena]*mspan

	// pageInUse is a bitmap that indicates which spans are in
	// state mSpanInUse. This bitmap is indexed by page number,
	// but only the bit corresponding to the first page in each
	// span is used.
	//
	// Reads and writes are atomic.
	pageInUse [pagesPerArena / 8]uint8

	// pageMarks is a bitmap that indicates which spans have any
	// marked objects on them. Like pageInUse, only the bit
	// corresponding to the first page in each span is used.
	//
	// Writes are done atomically during marking. Reads are
	// non-atomic and lock-free since they only occur during
	// sweeping (and hence never race with writes).
	//
	// This is used to quickly find whole spans that can be freed.
	//
	// TODO(austin): It would be nice if this was uint64 for
	// faster scanning, but we don't have 64-bit atomic bit
	// operations.
	pageMarks [pagesPerArena / 8]uint8

	// pageSpecials is a bitmap that indicates which spans have
	// specials (finalizers or other). Like pageInUse, only the bit
	// corresponding to the first page in each span is used.
	//
	// Writes are done atomically whenever a special is added to
	// a span and whenever the last special is removed from a span.
	// Reads are done atomically to find spans containing specials
	// during marking.
	pageSpecials [pagesPerArena / 8]uint8

	// checkmarks stores the debug.gccheckmark state. It is only
	// used if debug.gccheckmark > 0.
	checkmarks *checkmarksMap

	// zeroedBase marks the first byte of the first page in this
	// arena which hasn't been used yet and is therefore already
	// zero. zeroedBase is relative to the arena base.
	// Increases monotonically until it hits heapArenaBytes.
	//
	// This field is sufficient to determine if an allocation
	// needs to be zeroed because the page allocator follows an
	// address-ordered first-fit policy.
	//
	// Read atomically and written with an atomic CAS.
	zeroedBase uintptr
}

// arenaHint 记录堆的增长位置，是一个单链表
// arenaHint is a hint for where to grow the heap arenas. See
// mheap_.arenaHints.
//
//go:notinheap
type arenaHint struct {
	addr uintptr
	down bool
	next *arenaHint
}

// An mspan is a run of pages.
//
// When a mspan is in the heap free treap, state == mSpanFree
// and heapmap(s->start) == span, heapmap(s->start+s->npages-1) == span.
// If the mspan is in the heap scav treap, then in addition to the
// above scavenged == true. scavenged == false in all other cases.
//
// When a mspan is allocated, state == mSpanInUse or mSpanManual
// and heapmap(i) == span for all s->start <= i < s->start+s->npages.

// Every mspan is in one doubly-linked list, either in the mheap's
// busy list or one of the mcentral's span lists.

// An mspan representing actual memory has state mSpanInUse,
// mSpanManual, or mSpanFree. Transitions between these states are
// constrained as follows:
//
// * A span may transition from free to in-use or manual during any GC
//   phase.
//
// * During sweeping (gcphase == _GCoff), a span may transition from
//   in-use to free (as a result of sweeping) or manual to free (as a
//   result of stacks being freed).
//
// * During GC (gcphase != _GCoff), a span *must not* transition from
//   manual or in-use to free. Because concurrent GC may read a pointer
//   and then look up its span, the span state must be monotonic.
//
// Setting mspan.state to mSpanInUse or mSpanManual must be done
// atomically and only after all other span fields are valid.
// Likewise, if inspecting a span is contingent on it being
// mSpanInUse, the state should be loaded atomically and checked
// before depending on other fields. This allows the garbage collector
// to safely deal with potentially invalid pointers, since resolving
// such pointers may race with a span being allocated.
type mSpanState uint8

const (
	mSpanDead   mSpanState = iota
	mSpanInUse             // allocated for garbage collected heap
	mSpanManual            // allocated for manual management (e.g., stack allocator)
)

// mSpanStateNames are the names of the span states, indexed by
// mSpanState.
var mSpanStateNames = []string{
	"mSpanDead",
	"mSpanInUse",
	"mSpanManual",
	"mSpanFree",
}

// mSpanStateBox holds an mSpanState and provides atomic operations on
// it. This is a separate type to disallow accidental comparison or
// assignment with mSpanState.
type mSpanStateBox struct {
	s mSpanState
}

func (b *mSpanStateBox) set(s mSpanState) {
	atomic.Store8((*uint8)(&b.s), uint8(s))
}

func (b *mSpanStateBox) get() mSpanState {
	return mSpanState(atomic.Load8((*uint8)(&b.s)))
}

// mSpanList heads a linked list of spans.
//
//go:notinheap
type mSpanList struct {
	first *mspan // first span in list, or nil if none
	last  *mspan // last span in list, or nil if none
}

//go:notinheap
type mspan struct {
	next *mspan     // next span in list, or nil if none
	prev *mspan     // previous span in list, or nil if none
	list *mSpanList // For debugging. TODO: Remove.

	startAddr uintptr // 基址地址 // address of first byte of span aka s.base()
	npages    uintptr // 页数 // number of pages in span

	manualFreeList gclinkptr // 栈内存的空闲span链表 // list of free objects in mSpanManual spans

	// freeindex is the slot index between 0 and nelems at which to begin scanning
	// for the next free object in this span.
	// Each allocation scans allocBits starting at freeindex until it encounters a 0
	// indicating a free object. freeindex is then adjusted so that subsequent scans begin
	// just past the newly discovered free object.
	//
	// If freeindex == nelem, this span has no free objects.
	//
	// allocBits is a bitmap of objects in this span.
	// If n >= freeindex and allocBits[n/8] & (1<<(n%8)) is 0
	// then object n is free;
	// otherwise, object n is allocated. Bits starting at nelem are
	// undefined and should never be referenced.
	//
	// Object n starts at address n*elemsize + (start << pageShift).
	freeindex uintptr // 标记下一个扫描空闲对象的起始点
	// TODO: Look up nelems from sizeclass and remove this field if it
	// helps performance.
	nelems uintptr // span 有多少元素 // number of object in the span.

	// Cache of the allocBits at freeindex. allocCache is shifted
	// such that the lowest bit corresponds to the bit freeindex.
	// allocCache holds the complement of allocBits, thus allowing
	// ctz (count trailing zero) to use it directly.
	// allocCache may contain bits beyond s.nelems; the caller must ignore
	// these.
	allocCache uint64 // 按位标记是否分配出去了 startAddr 相对的地址

	// allocBits and gcmarkBits hold pointers to a span's mark and
	// allocation bits. The pointers are 8 byte aligned.
	// There are three arenas where this data is held.
	// free: Dirty arenas that are no longer accessed
	//       and can be reused.
	// next: Holds information to be used in the next GC cycle.
	// current: Information being used during this GC cycle.
	// previous: Information being used during the last GC cycle.
	// A new GC cycle starts with the call to finishsweep_m.
	// finishsweep_m moves the previous arena to the free arena,
	// the current arena to the previous arena, and
	// the next arena to the current arena.
	// The next arena is populated as the spans request
	// memory to hold gcmarkBits for the next GC cycle as well
	// as allocBits for newly allocated spans.
	//
	// The pointer arithmetic is done "by hand" instead of using
	// arrays to avoid bounds checks along critical performance
	// paths.
	// The sweep will free the old allocBits and set allocBits to the
	// gcmarkBits. The gcmarkBits are replaced with a fresh zeroed
	// out memory.
	allocBits  *gcBits
	gcmarkBits *gcBits

	// sweep generation:
	// if sweepgen == h->sweepgen - 2, the span needs sweeping
	// if sweepgen == h->sweepgen - 1, the span is currently being swept
	// if sweepgen == h->sweepgen, the span is swept and ready to use
	// if sweepgen == h->sweepgen + 1, the span was cached before sweep began and is still cached, and needs sweeping
	// if sweepgen == h->sweepgen + 3, the span was swept and then cached and is still cached
	// h->sweepgen is incremented by 2 after every GC

	sweepgen    uint32
	divMul      uint32        // for divide by elemsize
	allocCount  uint16        // number of allocated objects
	spanclass   spanClass     // 当前span的尺寸 // size class and noscan (uint8)
	state       mSpanStateBox // 当前的span状态 // mSpanInUse etc; accessed atomically (get/set methods)
	needzero    uint8         // needs to be zeroed before allocation
	elemsize    uintptr       // computed from sizeclass or from npages
	limit       uintptr       // end of data in span
	speciallock mutex         // guards specials list
	specials    *special      // linked list of special records sorted by offset.
}

func (s *mspan) base() uintptr {
	return s.startAddr
}

func (s *mspan) layout() (size, n, total uintptr) {
	total = s.npages << _PageShift
	size = s.elemsize
	if size > 0 {
		n = total / size
	}
	return
}

// recordspan adds a newly allocated span to h.allspans.
//
// This only happens the first time a span is allocated from
// mheap.spanalloc (it is not called when a span is reused).
//
// Write barriers are disallowed here because it can be called from
// gcWork when allocating new workbufs. However, because it's an
// indirect call from the fixalloc initializer, the compiler can't see
// this.
//
// The heap lock must be held.
//
//go:nowritebarrierrec
func recordspan(vh unsafe.Pointer, p unsafe.Pointer) {
	h := (*mheap)(vh)
	s := (*mspan)(p)

	assertLockHeld(&h.lock)

	if len(h.allspans) >= cap(h.allspans) {
		n := 64 * 1024 / goarch.PtrSize
		if n < cap(h.allspans)*3/2 {
			n = cap(h.allspans) * 3 / 2
		}
		var new []*mspan
		sp := (*slice)(unsafe.Pointer(&new))
		sp.array = sysAlloc(uintptr(n)*goarch.PtrSize, &memstats.other_sys)
		if sp.array == nil {
			throw("runtime: cannot allocate memory")
		}
		sp.len = len(h.allspans)
		sp.cap = n
		if len(h.allspans) > 0 {
			copy(new, h.allspans)
		}
		oldAllspans := h.allspans
		*(*notInHeapSlice)(unsafe.Pointer(&h.allspans)) = *(*notInHeapSlice)(unsafe.Pointer(&new))
		if len(oldAllspans) != 0 {
			sysFree(unsafe.Pointer(&oldAllspans[0]), uintptr(cap(oldAllspans))*unsafe.Sizeof(oldAllspans[0]), &memstats.other_sys)
		}
	}
	h.allspans = h.allspans[:len(h.allspans)+1]
	h.allspans[len(h.allspans)-1] = s
}

// A spanClass represents the size class and noscan-ness of a span.
//
// Each size class has a noscan spanClass and a scan spanClass. The
// noscan spanClass contains only noscan objects, which do not contain
// pointers and thus do not need to be scanned by the garbage
// collector.
type spanClass uint8

// 奇数noscan 偶数scan
const (
	numSpanClasses = _NumSizeClasses << 1
	tinySpanClass  = spanClass(tinySizeClass<<1 | 1)
)

func makeSpanClass(sizeclass uint8, noscan bool) spanClass {
	return spanClass(sizeclass<<1) | spanClass(bool2int(noscan))
}

func (sc spanClass) sizeclass() int8 {
	return int8(sc >> 1)
}

func (sc spanClass) noscan() bool {
	return sc&1 != 0
}

// arenaIndex 地址索引
// arenaIndex returns the index into mheap_.arenas of the arena
// containing metadata for p. This index combines of an index into the
// L1 map and an index into the L2 map and should be used as
// mheap_.arenas[ai.l1()][ai.l2()].
//
// If p is outside the range of valid heap addresses, either l1() or
// l2() will be out of bounds.
//
// It is nosplit because it's called by spanOf and several other
// nosplit functions.
//
//go:nosplit
func arenaIndex(p uintptr) arenaIdx {
	return arenaIdx((p - arenaBaseOffset) / heapArenaBytes)
}

// arenaBase returns the low address of the region covered by heap
// arena i.
func arenaBase(i arenaIdx) uintptr {
	return uintptr(i)*heapArenaBytes + arenaBaseOffset
}

type arenaIdx uint

func (i arenaIdx) l1() uint {
	if arenaL1Bits == 0 {
		// Let the compiler optimize this away if there's no
		// L1 map.
		return 0
	} else {
		return uint(i) >> arenaL1Shift
	}
}

func (i arenaIdx) l2() uint {
	if arenaL1Bits == 0 {
		return uint(i)
	} else {
		return uint(i) & (1<<arenaL2Bits - 1)
	}
}

// inheap reports whether b is a pointer into a (potentially dead) heap object.
// It returns false for pointers into mSpanManual spans.
// Non-preemptible because it is used by write barriers.
//go:nowritebarrier
//go:nosplit
func inheap(b uintptr) bool {
	return spanOfHeap(b) != nil
}

// inHeapOrStack is a variant of inheap that returns true for pointers
// into any allocated heap span.
//
//go:nowritebarrier
//go:nosplit
func inHeapOrStack(b uintptr) bool {
	s := spanOf(b)
	if s == nil || b < s.base() {
		return false
	}
	switch s.state.get() {
	case mSpanInUse, mSpanManual:
		return b < s.limit
	default:
		return false
	}
}

// spanOf 根据地址p返回p所在的span，如果p是堆外内存则返回nil
// spanOf returns the span of p. If p does not point into the heap
// arena or no span has ever contained p, spanOf returns nil.
//
// If p does not point to allocated memory, this may return a non-nil
// span that does *not* contain p. If this is a possibility, the
// caller should either call spanOfHeap or check the span bounds
// explicitly.
//
// Must be nosplit because it has callers that are nosplit.
//
//go:nosplit
func spanOf(p uintptr) *mspan {
	// This function looks big, but we use a lot of constant
	// folding around arenaL1Bits to get it under the inlining
	// budget. Also, many of the checks here are safety checks
	// that Go needs to do anyway, so the generated code is quite
	// short.
	ri := arenaIndex(p)
	if arenaL1Bits == 0 {
		// If there's no L1, then ri.l1() can't be out of bounds but ri.l2() can.
		if ri.l2() >= uint(len(mheap_.arenas[0])) {
			return nil
		}
	} else {
		// If there's an L1, then ri.l1() can be out of bounds but ri.l2() can't.
		if ri.l1() >= uint(len(mheap_.arenas)) {
			return nil
		}
	}
	l2 := mheap_.arenas[ri.l1()]
	if arenaL1Bits != 0 && l2 == nil { // Should never happen if there's no L1.
		return nil
	}
	ha := l2[ri.l2()]
	if ha == nil {
		return nil
	}
	return ha.spans[(p/pageSize)%pagesPerArena]
}

// spanOfUnchecked 和spanOf相同，但调用者必须去报p是Go堆内存
// spanOfUnchecked is equivalent to spanOf, but the caller must ensure
// that p points into an allocated heap arena.
//
// Must be nosplit because it has callers that are nosplit.
//
//go:nosplit
func spanOfUnchecked(p uintptr) *mspan {
	ai := arenaIndex(p)
	return mheap_.arenas[ai.l1()][ai.l2()].spans[(p/pageSize)%pagesPerArena]
}

// spanOfHeap 和spanOf类似，如果p没有指向堆对象，返回nil
// spanOfHeap is like spanOf, but returns nil if p does not point to a
// heap object.
//
// Must be nosplit because it has callers that are nosplit.
//
//go:nosplit
func spanOfHeap(p uintptr) *mspan {
	s := spanOf(p)
	// s is nil if it's never been allocated. Otherwise, we check
	// its state first because we don't trust this pointer, so we
	// have to synchronize with span initialization. Then, it's
	// still possible we picked up a stale span pointer, so we
	// have to check the span's bounds.
	if s == nil || s.state.get() != mSpanInUse || p < s.base() || p >= s.limit {
		return nil
	}
	return s
}

// pageIndexOf 返回地址p所在的 arena， page index，page mask，调用者确保p在Go堆上
// pageIndexOf returns the arena, page index, and page mask for pointer p.
// The caller must ensure p is in the heap.
func pageIndexOf(p uintptr) (arena *heapArena, pageIdx uintptr, pageMask uint8) {
	ai := arenaIndex(p)
	arena = mheap_.arenas[ai.l1()][ai.l2()]
	pageIdx = ((p / pageSize) / 8) % uintptr(len(arena.pageInUse))
	pageMask = byte(1 << ((p / pageSize) % 8))
	return
}

// Initialize the heap.
func (h *mheap) init() {
	lockInit(&h.lock, lockRankMheap)
	lockInit(&h.speciallock, lockRankMheapSpecial)

	h.spanalloc.init(unsafe.Sizeof(mspan{}), recordspan, unsafe.Pointer(h), &memstats.mspan_sys)
	h.cachealloc.init(unsafe.Sizeof(mcache{}), nil, nil, &memstats.mcache_sys)
	h.specialfinalizeralloc.init(unsafe.Sizeof(specialfinalizer{}), nil, nil, &memstats.other_sys)
	h.specialprofilealloc.init(unsafe.Sizeof(specialprofile{}), nil, nil, &memstats.other_sys)
	h.specialReachableAlloc.init(unsafe.Sizeof(specialReachable{}), nil, nil, &memstats.other_sys)
	h.arenaHintAlloc.init(unsafe.Sizeof(arenaHint{}), nil, nil, &memstats.other_sys)

	// Don't zero mspan allocations. Background sweeping can
	// inspect a span concurrently with allocating it, so it's
	// important that the span's sweepgen survive across freeing
	// and re-allocating a span to prevent background sweeping
	// from improperly cas'ing it from 0.
	//
	// This is safe because mspan contains no heap pointers.
	h.spanalloc.zero = false

	// h->mapcache needs no init

	for i := range h.central {
		h.central[i].mcentral.init(spanClass(i))
	}

	h.pages.init(&h.lock, &memstats.gcMiscSys)
}

// reclaim sweeps and reclaims at least npage pages into the heap.
// It is called before allocating npage pages to keep growth in check.
//
// reclaim implements the page-reclaimer half of the sweeper.
//
// h.lock must NOT be held.
func (h *mheap) reclaim(npage uintptr) {
	// TODO(austin): Half of the time spent freeing spans is in
	// locking/unlocking the heap (even with low contention). We
	// could make the slow path here several times faster by
	// batching heap frees.

	// Bail early if there's no more reclaim work.
	if h.reclaimIndex.Load() >= 1<<63 {
		return
	}

	// Disable preemption so the GC can't start while we're
	// sweeping, so we can read h.sweepArenas, and so
	// traceGCSweepStart/Done pair on the P.
	mp := acquirem()

	if trace.enabled {
		traceGCSweepStart()
	}

	arenas := h.sweepArenas
	locked := false
	for npage > 0 {
		// Pull from accumulated credit first.
		if credit := h.reclaimCredit.Load(); credit > 0 {
			take := credit
			if take > npage {
				// Take only what we need.
				take = npage
			}
			if h.reclaimCredit.CompareAndSwap(credit, credit-take) {
				npage -= take
			}
			continue
		}

		// Claim a chunk of work.
		idx := uintptr(h.reclaimIndex.Add(pagesPerReclaimerChunk) - pagesPerReclaimerChunk)
		if idx/pagesPerArena >= uintptr(len(arenas)) {
			// Page reclaiming is done.
			h.reclaimIndex.Store(1 << 63)
			break
		}

		if !locked {
			// Lock the heap for reclaimChunk.
			lock(&h.lock)
			locked = true
		}

		// Scan this chunk.
		nfound := h.reclaimChunk(arenas, idx, pagesPerReclaimerChunk)
		if nfound <= npage {
			npage -= nfound
		} else {
			// Put spare pages toward global credit.
			h.reclaimCredit.Add(nfound - npage)
			npage = 0
		}
	}
	if locked {
		unlock(&h.lock)
	}

	if trace.enabled {
		traceGCSweepDone()
	}
	releasem(mp)
}

// reclaimChunk sweeps unmarked spans that start at page indexes [pageIdx, pageIdx+n).
// It returns the number of pages returned to the heap.
//
// h.lock must be held and the caller must be non-preemptible. Note: h.lock may be
// temporarily unlocked and re-locked in order to do sweeping or if tracing is
// enabled.
func (h *mheap) reclaimChunk(arenas []arenaIdx, pageIdx, n uintptr) uintptr {
	// The heap lock must be held because this accesses the
	// heapArena.spans arrays using potentially non-live pointers.
	// In particular, if a span were freed and merged concurrently
	// with this probing heapArena.spans, it would be possible to
	// observe arbitrary, stale span pointers.
	assertLockHeld(&h.lock)

	n0 := n
	var nFreed uintptr
	sl := sweep.active.begin()
	if !sl.valid {
		return 0
	}
	for n > 0 {
		ai := arenas[pageIdx/pagesPerArena]
		ha := h.arenas[ai.l1()][ai.l2()]

		// Get a chunk of the bitmap to work on.
		arenaPage := uint(pageIdx % pagesPerArena)
		inUse := ha.pageInUse[arenaPage/8:]
		marked := ha.pageMarks[arenaPage/8:]
		if uintptr(len(inUse)) > n/8 {
			inUse = inUse[:n/8]
			marked = marked[:n/8]
		}

		// Scan this bitmap chunk for spans that are in-use
		// but have no marked objects on them.
		for i := range inUse {
			inUseUnmarked := atomic.Load8(&inUse[i]) &^ marked[i]
			if inUseUnmarked == 0 {
				continue
			}

			for j := uint(0); j < 8; j++ {
				if inUseUnmarked&(1<<j) != 0 {
					s := ha.spans[arenaPage+uint(i)*8+j]
					if s, ok := sl.tryAcquire(s); ok {
						npages := s.npages
						unlock(&h.lock)
						if s.sweep(false) {
							nFreed += npages
						}
						lock(&h.lock)
						// Reload inUse. It's possible nearby
						// spans were freed when we dropped the
						// lock and we don't want to get stale
						// pointers from the spans array.
						inUseUnmarked = atomic.Load8(&inUse[i]) &^ marked[i]
					}
				}
			}
		}

		// Advance.
		pageIdx += uintptr(len(inUse) * 8)
		n -= uintptr(len(inUse) * 8)
	}
	sweep.active.end(sl)
	if trace.enabled {
		unlock(&h.lock)
		// Account for pages scanned but not reclaimed.
		traceGCSweepSpan((n0 - nFreed) * pageSize)
		lock(&h.lock)
	}

	assertLockHeld(&h.lock) // Must be locked on return.
	return nFreed
}

// spanAllocType represents the type of allocation to make, or
// the type of allocation to be freed.
type spanAllocType uint8

const (
	spanAllocHeap          spanAllocType = iota // heap span
	spanAllocStack                              // stack span
	spanAllocPtrScalarBits                      // unrolled GC prog bitmap span
	spanAllocWorkBuf                            // work buf span
)

// manual returns true if the span allocation is manually managed.
func (s spanAllocType) manual() bool {
	return s != spanAllocHeap
}

// alloc allocates a new span of npage pages from the GC'd heap.
//
// spanclass indicates the span's size class and scannability.
//
// Returns a span that has been fully initialized. span.needzero indicates
// whether the span has been zeroed. Note that it may not be.
func (h *mheap) alloc(npages uintptr, spanclass spanClass) *mspan {
	// Don't do any operations that lock the heap on the G stack.
	// It might trigger stack growth, and the stack growth code needs
	// to be able to allocate heap.
	var s *mspan
	systemstack(func() {
		// To prevent excessive heap growth, before allocating n pages
		// we need to sweep and reclaim at least n pages.
		if !isSweepDone() {
			h.reclaim(npages)
		}
		s = h.allocSpan(npages, spanAllocHeap, spanclass)
	})
	return s
}

// allocManual 手动申请 span
// allocManual allocates a manually-managed span of npage pages.
// allocManual returns nil if allocation fails.
//
// allocManual adds the bytes used to *stat, which should be a
// memstats in-use field. Unlike allocations in the GC'd heap, the
// allocation does *not* count toward heap_inuse or heap_sys.
//
// The memory backing the returned span may not be zeroed if
// span.needzero is set.
//
// allocManual must be called on the system stack because it may
// acquire the heap lock via allocSpan. See mheap for details.
//
// If new code is written to call allocManual, do NOT use an
// existing spanAllocType value and instead declare a new one.
//
//go:systemstack
func (h *mheap) allocManual(npages uintptr, typ spanAllocType) *mspan {
	if !typ.manual() { // 手动管理的内存不能是堆内存
		throw("manual span allocation called with non-manually-managed type")
	}
	return h.allocSpan(npages, typ, 0)
}

// setSpans modifies the span map so [spanOf(base), spanOf(base+npage*pageSize))
// is s.
func (h *mheap) setSpans(base, npage uintptr, s *mspan) {
	p := base / pageSize
	ai := arenaIndex(base)
	ha := h.arenas[ai.l1()][ai.l2()]
	for n := uintptr(0); n < npage; n++ {
		i := (p + n) % pagesPerArena
		if i == 0 {
			ai = arenaIndex(base + n*pageSize)
			ha = h.arenas[ai.l1()][ai.l2()]
		}
		ha.spans[i] = s
	}
}

// allocNeedsZero checks if the region of address space [base, base+npage*pageSize),
// assumed to be allocated, needs to be zeroed, updating heap arena metadata for
// future allocations.
//
// This must be called each time pages are allocated from the heap, even if the page
// allocator can otherwise prove the memory it's allocating is already zero because
// they're fresh from the operating system. It updates heapArena metadata that is
// critical for future page allocations.
//
// There are no locking constraints on this method.
func (h *mheap) allocNeedsZero(base, npage uintptr) (needZero bool) {
	for npage > 0 {
		ai := arenaIndex(base)
		ha := h.arenas[ai.l1()][ai.l2()]

		zeroedBase := atomic.Loaduintptr(&ha.zeroedBase)
		arenaBase := base % heapArenaBytes
		if arenaBase < zeroedBase {
			// We extended into the non-zeroed part of the
			// arena, so this region needs to be zeroed before use.
			//
			// zeroedBase is monotonically increasing, so if we see this now then
			// we can be sure we need to zero this memory region.
			//
			// We still need to update zeroedBase for this arena, and
			// potentially more arenas.
			needZero = true
		}
		// We may observe arenaBase > zeroedBase if we're racing with one or more
		// allocations which are acquiring memory directly before us in the address
		// space. But, because we know no one else is acquiring *this* memory, it's
		// still safe to not zero.

		// Compute how far into the arena we extend into, capped
		// at heapArenaBytes.
		arenaLimit := arenaBase + npage*pageSize
		if arenaLimit > heapArenaBytes {
			arenaLimit = heapArenaBytes
		}
		// Increase ha.zeroedBase so it's >= arenaLimit.
		// We may be racing with other updates.
		for arenaLimit > zeroedBase {
			if atomic.Casuintptr(&ha.zeroedBase, zeroedBase, arenaLimit) {
				break
			}
			zeroedBase = atomic.Loaduintptr(&ha.zeroedBase)
			// Double check basic conditions of zeroedBase.
			if zeroedBase <= arenaLimit && zeroedBase > arenaBase {
				// The zeroedBase moved into the space we were trying to
				// claim. That's very bad, and indicates someone allocated
				// the same region we did.
				throw("potentially overlapping in-use allocations detected")
			}
		}

		// Move base forward and subtract from npage to move into
		// the next arena, or finish.
		base += arenaLimit - arenaBase
		npage -= (arenaLimit - arenaBase) / pageSize
	}
	return
}

// tryAllocMSpan 尝试从p获取mspan
// tryAllocMSpan attempts to allocate an mspan object from
// the P-local cache, but may fail.
//
// h.lock need not be held.
//
// This caller must ensure that its P won't change underneath
// it during this function. Currently to ensure that we enforce
// that the function is run on the system stack, because that's
// the only place it is used now. In the future, this requirement
// may be relaxed if its use is necessary elsewhere.
//
//go:systemstack
func (h *mheap) tryAllocMSpan() *mspan {
	pp := getg().m.p.ptr()
	// If we don't have a p or the cache is empty, we can't do
	// anything here.
	if pp == nil || pp.mspancache.len == 0 {
		return nil
	}
	// Pull off the last entry in the cache.
	s := pp.mspancache.buf[pp.mspancache.len-1] // 获取最后一个mspan
	pp.mspancache.len--
	return s
}

// allocMSpanLocked allocates an mspan object.
//
// h.lock must be held.
//
// allocMSpanLocked must be called on the system stack because
// its caller holds the heap lock. See mheap for details.
// Running on the system stack also ensures that we won't
// switch Ps during this function. See tryAllocMSpan for details.
//
//go:systemstack
func (h *mheap) allocMSpanLocked() *mspan {
	assertLockHeld(&h.lock)

	pp := getg().m.p.ptr()
	if pp == nil {
		// We don't have a p so just do the normal thing.
		return (*mspan)(h.spanalloc.alloc())
	}
	// Refill the cache if necessary.
	if pp.mspancache.len == 0 {
		const refillCount = len(pp.mspancache.buf) / 2
		for i := 0; i < refillCount; i++ {
			pp.mspancache.buf[i] = (*mspan)(h.spanalloc.alloc())
		}
		pp.mspancache.len = refillCount
	}
	// Pull off the last entry in the cache.
	s := pp.mspancache.buf[pp.mspancache.len-1]
	pp.mspancache.len--
	return s
}

// freeMSpanLocked free an mspan object.
//
// h.lock must be held.
//
// freeMSpanLocked must be called on the system stack because
// its caller holds the heap lock. See mheap for details.
// Running on the system stack also ensures that we won't
// switch Ps during this function. See tryAllocMSpan for details.
//
//go:systemstack
func (h *mheap) freeMSpanLocked(s *mspan) {
	assertLockHeld(&h.lock)

	pp := getg().m.p.ptr()
	// First try to free the mspan directly to the cache.
	if pp != nil && pp.mspancache.len < len(pp.mspancache.buf) {
		pp.mspancache.buf[pp.mspancache.len] = s
		pp.mspancache.len++
		return
	}
	// Failing that (or if we don't have a p), just free it to
	// the heap.
	h.spanalloc.free(unsafe.Pointer(s))
}

// allocSpan allocates an mspan which owns npages worth of memory.
//
// If typ.manual() == false, allocSpan allocates a heap span of class spanclass
// and updates heap accounting. If manual == true, allocSpan allocates a
// manually-managed span (spanclass is ignored), and the caller is
// responsible for any accounting related to its use of the span. Either
// way, allocSpan will atomically add the bytes in the newly allocated
// span to *sysStat.
//
// The returned span is fully initialized.
//
// h.lock must not be held.
//
// allocSpan must be called on the system stack both because it acquires
// the heap lock and because it must block GC transitions.
//
//go:systemstack
func (h *mheap) allocSpan(npages uintptr, typ spanAllocType, spanclass spanClass) (s *mspan) {
	// Function-global state.
	gp := getg()
	base, scav := uintptr(0), uintptr(0)
	growth := uintptr(0)

	// On some platforms we need to provide physical page aligned stack
	// allocations. Where the page size is less than the physical page
	// size, we already manage to do this by default.
	needPhysPageAlign := physPageAlignedStacks && typ == spanAllocStack && pageSize < physPageSize

	// 如果申请少量page，则尝试从p.pcache申请
	// If the allocation is small enough, try the page cache!
	// The page cache does not support aligned allocations, so we cannot use
	// it if we need to provide a physical page aligned stack allocation.
	pp := gp.m.p.ptr()
	// 获取少量page，npages < 16
	if !needPhysPageAlign && pp != nil && npages < pageCachePages/4 {
		c := &pp.pcache

		// If the cache is empty, refill it.
		if c.empty() {
			// 填充cache
			lock(&h.lock)
			*c = h.pages.allocToCache() // 获取cache
			unlock(&h.lock)
		}

		// Try to allocate from the cache.
		base, scav = c.alloc(npages) // 获取 page
		if base != 0 {               // 成功获取
			s = h.tryAllocMSpan()
			// 如果获取 mspan 成功
			if s != nil {
				goto HaveSpan
			}
			// We have a base but no mspan, so we need
			// to lock the heap.
		}
	}

	// For one reason or another, we couldn't get the
	// whole job done without the heap lock.
	lock(&h.lock)

	if needPhysPageAlign {
		// Overallocate by a physical page to allow for later alignment.
		npages += physPageSize / pageSize
	}

	// 如果 alloc 没有获取页
	if base == 0 {
		// Try to acquire a base address.
<<<<<<< HEAD
		base, scav = h.pages.alloc(npages) // 尝试获取页
		if base == 0 {                     // 获取失败
			if !h.grow(npages) {
=======
		base, scav = h.pages.alloc(npages)
		if base == 0 {
			var ok bool
			growth, ok = h.grow(npages)
			if !ok {
>>>>>>> 86b5f6a7
				unlock(&h.lock)
				return nil
			}
			base, scav = h.pages.alloc(npages)
			if base == 0 {
				throw("grew heap, but no adequate free space found")
			}
		}
	}
	if s == nil {
		// We failed to get an mspan earlier, so grab
		// one now that we have the heap lock.
		s = h.allocMSpanLocked()
	}

	if needPhysPageAlign {
		allocBase, allocPages := base, npages
		base = alignUp(allocBase, physPageSize)
		npages -= physPageSize / pageSize

		// Return memory around the aligned allocation.
		spaceBefore := base - allocBase
		if spaceBefore > 0 {
			h.pages.free(allocBase, spaceBefore/pageSize, false)
		}
		spaceAfter := (allocPages-npages)*pageSize - spaceBefore
		if spaceAfter > 0 {
			h.pages.free(base+npages*pageSize, spaceAfter/pageSize, false)
		}
	}

	unlock(&h.lock)

	if growth > 0 {
		// We just caused a heap growth, so scavenge down what will soon be used.
		// By scavenging inline we deal with the failure to allocate out of
		// memory fragments by scavenging the memory fragments that are least
		// likely to be re-used.
		scavengeGoal := atomic.Load64(&h.scavengeGoal)
		if retained := heapRetained(); retained+uint64(growth) > scavengeGoal {
			// The scavenging algorithm requires the heap lock to be dropped so it
			// can acquire it only sparingly. This is a potentially expensive operation
			// so it frees up other goroutines to allocate in the meanwhile. In fact,
			// they can make use of the growth we just created.
			todo := growth
			if overage := uintptr(retained + uint64(growth) - scavengeGoal); todo > overage {
				todo = overage
			}
			h.pages.scavenge(todo)
		}
	}

HaveSpan:
	// At this point, both s != nil and base != 0, and the heap
	// lock is no longer held. Initialize the span.
	s.init(base, npages)
	if h.allocNeedsZero(base, npages) {
		s.needzero = 1
	}
	nbytes := npages * pageSize
	if typ.manual() {
		s.manualFreeList = 0
		s.nelems = 0
		s.limit = s.base() + s.npages*pageSize
		s.state.set(mSpanManual)
	} else {
		// We must set span properties before the span is published anywhere
		// since we're not holding the heap lock.
		s.spanclass = spanclass
		if sizeclass := spanclass.sizeclass(); sizeclass == 0 {
			s.elemsize = nbytes
			s.nelems = 1
			s.divMul = 0
		} else {
			s.elemsize = uintptr(class_to_size[sizeclass])
			s.nelems = nbytes / s.elemsize
			s.divMul = class_to_divmagic[sizeclass]
		}

		// Initialize mark and allocation structures.
		s.freeindex = 0
		s.allocCache = ^uint64(0) // all 1s indicating all free.
		s.gcmarkBits = newMarkBits(s.nelems)
		s.allocBits = newAllocBits(s.nelems)

		// It's safe to access h.sweepgen without the heap lock because it's
		// only ever updated with the world stopped and we run on the
		// systemstack which blocks a STW transition.
		atomic.Store(&s.sweepgen, h.sweepgen)

		// Now that the span is filled in, set its state. This
		// is a publication barrier for the other fields in
		// the span. While valid pointers into this span
		// should never be visible until the span is returned,
		// if the garbage collector finds an invalid pointer,
		// access to the span may race with initialization of
		// the span. We resolve this race by atomically
		// setting the state after the span is fully
		// initialized, and atomically checking the state in
		// any situation where a pointer is suspect.
		s.state.set(mSpanInUse)
	}

	// Commit and account for any scavenged memory that the span now owns.
	if scav != 0 {
		// sysUsed all the pages that are actually available
		// in the span since some of them might be scavenged.
		sysUsed(unsafe.Pointer(base), nbytes)
		atomic.Xadd64(&memstats.heap_released, -int64(scav))
	}
	// Update stats.
	if typ == spanAllocHeap {
		atomic.Xadd64(&memstats.heap_inuse, int64(nbytes))
	}
	if typ.manual() {
		// Manually managed memory doesn't count toward heap_sys.
		memstats.heap_sys.add(-int64(nbytes))
	}
	// Update consistent stats.
	stats := memstats.heapStats.acquire()
	atomic.Xaddint64(&stats.committed, int64(scav))
	atomic.Xaddint64(&stats.released, -int64(scav))
	switch typ {
	case spanAllocHeap:
		atomic.Xaddint64(&stats.inHeap, int64(nbytes))
	case spanAllocStack:
		atomic.Xaddint64(&stats.inStacks, int64(nbytes))
	case spanAllocPtrScalarBits:
		atomic.Xaddint64(&stats.inPtrScalarBits, int64(nbytes))
	case spanAllocWorkBuf:
		atomic.Xaddint64(&stats.inWorkBufs, int64(nbytes))
	}
	memstats.heapStats.release()

	// Publish the span in various locations.

	// This is safe to call without the lock held because the slots
	// related to this span will only ever be read or modified by
	// this thread until pointers into the span are published (and
	// we execute a publication barrier at the end of this function
	// before that happens) or pageInUse is updated.
	h.setSpans(s.base(), npages, s)

	if !typ.manual() {
		// Mark in-use span in arena page bitmap.
		//
		// This publishes the span to the page sweeper, so
		// it's imperative that the span be completely initialized
		// prior to this line.
		arena, pageIdx, pageMask := pageIndexOf(s.base())
		atomic.Or8(&arena.pageInUse[pageIdx], pageMask)

		// Update related page sweeper stats.
		h.pagesInUse.Add(int64(npages))
	}

	// Make sure the newly allocated span will be observed
	// by the GC before pointers into the span are published.
	publicationBarrier()

	return s
}

// grow 尝试向操作系统索要npage页内存，返回是否成功
// Try to add at least npage pages of memory to the heap,
// returning how much the heap grew by and whether it worked.
//
// h.lock must be held.
func (h *mheap) grow(npage uintptr) (uintptr, bool) {
	assertLockHeld(&h.lock)

	// We must grow the heap in whole palloc chunks.
	// We call sysMap below but note that because we
	// round up to pallocChunkPages which is on the order
	// of MiB (generally >= to the huge page size) we
	// won't be calling it too much.
	ask := alignUp(npage, pallocChunkPages) * pageSize // 向上取整需要的内存量

	totalGrowth := uintptr(0)
	// This may overflow because ask could be very large
	// and is otherwise unrelated to h.curArena.base.
	end := h.curArena.base + ask // 当前基址加上需要的得到 end 可能溢出
	nBase := alignUp(end, physPageSize) // 向上取整物理页大小
	if nBase > h.curArena.end || /* overflow */ end < h.curArena.base {
	    // 检测溢出后
		// Not enough room in the current arena. Allocate more
		// arena space. This may not be contiguous with the
		// current arena, so we have to request the full ask.
		av, asize := h.sysAlloc(ask)
		if av == nil {
			print("runtime: out of memory: cannot allocate ", ask, "-byte block (", memstats.heap_sys, " in use)\n")
			return 0, false
		}

		if uintptr(av) == h.curArena.end {
			// The new space is contiguous with the old
			// space, so just extend the current space.
			h.curArena.end = uintptr(av) + asize
		} else {
			// The new space is discontiguous. Track what
			// remains of the current space and switch to
			// the new space. This should be rare.
			if size := h.curArena.end - h.curArena.base; size != 0 {
				// Transition this space from Reserved to Prepared and mark it
				// as released since we'll be able to start using it after updating
				// the page allocator and releasing the lock at any time.
				sysMap(unsafe.Pointer(h.curArena.base), size, &memstats.heap_sys)
				// Update stats.
				atomic.Xadd64(&memstats.heap_released, int64(size))
				stats := memstats.heapStats.acquire()
				atomic.Xaddint64(&stats.released, int64(size))
				memstats.heapStats.release()
				// Update the page allocator's structures to make this
				// space ready for allocation.
				h.pages.grow(h.curArena.base, size)
				totalGrowth += size
			}
			// Switch to the new space.
			h.curArena.base = uintptr(av)
			h.curArena.end = uintptr(av) + asize
		}

		// Recalculate nBase.
		// We know this won't overflow, because sysAlloc returned
		// a valid region starting at h.curArena.base which is at
		// least ask bytes in size.
		nBase = alignUp(h.curArena.base+ask, physPageSize)
	}

	// Grow into the current arena.
	v := h.curArena.base
	h.curArena.base = nBase

	// Transition the space we're going to use from Reserved to Prepared.
	sysMap(unsafe.Pointer(v), nBase-v, &memstats.heap_sys)

	// The memory just allocated counts as both released
	// and idle, even though it's not yet backed by spans.
	//
	// The allocation is always aligned to the heap arena
	// size which is always > physPageSize, so its safe to
	// just add directly to heap_released.
	atomic.Xadd64(&memstats.heap_released, int64(nBase-v))
	stats := memstats.heapStats.acquire()
	atomic.Xaddint64(&stats.released, int64(nBase-v))
	memstats.heapStats.release()

	// Update the page allocator's structures to make this
	// space ready for allocation.
	h.pages.grow(v, nBase-v)
	totalGrowth += nBase - v
	return totalGrowth, true
}

// Free the span back into the heap.
func (h *mheap) freeSpan(s *mspan) {
	systemstack(func() {
		lock(&h.lock)
		if msanenabled {
			// Tell msan that this entire span is no longer in use.
			base := unsafe.Pointer(s.base())
			bytes := s.npages << _PageShift
			msanfree(base, bytes)
		}
		if asanenabled {
			// Tell asan that this entire span is no longer in use.
			base := unsafe.Pointer(s.base())
			bytes := s.npages << _PageShift
			asanpoison(base, bytes)
		}
		h.freeSpanLocked(s, spanAllocHeap)
		unlock(&h.lock)
	})
}

// freeManual frees a manually-managed span returned by allocManual.
// typ must be the same as the spanAllocType passed to the allocManual that
// allocated s.
//
// This must only be called when gcphase == _GCoff. See mSpanState for
// an explanation.
//
// freeManual must be called on the system stack because it acquires
// the heap lock. See mheap for details.
//
//go:systemstack
func (h *mheap) freeManual(s *mspan, typ spanAllocType) {
	s.needzero = 1
	lock(&h.lock)
	h.freeSpanLocked(s, typ)
	unlock(&h.lock)
}

func (h *mheap) freeSpanLocked(s *mspan, typ spanAllocType) {
	assertLockHeld(&h.lock)

	switch s.state.get() {
	case mSpanManual:
		if s.allocCount != 0 {
			throw("mheap.freeSpanLocked - invalid stack free")
		}
	case mSpanInUse:
		if s.allocCount != 0 || s.sweepgen != h.sweepgen {
			print("mheap.freeSpanLocked - span ", s, " ptr ", hex(s.base()), " allocCount ", s.allocCount, " sweepgen ", s.sweepgen, "/", h.sweepgen, "\n")
			throw("mheap.freeSpanLocked - invalid free")
		}
		h.pagesInUse.Add(-int64(s.npages))

		// Clear in-use bit in arena page bitmap.
		arena, pageIdx, pageMask := pageIndexOf(s.base())
		atomic.And8(&arena.pageInUse[pageIdx], ^pageMask)
	default:
		throw("mheap.freeSpanLocked - invalid span state")
	}

	// Update stats.
	//
	// Mirrors the code in allocSpan.
	nbytes := s.npages * pageSize
	if typ == spanAllocHeap {
		atomic.Xadd64(&memstats.heap_inuse, -int64(nbytes))
	}
	if typ.manual() {
		// Manually managed memory doesn't count toward heap_sys, so add it back.
		memstats.heap_sys.add(int64(nbytes))
	}
	// Update consistent stats.
	stats := memstats.heapStats.acquire()
	switch typ {
	case spanAllocHeap:
		atomic.Xaddint64(&stats.inHeap, -int64(nbytes))
	case spanAllocStack:
		atomic.Xaddint64(&stats.inStacks, -int64(nbytes))
	case spanAllocPtrScalarBits:
		atomic.Xaddint64(&stats.inPtrScalarBits, -int64(nbytes))
	case spanAllocWorkBuf:
		atomic.Xaddint64(&stats.inWorkBufs, -int64(nbytes))
	}
	memstats.heapStats.release()

	// Mark the space as free.
	h.pages.free(s.base(), s.npages, false)

	// Free the span structure. We no longer have a use for it.
	s.state.set(mSpanDead)
	h.freeMSpanLocked(s)
}

// scavengeAll acquires the heap lock (blocking any additional
// manipulation of the page allocator) and iterates over the whole
// heap, scavenging every free page available.
func (h *mheap) scavengeAll() {
	// Disallow malloc or panic while holding the heap lock. We do
	// this here because this is a non-mallocgc entry-point to
	// the mheap API.
	gp := getg()
	gp.m.mallocing++

	lock(&h.lock)
	// Start a new scavenge generation so we have a chance to walk
	// over the whole heap.
	h.pages.scavengeStartGen()
	unlock(&h.lock)

	released := h.pages.scavenge(^uintptr(0))

	lock(&h.pages.scav.lock)
	gen := h.pages.scav.gen
	unlock(&h.pages.scav.lock)

	gp.m.mallocing--

	if debug.scavtrace > 0 {
		printScavTrace(gen, released, true)
	}
}

//go:linkname runtime_debug_freeOSMemory runtime/debug.freeOSMemory
func runtime_debug_freeOSMemory() {
	GC()
	systemstack(func() { mheap_.scavengeAll() })
}

// Initialize a new span with the given start and npages.
func (span *mspan) init(base uintptr, npages uintptr) {
	// span is *not* zeroed.
	span.next = nil
	span.prev = nil
	span.list = nil
	span.startAddr = base
	span.npages = npages
	span.allocCount = 0
	span.spanclass = 0
	span.elemsize = 0
	span.speciallock.key = 0
	span.specials = nil
	span.needzero = 0
	span.freeindex = 0
	span.allocBits = nil
	span.gcmarkBits = nil
	span.state.set(mSpanDead)
	lockInit(&span.speciallock, lockRankMspanSpecial)
}

func (span *mspan) inList() bool {
	return span.list != nil
}

// Initialize an empty doubly-linked list.
func (list *mSpanList) init() {
	list.first = nil
	list.last = nil
}

func (list *mSpanList) remove(span *mspan) {
	if span.list != list {
		print("runtime: failed mSpanList.remove span.npages=", span.npages,
			" span=", span, " prev=", span.prev, " span.list=", span.list, " list=", list, "\n")
		throw("mSpanList.remove")
	}
	if list.first == span {
		list.first = span.next
	} else {
		span.prev.next = span.next
	}
	if list.last == span {
		list.last = span.prev
	} else {
		span.next.prev = span.prev
	}
	span.next = nil
	span.prev = nil
	span.list = nil
}

func (list *mSpanList) isEmpty() bool {
	return list.first == nil
}

func (list *mSpanList) insert(span *mspan) {
	if span.next != nil || span.prev != nil || span.list != nil {
		println("runtime: failed mSpanList.insert", span, span.next, span.prev, span.list)
		throw("mSpanList.insert")
	}
	span.next = list.first
	if list.first != nil {
		// The list contains at least one span; link it in.
		// The last span in the list doesn't change.
		list.first.prev = span
	} else {
		// The list contains no spans, so this is also the last span.
		list.last = span
	}
	list.first = span
	span.list = list
}

func (list *mSpanList) insertBack(span *mspan) {
	if span.next != nil || span.prev != nil || span.list != nil {
		println("runtime: failed mSpanList.insertBack", span, span.next, span.prev, span.list)
		throw("mSpanList.insertBack")
	}
	span.prev = list.last
	if list.last != nil {
		// The list contains at least one span.
		list.last.next = span
	} else {
		// The list contains no spans, so this is also the first span.
		list.first = span
	}
	list.last = span
	span.list = list
}

// takeAll removes all spans from other and inserts them at the front
// of list.
func (list *mSpanList) takeAll(other *mSpanList) {
	if other.isEmpty() {
		return
	}

	// Reparent everything in other to list.
	for s := other.first; s != nil; s = s.next {
		s.list = list
	}

	// Concatenate the lists.
	if list.isEmpty() {
		*list = *other
	} else {
		// Neither list is empty. Put other before list.
		other.last.next = list.first
		list.first.prev = other.last
		list.first = other.first
	}

	other.first, other.last = nil, nil
}

const (
	_KindSpecialFinalizer = 1
	_KindSpecialProfile   = 2
	// _KindSpecialReachable is a special used for tracking
	// reachability during testing.
	_KindSpecialReachable = 3
	// Note: The finalizer special must be first because if we're freeing
	// an object, a finalizer special will cause the freeing operation
	// to abort, and we want to keep the other special records around
	// if that happens.
)

//go:notinheap
type special struct {
	next   *special // linked list in span
	offset uint16   // span offset of object
	kind   byte     // kind of special
}

// spanHasSpecials marks a span as having specials in the arena bitmap.
func spanHasSpecials(s *mspan) {
	arenaPage := (s.base() / pageSize) % pagesPerArena
	ai := arenaIndex(s.base())
	ha := mheap_.arenas[ai.l1()][ai.l2()]
	atomic.Or8(&ha.pageSpecials[arenaPage/8], uint8(1)<<(arenaPage%8))
}

// spanHasNoSpecials marks a span as having no specials in the arena bitmap.
func spanHasNoSpecials(s *mspan) {
	arenaPage := (s.base() / pageSize) % pagesPerArena
	ai := arenaIndex(s.base())
	ha := mheap_.arenas[ai.l1()][ai.l2()]
	atomic.And8(&ha.pageSpecials[arenaPage/8], ^(uint8(1) << (arenaPage % 8)))
}

// Adds the special record s to the list of special records for
// the object p. All fields of s should be filled in except for
// offset & next, which this routine will fill in.
// Returns true if the special was successfully added, false otherwise.
// (The add will fail only if a record with the same p and s->kind
//  already exists.)
func addspecial(p unsafe.Pointer, s *special) bool {
	span := spanOfHeap(uintptr(p))
	if span == nil {
		throw("addspecial on invalid pointer")
	}

	// Ensure that the span is swept.
	// Sweeping accesses the specials list w/o locks, so we have
	// to synchronize with it. And it's just much safer.
	mp := acquirem()
	span.ensureSwept()

	offset := uintptr(p) - span.base()
	kind := s.kind

	lock(&span.speciallock)

	// Find splice point, check for existing record.
	t := &span.specials
	for {
		x := *t
		if x == nil {
			break
		}
		if offset == uintptr(x.offset) && kind == x.kind {
			unlock(&span.speciallock)
			releasem(mp)
			return false // already exists
		}
		if offset < uintptr(x.offset) || (offset == uintptr(x.offset) && kind < x.kind) {
			break
		}
		t = &x.next
	}

	// Splice in record, fill in offset.
	s.offset = uint16(offset)
	s.next = *t
	*t = s
	spanHasSpecials(span)
	unlock(&span.speciallock)
	releasem(mp)

	return true
}

// Removes the Special record of the given kind for the object p.
// Returns the record if the record existed, nil otherwise.
// The caller must FixAlloc_Free the result.
func removespecial(p unsafe.Pointer, kind uint8) *special {
	span := spanOfHeap(uintptr(p))
	if span == nil {
		throw("removespecial on invalid pointer")
	}

	// Ensure that the span is swept.
	// Sweeping accesses the specials list w/o locks, so we have
	// to synchronize with it. And it's just much safer.
	mp := acquirem()
	span.ensureSwept()

	offset := uintptr(p) - span.base()

	var result *special
	lock(&span.speciallock)
	t := &span.specials
	for {
		s := *t
		if s == nil {
			break
		}
		// This function is used for finalizers only, so we don't check for
		// "interior" specials (p must be exactly equal to s->offset).
		if offset == uintptr(s.offset) && kind == s.kind {
			*t = s.next
			result = s
			break
		}
		t = &s.next
	}
	if span.specials == nil {
		spanHasNoSpecials(span)
	}
	unlock(&span.speciallock)
	releasem(mp)
	return result
}

// The described object has a finalizer set for it.
//
// specialfinalizer is allocated from non-GC'd memory, so any heap
// pointers must be specially handled.
//
//go:notinheap
type specialfinalizer struct {
	special special
	fn      *funcval // May be a heap pointer.
	nret    uintptr
	fint    *_type   // May be a heap pointer, but always live.
	ot      *ptrtype // May be a heap pointer, but always live.
}

// Adds a finalizer to the object p. Returns true if it succeeded.
func addfinalizer(p unsafe.Pointer, f *funcval, nret uintptr, fint *_type, ot *ptrtype) bool {
	lock(&mheap_.speciallock)
	s := (*specialfinalizer)(mheap_.specialfinalizeralloc.alloc())
	unlock(&mheap_.speciallock)
	s.special.kind = _KindSpecialFinalizer
	s.fn = f
	s.nret = nret
	s.fint = fint
	s.ot = ot
	if addspecial(p, &s.special) {
		// This is responsible for maintaining the same
		// GC-related invariants as markrootSpans in any
		// situation where it's possible that markrootSpans
		// has already run but mark termination hasn't yet.
		if gcphase != _GCoff {
			base, _, _ := findObject(uintptr(p), 0, 0)
			mp := acquirem()
			gcw := &mp.p.ptr().gcw
			// Mark everything reachable from the object
			// so it's retained for the finalizer.
			scanobject(base, gcw)
			// Mark the finalizer itself, since the
			// special isn't part of the GC'd heap.
			scanblock(uintptr(unsafe.Pointer(&s.fn)), goarch.PtrSize, &oneptrmask[0], gcw, nil)
			releasem(mp)
		}
		return true
	}

	// There was an old finalizer
	lock(&mheap_.speciallock)
	mheap_.specialfinalizeralloc.free(unsafe.Pointer(s))
	unlock(&mheap_.speciallock)
	return false
}

// Removes the finalizer (if any) from the object p.
func removefinalizer(p unsafe.Pointer) {
	s := (*specialfinalizer)(unsafe.Pointer(removespecial(p, _KindSpecialFinalizer)))
	if s == nil {
		return // there wasn't a finalizer to remove
	}
	lock(&mheap_.speciallock)
	mheap_.specialfinalizeralloc.free(unsafe.Pointer(s))
	unlock(&mheap_.speciallock)
}

// The described object is being heap profiled.
//
//go:notinheap
type specialprofile struct {
	special special
	b       *bucket
}

// Set the heap profile bucket associated with addr to b.
func setprofilebucket(p unsafe.Pointer, b *bucket) {
	lock(&mheap_.speciallock)
	s := (*specialprofile)(mheap_.specialprofilealloc.alloc())
	unlock(&mheap_.speciallock)
	s.special.kind = _KindSpecialProfile
	s.b = b
	if !addspecial(p, &s.special) {
		throw("setprofilebucket: profile already set")
	}
}

// specialReachable tracks whether an object is reachable on the next
// GC cycle. This is used by testing.
type specialReachable struct {
	special   special
	done      bool
	reachable bool
}

// specialsIter helps iterate over specials lists.
type specialsIter struct {
	pprev **special
	s     *special
}

func newSpecialsIter(span *mspan) specialsIter {
	return specialsIter{&span.specials, span.specials}
}

func (i *specialsIter) valid() bool {
	return i.s != nil
}

func (i *specialsIter) next() {
	i.pprev = &i.s.next
	i.s = *i.pprev
}

// unlinkAndNext removes the current special from the list and moves
// the iterator to the next special. It returns the unlinked special.
func (i *specialsIter) unlinkAndNext() *special {
	cur := i.s
	i.s = cur.next
	*i.pprev = i.s
	return cur
}

// freeSpecial performs any cleanup on special s and deallocates it.
// s must already be unlinked from the specials list.
func freeSpecial(s *special, p unsafe.Pointer, size uintptr) {
	switch s.kind {
	case _KindSpecialFinalizer:
		sf := (*specialfinalizer)(unsafe.Pointer(s))
		queuefinalizer(p, sf.fn, sf.nret, sf.fint, sf.ot)
		lock(&mheap_.speciallock)
		mheap_.specialfinalizeralloc.free(unsafe.Pointer(sf))
		unlock(&mheap_.speciallock)
	case _KindSpecialProfile:
		sp := (*specialprofile)(unsafe.Pointer(s))
		mProf_Free(sp.b, size)
		lock(&mheap_.speciallock)
		mheap_.specialprofilealloc.free(unsafe.Pointer(sp))
		unlock(&mheap_.speciallock)
	case _KindSpecialReachable:
		sp := (*specialReachable)(unsafe.Pointer(s))
		sp.done = true
		// The creator frees these.
	default:
		throw("bad special kind")
		panic("not reached")
	}
}

// gcBits is an alloc/mark bitmap. This is always used as *gcBits.
//
//go:notinheap
type gcBits uint8

// bytep returns a pointer to the n'th byte of b.
func (b *gcBits) bytep(n uintptr) *uint8 {
	return addb((*uint8)(b), n)
}

// bitp returns a pointer to the byte containing bit n and a mask for
// selecting that bit from *bytep.
func (b *gcBits) bitp(n uintptr) (bytep *uint8, mask uint8) {
	return b.bytep(n / 8), 1 << (n % 8)
}

const gcBitsChunkBytes = uintptr(64 << 10)
const gcBitsHeaderBytes = unsafe.Sizeof(gcBitsHeader{})

type gcBitsHeader struct {
	free uintptr // free is the index into bits of the next free byte.
	next uintptr // *gcBits triggers recursive type bug. (issue 14620)
}

//go:notinheap
type gcBitsArena struct {
	// gcBitsHeader // side step recursive type bug (issue 14620) by including fields by hand.
	free uintptr // free is the index into bits of the next free byte; read/write atomically
	next *gcBitsArena
	bits [gcBitsChunkBytes - gcBitsHeaderBytes]gcBits
}

var gcBitsArenas struct {
	lock     mutex
	free     *gcBitsArena
	next     *gcBitsArena // Read atomically. Write atomically under lock.
	current  *gcBitsArena
	previous *gcBitsArena
}

// tryAlloc allocates from b or returns nil if b does not have enough room.
// This is safe to call concurrently.
func (b *gcBitsArena) tryAlloc(bytes uintptr) *gcBits {
	if b == nil || atomic.Loaduintptr(&b.free)+bytes > uintptr(len(b.bits)) {
		return nil
	}
	// Try to allocate from this block.
	end := atomic.Xadduintptr(&b.free, bytes)
	if end > uintptr(len(b.bits)) {
		return nil
	}
	// There was enough room.
	start := end - bytes
	return &b.bits[start]
}

// newMarkBits returns a pointer to 8 byte aligned bytes
// to be used for a span's mark bits.
func newMarkBits(nelems uintptr) *gcBits {
	blocksNeeded := uintptr((nelems + 63) / 64)
	bytesNeeded := blocksNeeded * 8

	// Try directly allocating from the current head arena.
	head := (*gcBitsArena)(atomic.Loadp(unsafe.Pointer(&gcBitsArenas.next)))
	if p := head.tryAlloc(bytesNeeded); p != nil {
		return p
	}

	// There's not enough room in the head arena. We may need to
	// allocate a new arena.
	lock(&gcBitsArenas.lock)
	// Try the head arena again, since it may have changed. Now
	// that we hold the lock, the list head can't change, but its
	// free position still can.
	if p := gcBitsArenas.next.tryAlloc(bytesNeeded); p != nil {
		unlock(&gcBitsArenas.lock)
		return p
	}

	// Allocate a new arena. This may temporarily drop the lock.
	fresh := newArenaMayUnlock()
	// If newArenaMayUnlock dropped the lock, another thread may
	// have put a fresh arena on the "next" list. Try allocating
	// from next again.
	if p := gcBitsArenas.next.tryAlloc(bytesNeeded); p != nil {
		// Put fresh back on the free list.
		// TODO: Mark it "already zeroed"
		fresh.next = gcBitsArenas.free
		gcBitsArenas.free = fresh
		unlock(&gcBitsArenas.lock)
		return p
	}

	// Allocate from the fresh arena. We haven't linked it in yet, so
	// this cannot race and is guaranteed to succeed.
	p := fresh.tryAlloc(bytesNeeded)
	if p == nil {
		throw("markBits overflow")
	}

	// Add the fresh arena to the "next" list.
	fresh.next = gcBitsArenas.next
	atomic.StorepNoWB(unsafe.Pointer(&gcBitsArenas.next), unsafe.Pointer(fresh))

	unlock(&gcBitsArenas.lock)
	return p
}

// newAllocBits returns a pointer to 8 byte aligned bytes
// to be used for this span's alloc bits.
// newAllocBits is used to provide newly initialized spans
// allocation bits. For spans not being initialized the
// mark bits are repurposed as allocation bits when
// the span is swept.
func newAllocBits(nelems uintptr) *gcBits {
	return newMarkBits(nelems)
}

// nextMarkBitArenaEpoch establishes a new epoch for the arenas
// holding the mark bits. The arenas are named relative to the
// current GC cycle which is demarcated by the call to finishweep_m.
//
// All current spans have been swept.
// During that sweep each span allocated room for its gcmarkBits in
// gcBitsArenas.next block. gcBitsArenas.next becomes the gcBitsArenas.current
// where the GC will mark objects and after each span is swept these bits
// will be used to allocate objects.
// gcBitsArenas.current becomes gcBitsArenas.previous where the span's
// gcAllocBits live until all the spans have been swept during this GC cycle.
// The span's sweep extinguishes all the references to gcBitsArenas.previous
// by pointing gcAllocBits into the gcBitsArenas.current.
// The gcBitsArenas.previous is released to the gcBitsArenas.free list.
func nextMarkBitArenaEpoch() {
	lock(&gcBitsArenas.lock)
	if gcBitsArenas.previous != nil {
		if gcBitsArenas.free == nil {
			gcBitsArenas.free = gcBitsArenas.previous
		} else {
			// Find end of previous arenas.
			last := gcBitsArenas.previous
			for last = gcBitsArenas.previous; last.next != nil; last = last.next {
			}
			last.next = gcBitsArenas.free
			gcBitsArenas.free = gcBitsArenas.previous
		}
	}
	gcBitsArenas.previous = gcBitsArenas.current
	gcBitsArenas.current = gcBitsArenas.next
	atomic.StorepNoWB(unsafe.Pointer(&gcBitsArenas.next), nil) // newMarkBits calls newArena when needed
	unlock(&gcBitsArenas.lock)
}

// newArenaMayUnlock allocates and zeroes a gcBits arena.
// The caller must hold gcBitsArena.lock. This may temporarily release it.
func newArenaMayUnlock() *gcBitsArena {
	var result *gcBitsArena
	if gcBitsArenas.free == nil {
		unlock(&gcBitsArenas.lock)
		result = (*gcBitsArena)(sysAlloc(gcBitsChunkBytes, &memstats.gcMiscSys))
		if result == nil {
			throw("runtime: cannot allocate memory")
		}
		lock(&gcBitsArenas.lock)
	} else {
		result = gcBitsArenas.free
		gcBitsArenas.free = gcBitsArenas.free.next
		memclrNoHeapPointers(unsafe.Pointer(result), gcBitsChunkBytes)
	}
	result.next = nil
	// If result.bits is not 8 byte aligned adjust index so
	// that &result.bits[result.free] is 8 byte aligned.
	if uintptr(unsafe.Offsetof(gcBitsArena{}.bits))&7 == 0 {
		result.free = 0
	} else {
		result.free = 8 - (uintptr(unsafe.Pointer(&result.bits[0])) & 7)
	}
	return result
}<|MERGE_RESOLUTION|>--- conflicted
+++ resolved
@@ -1187,17 +1187,11 @@
 	// 如果 alloc 没有获取页
 	if base == 0 {
 		// Try to acquire a base address.
-<<<<<<< HEAD
-		base, scav = h.pages.alloc(npages) // 尝试获取页
-		if base == 0 {                     // 获取失败
-			if !h.grow(npages) {
-=======
 		base, scav = h.pages.alloc(npages)
 		if base == 0 {
 			var ok bool
 			growth, ok = h.grow(npages)
 			if !ok {
->>>>>>> 86b5f6a7
 				unlock(&h.lock)
 				return nil
 			}
