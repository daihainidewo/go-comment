--- conflicted
+++ resolved
@@ -232,22 +232,10 @@
 		pad      [(cpu.CacheLinePadSize - unsafe.Sizeof(mcentral{})%cpu.CacheLinePadSize) % cpu.CacheLinePadSize]byte
 	}
 
-<<<<<<< HEAD
 	// 各种分配器
 	// spanalloc mspan 分配器
 	// cachealloc mcache 分配器
 	// arenaHintAlloc arenaHint 分配器
-	spanalloc              fixalloc // allocator for span*
-	cachealloc             fixalloc // allocator for mcache*
-	specialfinalizeralloc  fixalloc // allocator for specialfinalizer*
-	specialCleanupAlloc    fixalloc // allocator for specialcleanup*
-	specialprofilealloc    fixalloc // allocator for specialprofile*
-	specialReachableAlloc  fixalloc // allocator for specialReachable
-	specialPinCounterAlloc fixalloc // allocator for specialPinCounter
-	specialWeakHandleAlloc fixalloc // allocator for specialWeakHandle
-	speciallock            mutex    // lock for special record allocators.
-	arenaHintAlloc         fixalloc // allocator for arenaHints
-=======
 	spanalloc                  fixalloc // allocator for span
 	spanSPMCAlloc              fixalloc // allocator for spanSPMC, protected by work.spanSPMCs.lock
 	cachealloc                 fixalloc // allocator for mcache
@@ -262,7 +250,6 @@
 	specialBubbleAlloc         fixalloc // allocator for specialBubble
 	speciallock                mutex    // lock for special record allocators.
 	arenaHintAlloc             fixalloc // allocator for arenaHints
->>>>>>> e8ed85d6
 
 	// User arena state.
 	//
@@ -488,17 +475,6 @@
 	return mSpanState(b.s.Load())
 }
 
-<<<<<<< HEAD
-// mSpanList mspan 链表的头结点
-// mSpanList heads a linked list of spans.
-type mSpanList struct {
-	_     sys.NotInHeap
-	first *mspan // first span in list, or nil if none
-	last  *mspan // last span in list, or nil if none
-}
-
-=======
->>>>>>> e8ed85d6
 type mspan struct {
 	_ sys.NotInHeap
 	// mspan 链表的前后指针和链表头节点
@@ -554,18 +530,15 @@
 	// mallocgc, and issue 54596).
 	freeIndexForScan uint16
 
-<<<<<<< HEAD
+	// Temporary storage for the object index that caused this span to
+	// be queued for scanning.
+	//
+	// Used only with goexperiment.GreenTeaGC.
+	scanIdx uint16
+
 	// 按位标记是否分配出去了 startAddr 相对的地址
 	// allocBits 的补码 用于快速查找内存中未被使用的内存
 	// allocCache 可能包含超出 s.nelems 的位 调用者必须忽略这些
-=======
-	// Temporary storage for the object index that caused this span to
-	// be queued for scanning.
-	//
-	// Used only with goexperiment.GreenTeaGC.
-	scanIdx uint16
-
->>>>>>> e8ed85d6
 	// Cache of the allocBits at freeindex. allocCache is shifted
 	// such that the lowest bit corresponds to the bit freeindex.
 	// allocCache holds the complement of allocBits, thus allowing
@@ -921,9 +894,6 @@
 	return
 }
 
-<<<<<<< HEAD
-// init 初始化 Go 堆
-=======
 // heapArenaOf returns the heap arena for p, if one exists.
 func heapArenaOf(p uintptr) *heapArena {
 	ri := arenaIndex(p)
@@ -945,7 +915,7 @@
 	return l2[ri.l2()]
 }
 
->>>>>>> e8ed85d6
+// init 初始化 Go 堆
 // Initialize the heap.
 func (h *mheap) init() {
 	lockInit(&h.lock, lockRankMheap)
@@ -1150,20 +1120,12 @@
 type spanAllocType uint8
 
 const (
-<<<<<<< HEAD
 	// spanAllocHeap          堆 span
 	// spanAllocStack         栈 span
-	// spanAllocPtrScalarBits GC prog 位图 span
 	// spanAllocWorkBuf       workbuf span
-	spanAllocHeap          spanAllocType = iota // heap span
-	spanAllocStack                              // stack span
-	spanAllocPtrScalarBits                      // unrolled GC prog bitmap span
-	spanAllocWorkBuf                            // work buf span
-=======
 	spanAllocHeap    spanAllocType = iota // heap span
 	spanAllocStack                        // stack span
 	spanAllocWorkBuf                      // work buf span
->>>>>>> e8ed85d6
 )
 
 // manual 是否是手动管理的内存
