--- conflicted
+++ resolved
@@ -495,12 +495,8 @@
 	// undefined and should never be referenced.
 	//
 	// Object n starts at address n*elemsize + (start << pageShift).
-<<<<<<< HEAD
-	freeindex uintptr
+	freeindex uint16
 	// span 有多少元素
-=======
-	freeindex uint16
->>>>>>> f6509cf5
 	// TODO: Look up nelems from sizeclass and remove this field if it
 	// helps performance.
 	nelems uint16 // number of object in the span.
@@ -680,21 +676,15 @@
 	return spanClass(sizeclass<<1) | spanClass(bool2int(noscan))
 }
 
-<<<<<<< HEAD
 // sizeclass 返回尺寸等级
-=======
 //go:nosplit
->>>>>>> f6509cf5
 func (sc spanClass) sizeclass() int8 {
 	return int8(sc >> 1)
 }
 
-<<<<<<< HEAD
 // noscan 判断是否需要扫描
 // 奇数 noscan 偶数 scan
-=======
 //go:nosplit
->>>>>>> f6509cf5
 func (sc spanClass) noscan() bool {
 	return sc&1 != 0
 }
