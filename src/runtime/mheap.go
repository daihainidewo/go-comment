// Copyright 2009 The Go Authors. All rights reserved.
// Use of this source code is governed by a BSD-style
// license that can be found in the LICENSE file.

// Page heap.
//
// See malloc.go for overview.

package runtime

import (
	"internal/abi"
	"internal/cpu"
	"internal/goarch"
	"internal/runtime/atomic"
	"internal/runtime/sys"
	"unsafe"
)

const (
	// minPhysPageSize is a lower-bound on the physical page size. The
	// true physical page size may be larger than this. In contrast,
	// sys.PhysPageSize is an upper-bound on the physical page size.
	minPhysPageSize = 4096

	// maxPhysPageSize runtime支持最大的物理页大小
	// maxPhysPageSize is the maximum page size the runtime supports.
	maxPhysPageSize = 512 << 10

	// maxPhysHugePageSize runtime支持最大的huge page大小
	// maxPhysHugePageSize sets an upper-bound on the maximum huge page size
	// that the runtime supports.
	// 4M
	maxPhysHugePageSize = pallocChunkBytes

	// pagesPerReclaimerChunk 指示一次从 pageInUse 位图中扫描多少页，由页面回收器使用
	// 值越大 越减少对扫描的竞争但会增加操作延迟
	// 实验数据 512页限制在100µs
	// 必须是 pageInUse 位图元素大小的倍数，并且还必须平均划分 pagesPerArena。
	// pagesPerReclaimerChunk indicates how many pages to scan from the
	// pageInUse bitmap at a time. Used by the page reclaimer.
	//
	// Higher values reduce contention on scanning indexes (such as
	// h.reclaimIndex), but increase the minimum latency of the
	// operation.
	//
	// The time required to scan this many pages can vary a lot depending
	// on how many spans are actually freed. Experimentally, it can
	// scan for pages at ~300 GB/ms on a 2.6GHz Core i7, but can only
	// free spans at ~32 MB/ms. Using 512 pages bounds this at
	// roughly 100µs.
	//
	// Must be a multiple of the pageInUse bitmap element size and
	// must also evenly divide pagesPerArena.
	pagesPerReclaimerChunk = 512

	// physPageAlignedStacks indicates whether stack allocations must be
	// physical page aligned. This is a requirement for MAP_STACK on
	// OpenBSD.
	physPageAlignedStacks = GOOS == "openbsd"
)

// mheap 内存管理单元
// 所占用内存为堆外内存
// Main malloc heap.
// The heap itself is the "free" and "scav" treaps,
// but all the other global data is here too.
//
// mheap must not be heap-allocated because it contains mSpanLists,
// which must not be heap-allocated.
type mheap struct {
	_ sys.NotInHeap

	// lock must only be acquired on the system stack, otherwise a g
	// could self-deadlock if its stack grows with the lock held.
	lock mutex

	pages pageAlloc // page allocation data structure

	// sweepgen 扫描者 id 生成 在 STW 期间写入
	sweepgen uint32 // sweep generation, see comment in mspan; written during STW

	// allspans is a slice of all mspans ever created. Each mspan
	// appears exactly once.
	//
	// The memory for allspans is manually managed and can be
	// reallocated and move as the heap grows.
	//
	// In general, allspans is protected by mheap_.lock, which
	// prevents concurrent access as well as freeing the backing
	// store. Accesses during STW might not hold the lock, but
	// must ensure that allocation cannot happen around the
	// access (since that may free the backing store).
	allspans []*mspan // all spans out there

	// 比例扫描
	// pagesInUse span 中处于 mSpanInUse 状态的 page 数
	// pagesSwept 在清扫的 page 数
	// pagesSweptBasis 扫描原点
	// sweepPagesPerByte 标记是否完成或者是否开启
	// Proportional sweep
	//
	// These parameters represent a linear function from gcController.heapLive
	// to page sweep count. The proportional sweep system works to
	// stay in the black by keeping the current page sweep count
	// above this line at the current gcController.heapLive.
	//
	// The line has slope sweepPagesPerByte and passes through a
	// basis point at (sweepHeapLiveBasis, pagesSweptBasis). At
	// any given time, the system is at (gcController.heapLive,
	// pagesSwept) in this space.
	//
	// It is important that the line pass through a point we
	// control rather than simply starting at a 0,0 origin
	// because that lets us adjust sweep pacing at any time while
	// accounting for current progress. If we could only adjust
	// the slope, it would create a discontinuity in debt if any
	// progress has already been made.
	pagesInUse         atomic.Uintptr // pages of spans in stats mSpanInUse
	pagesSwept         atomic.Uint64  // pages swept this cycle
	pagesSweptBasis    atomic.Uint64  // pagesSwept to use as the origin of the sweep ratio
	sweepHeapLiveBasis uint64         // value of gcController.heapLive to use as the origin of sweep ratio; written with lock, read without
	sweepPagesPerByte  float64        // proportional sweep ratio; written with lock, read without

	// Page reclaimer state

	// reclaimIndex is the page index in heapArenas of next page to
	// reclaim. Specifically, it refers to page (i %
	// pagesPerArena) of arena heapArenas[i / pagesPerArena].
	//
	// If this is >= 1<<63, the page reclaimer is done scanning
	// the page marks.
	reclaimIndex atomic.Uint64

	// reclaimCredit is spare credit for extra pages swept. Since
	// the page reclaimer works in large chunks, it may reclaim
	// more than requested. Any spare pages released go to this
	// credit pool.
	reclaimCredit atomic.Uintptr

	_ cpu.CacheLinePad // prevents false-sharing between arenas and preceding variables

	// arenas is the heap arena map. It points to the metadata for
	// the heap for every arena frame of the entire usable virtual
	// address space.
	//
	// Use arenaIndex to compute indexes into this array.
	//
	// For regions of the address space that are not backed by the
	// Go heap, the arena map contains nil.
	//
	// Modifications are protected by mheap_.lock. Reads can be
	// performed without locking; however, a given entry can
	// transition from nil to non-nil at any time when the lock
	// isn't held. (Entries never transitions back to nil.)
	//
	// In general, this is a two-level mapping consisting of an L1
	// map and possibly many L2 maps. This saves space when there
	// are a huge number of arena frames. However, on many
	// platforms (even 64-bit), arenaL1Bits is 0, making this
	// effectively a single-level map. In this case, arenas[0]
	// will never be nil.
	arenas [1 << arenaL1Bits]*[1 << arenaL2Bits]*heapArena

	// arenasHugePages indicates whether arenas' L2 entries are eligible
	// to be backed by huge pages.
	arenasHugePages bool

	// heapArenaAlloc is pre-reserved space for allocating heapArena
	// objects. This is only used on 32-bit, where we pre-reserve
	// this space to avoid interleaving it with the heap itself.
	heapArenaAlloc linearAlloc

	// arenaHints is a list of addresses at which to attempt to
	// add more heap arenas. This is initially populated with a
	// set of general hint addresses, and grown with the bounds of
	// actual heap arena ranges.
	arenaHints *arenaHint

	// arena is a pre-reserved space for allocating heap arenas
	// (the actual arenas). This is only used on 32-bit.
	arena linearAlloc

	// heapArenas is the arenaIndex of every mapped arena mapped for the heap.
	// This can be used to iterate through the heap address space.
	//
	// Access is protected by mheap_.lock. However, since this is
	// append-only and old backing arrays are never freed, it is
	// safe to acquire mheap_.lock, copy the slice header, and
	// then release mheap_.lock.
	heapArenas []arenaIdx

	// userArenaArenas is the arenaIndex of every mapped arena mapped for
	// user arenas.
	//
	// Access is protected by mheap_.lock. However, since this is
	// append-only and old backing arrays are never freed, it is
	// safe to acquire mheap_.lock, copy the slice header, and
	// then release mheap_.lock.
	userArenaArenas []arenaIdx

	// sweepArenas is a snapshot of heapArenas taken at the
	// beginning of the sweep cycle. This can be read safely by
	// simply blocking GC (by disabling preemption).
	sweepArenas []arenaIdx

	// markArenas is a snapshot of heapArenas taken at the beginning
	// of the mark cycle. Because heapArenas is append-only, neither
	// this slice nor its contents will change during the mark, so
	// it can be read safely.
	markArenas []arenaIdx

	// curArena 是堆当前区域，这应该始终与physPageSize对齐。
	// curArena is the arena that the heap is currently growing
	// into. This should always be physPageSize-aligned.
	curArena struct {
		base, end uintptr
	}

	// central 每个尺寸的空闲列表
	// pad 填充 确保每个 central 都可以完整占用 cacheline
	// central 由尺寸等级索引
	// central free lists for small size classes.
	// the padding makes sure that the mcentrals are
	// spaced CacheLinePadSize bytes apart, so that each mcentral.lock
	// gets its own cache line.
	// central is indexed by spanClass.
	central [numSpanClasses]struct {
		mcentral mcentral
		pad      [(cpu.CacheLinePadSize - unsafe.Sizeof(mcentral{})%cpu.CacheLinePadSize) % cpu.CacheLinePadSize]byte
	}

	// 各种分配器
	// spanalloc mspan 分配器
	// cachealloc mcache 分配器
	// arenaHintAlloc arenaHint 分配器
	spanalloc              fixalloc // allocator for span*
	cachealloc             fixalloc // allocator for mcache*
	specialfinalizeralloc  fixalloc // allocator for specialfinalizer*
	specialCleanupAlloc    fixalloc // allocator for specialcleanup*
	specialprofilealloc    fixalloc // allocator for specialprofile*
	specialReachableAlloc  fixalloc // allocator for specialReachable
	specialPinCounterAlloc fixalloc // allocator for specialPinCounter
	specialWeakHandleAlloc fixalloc // allocator for specialWeakHandle
	speciallock            mutex    // lock for special record allocators.
	arenaHintAlloc         fixalloc // allocator for arenaHints

	// User arena state.
	//
	// Protected by mheap_.lock.
	userArena struct {
		// arenaHints is a list of addresses at which to attempt to
		// add more heap arenas for user arena chunks. This is initially
		// populated with a set of general hint addresses, and grown with
		// the bounds of actual heap arena ranges.
		arenaHints *arenaHint

		// quarantineList is a list of user arena spans that have been set to fault, but
		// are waiting for all pointers into them to go away. Sweeping handles
		// identifying when this is true, and moves the span to the ready list.
		quarantineList mSpanList

		// readyList is a list of empty user arena spans that are ready for reuse.
		readyList mSpanList
	}

	// cleanupID is a counter which is incremented each time a cleanup special is added
	// to a span. It's used to create globally unique identifiers for individual cleanup.
	// cleanupID is protected by mheap_.lock. It should only be incremented while holding
	// the lock.
	cleanupID uint64

	_ cpu.CacheLinePad

	immortalWeakHandles immortalWeakHandleMap

	unused *specialfinalizer // never set, just here to force the specialfinalizer type into DWARF
}

// mheap_ mheap 全局堆内存管理分配器
var mheap_ mheap

// heapArena 管理Go堆内存
// page 大小 8K
// 单个 heapArena 有 8K page
// A heapArena stores metadata for a heap arena. heapArenas are stored
// outside of the Go heap and accessed via the mheap_.arenas index.
type heapArena struct {
	_ sys.NotInHeap

<<<<<<< HEAD
	// heapArenaPtrScalar contains pointer/scalar data about the heap for this heap arena.
	heapArenaPtrScalar

	// spans 基于虚拟地址的页ID对应 mspan 的映射
	// 对于已经分配的 mspan 它们的页映射它们自己
	// 对于空闲的 mspan 只有最低和最高的页映射他们自己
	// 内部的 mspan 可以指向任意 mspan
=======
>>>>>>> 7b263895
	// spans maps from virtual address page ID within this arena to *mspan.
	// For allocated spans, their pages map to the span itself.
	// For free spans, only the lowest and highest pages map to the span itself.
	// Internal pages map to an arbitrary span.
	// For pages that have never been allocated, spans entries are nil.
	//
	// Modifications are protected by mheap.lock. Reads can be
	// performed without locking, but ONLY from indexes that are
	// known to contain in-use or stack spans. This means there
	// must not be a safe-point between establishing that an
	// address is live and looking it up in the spans array.
	spans [pagesPerArena]*mspan

	// 标记哪些 mspan 被使用
	// pageInUse is a bitmap that indicates which spans are in
	// state mSpanInUse. This bitmap is indexed by page number,
	// but only the bit corresponding to the first page in each
	// span is used.
	//
	// Reads and writes are atomic.
	pageInUse [pagesPerArena / 8]uint8

	// pageMarks is a bitmap that indicates which spans have any
	// marked objects on them. Like pageInUse, only the bit
	// corresponding to the first page in each span is used.
	//
	// Writes are done atomically during marking. Reads are
	// non-atomic and lock-free since they only occur during
	// sweeping (and hence never race with writes).
	//
	// This is used to quickly find whole spans that can be freed.
	//
	// TODO(austin): It would be nice if this was uint64 for
	// faster scanning, but we don't have 64-bit atomic bit
	// operations.
	pageMarks [pagesPerArena / 8]uint8

	// pageSpecials is a bitmap that indicates which spans have
	// specials (finalizers or other). Like pageInUse, only the bit
	// corresponding to the first page in each span is used.
	//
	// Writes are done atomically whenever a special is added to
	// a span and whenever the last special is removed from a span.
	// Reads are done atomically to find spans containing specials
	// during marking.
	pageSpecials [pagesPerArena / 8]uint8

	// checkmarks stores the debug.gccheckmark state. It is only
	// used if debug.gccheckmark > 0.
	checkmarks *checkmarksMap

	// 标记当前 heapArena 未使用的基址偏移
	// 单调递增 直到为 heapArenaBytes
	// 使用原子读和 cas 写
	// zeroedBase marks the first byte of the first page in this
	// arena which hasn't been used yet and is therefore already
	// zero. zeroedBase is relative to the arena base.
	// Increases monotonically until it hits heapArenaBytes.
	//
	// This field is sufficient to determine if an allocation
	// needs to be zeroed because the page allocator follows an
	// address-ordered first-fit policy.
	//
	// Read atomically and written with an atomic CAS.
	zeroedBase uintptr
}

// arenaHint 记录堆的增长位置，是一个单链表
// arenaHint is a hint for where to grow the heap arenas. See
// mheap_.arenaHints.
type arenaHint struct {
	_    sys.NotInHeap
	addr uintptr
	down bool
	next *arenaHint
}

// mspan 管理多个 page
// 当 mspan 在空闲树堆中 状态为 mSpanFree
// 并且第一个和最后一个 page 指向 mspan
// 当 mspan 在扫描树堆中 scavenged == true 其他情况都是 false
// 当 mspan 被申请 状态为 mSpanInUse 或 mSpanManual
// 并且区间内所有 page 都指向 mspan
// 每个 mspan 都在一个双向链表中
// 要么在 mheap 的 busy list 或者 m central 的 span list
// An mspan is a run of pages.
//
// When a mspan is in the heap free treap, state == mSpanFree
// and heapmap(s->start) == span, heapmap(s->start+s->npages-1) == span.
// If the mspan is in the heap scav treap, then in addition to the
// above scavenged == true. scavenged == false in all other cases.
//
// When a mspan is allocated, state == mSpanInUse or mSpanManual
// and heapmap(i) == span for all s->start <= i < s->start+s->npages.

// Every mspan is in one doubly-linked list, either in the mheap's
// busy list or one of the mcentral's span lists.

// mspan 的状态转换
// - 在任何 GC 阶段 mspan
// 		可能会从 free 过渡到 in-use 或 manual
// - 在 GC 清扫阶段 gcphase == _GCoff
// 		mspan 可能被清扫由 in-use 转为 free
// 		也可能是释放栈内存由 manual 转为 free
// - 在 GC 阶段 gcphase != _GCoff
// 		mspan 不能从 manual 或 in-use 转为 free
// 		因为并发 GC 可能会读取一个指针然后查找它的 span
// 		所以 span 状态必须稳定的

// An mspan representing actual memory has state mSpanInUse,
// mSpanManual, or mSpanFree. Transitions between these states are
// constrained as follows:
//
//   - A span may transition from free to in-use or manual during any GC
//     phase.
//
//   - During sweeping (gcphase == _GCoff), a span may transition from
//     in-use to free (as a result of sweeping) or manual to free (as a
//     result of stacks being freed).
//
//   - During GC (gcphase != _GCoff), a span *must not* transition from
//     manual or in-use to free. Because concurrent GC may read a pointer
//     and then look up its span, the span state must be monotonic.
//
// Setting mspan.state to mSpanInUse or mSpanManual must be done
// atomically and only after all other span fields are valid.
// Likewise, if inspecting a span is contingent on it being
// mSpanInUse, the state should be loaded atomically and checked
// before depending on other fields. This allows the garbage collector
// to safely deal with potentially invalid pointers, since resolving
// such pointers may race with a span being allocated.
type mSpanState uint8

// mspan 的状态
const (
	mSpanDead   mSpanState = iota
	mSpanInUse             // allocated for garbage collected heap
	mSpanManual            // allocated for manual management (e.g., stack allocator)
)

// mSpanStateNames are the names of the span states, indexed by
// mSpanState.
var mSpanStateNames = []string{
	"mSpanDead",
	"mSpanInUse",
	"mSpanManual",
}

// mSpanStateBox 提供原子操作 mSpanState 的结构盒子
// mSpanStateBox holds an atomic.Uint8 to provide atomic operations on
// an mSpanState. This is a separate type to disallow accidental comparison
// or assignment with mSpanState.
type mSpanStateBox struct {
	s atomic.Uint8
}

// It is nosplit to match get, below.

//go:nosplit
func (b *mSpanStateBox) set(s mSpanState) {
	b.s.Store(uint8(s))
}

// It is nosplit because it's called indirectly by typedmemclr,
// which must not be preempted.

//go:nosplit
func (b *mSpanStateBox) get() mSpanState {
	return mSpanState(b.s.Load())
}

// mSpanList mspan 链表的头结点
// mSpanList heads a linked list of spans.
type mSpanList struct {
	_     sys.NotInHeap
	first *mspan // first span in list, or nil if none
	last  *mspan // last span in list, or nil if none
}

type mspan struct {
	_ sys.NotInHeap
	// mspan 链表的前后指针和链表头节点
	next *mspan     // next span in list, or nil if none
	prev *mspan     // previous span in list, or nil if none
	list *mSpanList // For debugging.

	// startAddr span 第一个位置的地址
	// npages span 占用的页数
	startAddr uintptr // address of first byte of span aka s.base()
	npages    uintptr // number of pages in span

	// 需要手动管理内存的链表 一般是栈内存
	manualFreeList gclinkptr // list of free objects in mSpanManual spans

	// 标记下一个扫描空闲对象的起始点
	// freeindex 表示 0 到 nelems 之间槽的索引
	// 从该索引开始扫描下一个空闲对象
	// 每个分配都从 freeindex 开始扫描 allocBits
	// 直到遇到表示空闲对象的 0
	// 然后调整 freeindex 以便随后的扫描在新发现的空闲对象之后开始
	// 如果 freeindex == nelem 表示当前 mspan 没有空闲对象
	// allocBits 是 span 对象的位图
	// n >= freeindex 并且 allocBits[n/8]&(1<<(n&7)) == 0 表示对象 n 是空闲的
	// 否则对象 n 被申请出去了
	// 以 nelem 开始的位是未定义的 永远不会被引用
	// 对象 n 的起始地址 n * elemsize + (start << pageShift)
	// freeindex is the slot index between 0 and nelems at which to begin scanning
	// for the next free object in this span.
	// Each allocation scans allocBits starting at freeindex until it encounters a 0
	// indicating a free object. freeindex is then adjusted so that subsequent scans begin
	// just past the newly discovered free object.
	//
	// If freeindex == nelem, this span has no free objects.
	//
	// allocBits is a bitmap of objects in this span.
	// If n >= freeindex and allocBits[n/8] & (1<<(n%8)) is 0
	// then object n is free;
	// otherwise, object n is allocated. Bits starting at nelem are
	// undefined and should never be referenced.
	//
	// Object n starts at address n*elemsize + (start << pageShift).
	freeindex uint16
	// span 有多少元素
	// TODO: Look up nelems from sizeclass and remove this field if it
	// helps performance.
	nelems uint16 // number of object in the span.
	// freeIndexForScan is like freeindex, except that freeindex is
	// used by the allocator whereas freeIndexForScan is used by the
	// GC scanner. They are two fields so that the GC sees the object
	// is allocated only when the object and the heap bits are
	// initialized (see also the assignment of freeIndexForScan in
	// mallocgc, and issue 54596).
	freeIndexForScan uint16

	// 按位标记是否分配出去了 startAddr 相对的地址
	// allocBits 的补码 用于快速查找内存中未被使用的内存
	// allocCache 可能包含超出 s.nelems 的位 调用者必须忽略这些
	// Cache of the allocBits at freeindex. allocCache is shifted
	// such that the lowest bit corresponds to the bit freeindex.
	// allocCache holds the complement of allocBits, thus allowing
	// ctz (count trailing zero) to use it directly.
	// allocCache may contain bits beyond s.nelems; the caller must ignore
	// these.
	allocCache uint64

	// allocBits 和 gcmarkBits 标记内存占用和回收情况
	// 指针按照 8 字节对齐
	// - free 不在访问且能被重复使用的脏数据区域
	// - next 保存要在下一个 GC 使用的信息
	// - current 当前 GC 中使用的信息
	// - previous 上一个 GC 中使用的信息
	// 一个新的 GC 由调用 finishsweep_m 开始
	// finishsweep_m 将 previous 移到 free
	// current 移到 previous
	// next 移到 current
	// next 由 span 请求内存以保存下一个 GC 周期的 gcmarkBits 以及 allocBits 为新申请的 span 时填充
	// allocBits and gcmarkBits hold pointers to a span's mark and
	// allocation bits. The pointers are 8 byte aligned.
	// There are three arenas where this data is held.
	// free: Dirty arenas that are no longer accessed
	//       and can be reused.
	// next: Holds information to be used in the next GC cycle.
	// current: Information being used during this GC cycle.
	// previous: Information being used during the last GC cycle.
	// A new GC cycle starts with the call to finishsweep_m.
	// finishsweep_m moves the previous arena to the free arena,
	// the current arena to the previous arena, and
	// the next arena to the current arena.
	// The next arena is populated as the spans request
	// memory to hold gcmarkBits for the next GC cycle as well
	// as allocBits for newly allocated spans.
	//
	// The pointer arithmetic is done "by hand" instead of using
	// arrays to avoid bounds checks along critical performance
	// paths.
	// The sweep will free the old allocBits and set allocBits to the
	// gcmarkBits. The gcmarkBits are replaced with a fresh zeroed
	// out memory.
	allocBits  *gcBits
	gcmarkBits *gcBits
	pinnerBits *gcBits // bitmap for pinned objects; accessed atomically

	// sweepgen 擦除标识
	// h->sweepgen - 2 	需要被清理
	// h->sweepgen - 1 	正在被清理
	// h->sweepgen		已被清理等待被使用
	// h->sweepgen + 1	扫描开始之前被缓存并且仍然被缓存并且需要清理
	// h->sweepgen + 3	已被清理并且一直被缓存
	// h->sweepgen 每次 GC 后 +2
	// sweep generation:
	// if sweepgen == h->sweepgen - 2, the span needs sweeping
	// if sweepgen == h->sweepgen - 1, the span is currently being swept
	// if sweepgen == h->sweepgen, the span is swept and ready to use
	// if sweepgen == h->sweepgen + 1, the span was cached before sweep began and is still cached, and needs sweeping
	// if sweepgen == h->sweepgen + 3, the span was swept and then cached and is still cached
	// h->sweepgen is incremented by 2 after every GC

	// sweeepgen 清理者 id
	// spanclass 标记当前所属的尺寸组
	// state 标记当前的状态
	// needzero 在申请之前是否需要清零
	// elemsize 元素大小
	// limit span 中最后一个数据
	// speciallock 保护 specials
	// specials 特殊记录链表 基于 offset 排序
	sweepgen              uint32
	divMul                uint32        // for divide by elemsize
	allocCount            uint16        // number of allocated objects
	spanclass             spanClass     // size class and noscan (uint8)
	state                 mSpanStateBox // mSpanInUse etc; accessed atomically (get/set methods)
	needzero              uint8         // needs to be zeroed before allocation
	isUserArenaChunk      bool          // whether or not this span represents a user arena
	allocCountBeforeCache uint16        // a copy of allocCount that is stored just before this span is cached
	elemsize              uintptr       // computed from sizeclass or from npages
	limit                 uintptr       // end of data in span
	speciallock           mutex         // guards specials list and changes to pinnerBits
	specials              *special      // linked list of special records sorted by offset.
	userArenaChunkFree    addrRange     // interval for managing chunk allocation
	largeType             *_type        // malloc header for large objects.
}

// base 返回 s 的基址
func (s *mspan) base() uintptr {
	return s.startAddr
}

// layout 返回 元素大小 元素个数 总大小
func (s *mspan) layout() (size, n, total uintptr) {
	total = s.npages << _PageShift
	size = s.elemsize
	if size > 0 {
		n = total / size
	}
	return
}

// recordspan adds a newly allocated span to h.allspans.
//
// This only happens the first time a span is allocated from
// mheap.spanalloc (it is not called when a span is reused).
//
// Write barriers are disallowed here because it can be called from
// gcWork when allocating new workbufs. However, because it's an
// indirect call from the fixalloc initializer, the compiler can't see
// this.
//
// The heap lock must be held.
//
//go:nowritebarrierrec
func recordspan(vh unsafe.Pointer, p unsafe.Pointer) {
	h := (*mheap)(vh)
	s := (*mspan)(p)

	assertLockHeld(&h.lock)

	if len(h.allspans) >= cap(h.allspans) {
		n := 64 * 1024 / goarch.PtrSize
		if n < cap(h.allspans)*3/2 {
			n = cap(h.allspans) * 3 / 2
		}
		var new []*mspan
		sp := (*slice)(unsafe.Pointer(&new))
		sp.array = sysAlloc(uintptr(n)*goarch.PtrSize, &memstats.other_sys, "allspans array")
		if sp.array == nil {
			throw("runtime: cannot allocate memory")
		}
		sp.len = len(h.allspans)
		sp.cap = n
		if len(h.allspans) > 0 {
			copy(new, h.allspans)
		}
		oldAllspans := h.allspans
		*(*notInHeapSlice)(unsafe.Pointer(&h.allspans)) = *(*notInHeapSlice)(unsafe.Pointer(&new))
		if len(oldAllspans) != 0 {
			sysFree(unsafe.Pointer(&oldAllspans[0]), uintptr(cap(oldAllspans))*unsafe.Sizeof(oldAllspans[0]), &memstats.other_sys)
		}
	}
	h.allspans = h.allspans[:len(h.allspans)+1]
	h.allspans[len(h.allspans)-1] = s
}

// spanClass 代表不同大小的尺寸等级
// 每个等级都有 scan 和 noscan 两个 spanClass
// noscan 仅包含不需要扫描的对象 即不包含指针 不需要被 GC 扫描
// A spanClass represents the size class and noscan-ness of a span.
//
// Each size class has a noscan spanClass and a scan spanClass. The
// noscan spanClass contains only noscan objects, which do not contain
// pointers and thus do not need to be scanned by the garbage
// collector.
type spanClass uint8

const (
	numSpanClasses = _NumSizeClasses << 1
	tinySpanClass  = spanClass(tinySizeClass<<1 | 1)
)

// makeSpanClass 创建指定等级且是否扫描的等级
func makeSpanClass(sizeclass uint8, noscan bool) spanClass {
	return spanClass(sizeclass<<1) | spanClass(bool2int(noscan))
}

// sizeclass 返回尺寸等级
//go:nosplit
func (sc spanClass) sizeclass() int8 {
	return int8(sc >> 1)
}

// noscan 判断是否需要扫描
// 奇数 noscan 偶数 scan
//go:nosplit
func (sc spanClass) noscan() bool {
	return sc&1 != 0
}

// arenaIndex 地址索引
// 地址减去全局基址再除以每个 heapArena 的大小
// 就可以获取在哪个 arenaIndex
// arenaIndex returns the index into mheap_.arenas of the arena
// containing metadata for p. This index combines of an index into the
// L1 map and an index into the L2 map and should be used as
// mheap_.arenas[ai.l1()][ai.l2()].
//
// If p is outside the range of valid heap addresses, either l1() or
// l2() will be out of bounds.
//
// It is nosplit because it's called by spanOf and several other
// nosplit functions.
//
//go:nosplit
func arenaIndex(p uintptr) arenaIdx {
	// p 减去基址 然后 除以 每个 heapArena 的大小 就能获取在哪个 heapArena id
	return arenaIdx((p - arenaBaseOffset) / heapArenaBytes)
}

// arenaBase 返回指定 arena 的基址
// arenaBase returns the low address of the region covered by heap
// arena i.
func arenaBase(i arenaIdx) uintptr {
	return uintptr(i)*heapArenaBytes + arenaBaseOffset
}

// arenaIdx heapArena 索引
type arenaIdx uint

// 返回地址区域的一级索引
// l1 returns the "l1" portion of an arenaIdx.
//
// Marked nosplit because it's called by spanOf and other nosplit
// functions.
//
//go:nosplit
func (i arenaIdx) l1() uint {
	if arenaL1Bits == 0 {
		// Let the compiler optimize this away if there's no
		// L1 map.
		return 0
	} else {
		return uint(i) >> arenaL1Shift
	}
}

// 返回地址区域的二级索引
// l2 returns the "l2" portion of an arenaIdx.
//
// Marked nosplit because it's called by spanOf and other nosplit funcs.
// functions.
//
//go:nosplit
func (i arenaIdx) l2() uint {
	if arenaL1Bits == 0 {
		return uint(i)
	} else {
		return uint(i) & (1<<arenaL2Bits - 1)
	}
}

// inheap 返回 b 指向空间是否在堆上
// b 指向 mSpanManual 即栈空间 返回 false
// inheap reports whether b is a pointer into a (potentially dead) heap object.
// It returns false for pointers into mSpanManual spans.
// Non-preemptible because it is used by write barriers.
//
//go:nowritebarrier
//go:nosplit
func inheap(b uintptr) bool {
	return spanOfHeap(b) != nil
}

// inHeapOrStack 类似 inheap 指向栈空间也返回 true
// inHeapOrStack is a variant of inheap that returns true for pointers
// into any allocated heap span.
//
//go:nowritebarrier
//go:nosplit
func inHeapOrStack(b uintptr) bool {
	s := spanOf(b)
	if s == nil || b < s.base() {
		return false
	}
	switch s.state.get() {
	case mSpanInUse, mSpanManual:
		return b < s.limit
	default:
		return false
	}
}

// spanOf 根据地址p返回p所在的span，如果p是堆外内存则返回nil
// spanOf returns the span of p. If p does not point into the heap
// arena or no span has ever contained p, spanOf returns nil.
//
// If p does not point to allocated memory, this may return a non-nil
// span that does *not* contain p. If this is a possibility, the
// caller should either call spanOfHeap or check the span bounds
// explicitly.
//
// Must be nosplit because it has callers that are nosplit.
//
//go:nosplit
func spanOf(p uintptr) *mspan {
	// This function looks big, but we use a lot of constant
	// folding around arenaL1Bits to get it under the inlining
	// budget. Also, many of the checks here are safety checks
	// that Go needs to do anyway, so the generated code is quite
	// short.
	ri := arenaIndex(p)
	if arenaL1Bits == 0 {
		// If there's no L1, then ri.l1() can't be out of bounds but ri.l2() can.
		if ri.l2() >= uint(len(mheap_.arenas[0])) {
			return nil
		}
	} else {
		// If there's an L1, then ri.l1() can be out of bounds but ri.l2() can't.
		if ri.l1() >= uint(len(mheap_.arenas)) {
			return nil
		}
	}
	l2 := mheap_.arenas[ri.l1()]
	if arenaL1Bits != 0 && l2 == nil { // Should never happen if there's no L1.
		return nil
	}
	ha := l2[ri.l2()]
	if ha == nil {
		return nil
	}
	return ha.spans[(p/pageSize)%pagesPerArena]
}

// spanOfUnchecked 和spanOf相同，但调用者必须确保 p 指向的是已申请的 Go 堆内存
// spanOfUnchecked is equivalent to spanOf, but the caller must ensure
// that p points into an allocated heap arena.
//
// Must be nosplit because it has callers that are nosplit.
//
//go:nosplit
func spanOfUnchecked(p uintptr) *mspan {
	ai := arenaIndex(p)
	return mheap_.arenas[ai.l1()][ai.l2()].spans[(p/pageSize)%pagesPerArena]
}

// spanOfHeap 和spanOf类似，如果p没有指向堆对象，返回nil
// spanOfHeap is like spanOf, but returns nil if p does not point to a
// heap object.
//
// Must be nosplit because it has callers that are nosplit.
//
//go:nosplit
func spanOfHeap(p uintptr) *mspan {
	s := spanOf(p)
	// s is nil if it's never been allocated. Otherwise, we check
	// its state first because we don't trust this pointer, so we
	// have to synchronize with span initialization. Then, it's
	// still possible we picked up a stale span pointer, so we
	// have to check the span's bounds.
	if s == nil || s.state.get() != mSpanInUse || p < s.base() || p >= s.limit {
		return nil
	}
	return s
}

// pageIndexOf 返回地址p所在的 arena， page index，page mask，调用者确保p在Go堆上
// pageIndexOf returns the arena, page index, and page mask for pointer p.
// The caller must ensure p is in the heap.
func pageIndexOf(p uintptr) (arena *heapArena, pageIdx uintptr, pageMask uint8) {
	ai := arenaIndex(p)
	arena = mheap_.arenas[ai.l1()][ai.l2()]
	pageIdx = ((p / pageSize) / 8) % uintptr(len(arena.pageInUse))
	pageMask = byte(1 << ((p / pageSize) % 8))
	return
}

// init 初始化 Go 堆
// Initialize the heap.
func (h *mheap) init() {
	lockInit(&h.lock, lockRankMheap)
	lockInit(&h.speciallock, lockRankMheapSpecial)

	h.spanalloc.init(unsafe.Sizeof(mspan{}), recordspan, unsafe.Pointer(h), &memstats.mspan_sys)
	h.cachealloc.init(unsafe.Sizeof(mcache{}), nil, nil, &memstats.mcache_sys)
	h.specialfinalizeralloc.init(unsafe.Sizeof(specialfinalizer{}), nil, nil, &memstats.other_sys)
	h.specialCleanupAlloc.init(unsafe.Sizeof(specialCleanup{}), nil, nil, &memstats.other_sys)
	h.specialprofilealloc.init(unsafe.Sizeof(specialprofile{}), nil, nil, &memstats.other_sys)
	h.specialReachableAlloc.init(unsafe.Sizeof(specialReachable{}), nil, nil, &memstats.other_sys)
	h.specialPinCounterAlloc.init(unsafe.Sizeof(specialPinCounter{}), nil, nil, &memstats.other_sys)
	h.specialWeakHandleAlloc.init(unsafe.Sizeof(specialWeakHandle{}), nil, nil, &memstats.gcMiscSys)
	h.arenaHintAlloc.init(unsafe.Sizeof(arenaHint{}), nil, nil, &memstats.other_sys)

	// Don't zero mspan allocations. Background sweeping can
	// inspect a span concurrently with allocating it, so it's
	// important that the span's sweepgen survive across freeing
	// and re-allocating a span to prevent background sweeping
	// from improperly cas'ing it from 0.
	//
	// This is safe because mspan contains no heap pointers.
	h.spanalloc.zero = false

	// h->mapcache needs no init

	// 初始化每个 central
	for i := range h.central {
		h.central[i].mcentral.init(spanClass(i))
	}

	h.pages.init(&h.lock, &memstats.gcMiscSys, false)
}

// reclaim sweeps and reclaims at least npage pages into the heap.
// It is called before allocating npage pages to keep growth in check.
//
// reclaim implements the page-reclaimer half of the sweeper.
//
// h.lock must NOT be held.
func (h *mheap) reclaim(npage uintptr) {
	// TODO(austin): Half of the time spent freeing spans is in
	// locking/unlocking the heap (even with low contention). We
	// could make the slow path here several times faster by
	// batching heap frees.

	// Bail early if there's no more reclaim work.
	if h.reclaimIndex.Load() >= 1<<63 {
		return
	}

	// Disable preemption so the GC can't start while we're
	// sweeping, so we can read h.sweepArenas, and so
	// traceGCSweepStart/Done pair on the P.
	mp := acquirem()

	trace := traceAcquire()
	if trace.ok() {
		trace.GCSweepStart()
		traceRelease(trace)
	}

	arenas := h.sweepArenas
	locked := false
	for npage > 0 {
		// Pull from accumulated credit first.
		if credit := h.reclaimCredit.Load(); credit > 0 {
			take := credit
			if take > npage {
				// Take only what we need.
				take = npage
			}
			if h.reclaimCredit.CompareAndSwap(credit, credit-take) {
				npage -= take
			}
			continue
		}

		// Claim a chunk of work.
		idx := uintptr(h.reclaimIndex.Add(pagesPerReclaimerChunk) - pagesPerReclaimerChunk)
		if idx/pagesPerArena >= uintptr(len(arenas)) {
			// Page reclaiming is done.
			h.reclaimIndex.Store(1 << 63)
			break
		}

		if !locked {
			// Lock the heap for reclaimChunk.
			lock(&h.lock)
			locked = true
		}

		// Scan this chunk.
		nfound := h.reclaimChunk(arenas, idx, pagesPerReclaimerChunk)
		if nfound <= npage {
			npage -= nfound
		} else {
			// Put spare pages toward global credit.
			h.reclaimCredit.Add(nfound - npage)
			npage = 0
		}
	}
	if locked {
		unlock(&h.lock)
	}

	trace = traceAcquire()
	if trace.ok() {
		trace.GCSweepDone()
		traceRelease(trace)
	}
	releasem(mp)
}

// reclaimChunk sweeps unmarked spans that start at page indexes [pageIdx, pageIdx+n).
// It returns the number of pages returned to the heap.
//
// h.lock must be held and the caller must be non-preemptible. Note: h.lock may be
// temporarily unlocked and re-locked in order to do sweeping or if tracing is
// enabled.
func (h *mheap) reclaimChunk(arenas []arenaIdx, pageIdx, n uintptr) uintptr {
	// The heap lock must be held because this accesses the
	// heapArena.spans arrays using potentially non-live pointers.
	// In particular, if a span were freed and merged concurrently
	// with this probing heapArena.spans, it would be possible to
	// observe arbitrary, stale span pointers.
	assertLockHeld(&h.lock)

	n0 := n
	var nFreed uintptr
	sl := sweep.active.begin()
	if !sl.valid {
		return 0
	}
	for n > 0 {
		ai := arenas[pageIdx/pagesPerArena]
		ha := h.arenas[ai.l1()][ai.l2()]

		// Get a chunk of the bitmap to work on.
		arenaPage := uint(pageIdx % pagesPerArena)
		inUse := ha.pageInUse[arenaPage/8:]
		marked := ha.pageMarks[arenaPage/8:]
		if uintptr(len(inUse)) > n/8 {
			inUse = inUse[:n/8]
			marked = marked[:n/8]
		}

		// Scan this bitmap chunk for spans that are in-use
		// but have no marked objects on them.
		for i := range inUse {
			inUseUnmarked := atomic.Load8(&inUse[i]) &^ marked[i]
			if inUseUnmarked == 0 {
				continue
			}

			for j := uint(0); j < 8; j++ {
				if inUseUnmarked&(1<<j) != 0 {
					s := ha.spans[arenaPage+uint(i)*8+j]
					if s, ok := sl.tryAcquire(s); ok {
						npages := s.npages
						unlock(&h.lock)
						if s.sweep(false) {
							nFreed += npages
						}
						lock(&h.lock)
						// Reload inUse. It's possible nearby
						// spans were freed when we dropped the
						// lock and we don't want to get stale
						// pointers from the spans array.
						inUseUnmarked = atomic.Load8(&inUse[i]) &^ marked[i]
					}
				}
			}
		}

		// Advance.
		pageIdx += uintptr(len(inUse) * 8)
		n -= uintptr(len(inUse) * 8)
	}
	sweep.active.end(sl)
	trace := traceAcquire()
	if trace.ok() {
		unlock(&h.lock)
		// Account for pages scanned but not reclaimed.
		trace.GCSweepSpan((n0 - nFreed) * pageSize)
		traceRelease(trace)
		lock(&h.lock)
	}

	assertLockHeld(&h.lock) // Must be locked on return.
	return nFreed
}

// spanAllocType represents the type of allocation to make, or
// the type of allocation to be freed.
type spanAllocType uint8

const (
	// spanAllocHeap          堆 span
	// spanAllocStack         栈 span
	// spanAllocPtrScalarBits GC prog 位图 span
	// spanAllocWorkBuf       workbuf span
	spanAllocHeap          spanAllocType = iota // heap span
	spanAllocStack                              // stack span
	spanAllocPtrScalarBits                      // unrolled GC prog bitmap span
	spanAllocWorkBuf                            // work buf span
)

// manual 是否是手动管理的内存
// manual returns true if the span allocation is manually managed.
func (s spanAllocType) manual() bool {
	return s != spanAllocHeap
}

// alloc 从 Go 堆申请包含 npages 页的 span
// 里面元素标记大小尺寸为 spanclass
// alloc allocates a new span of npage pages from the GC'd heap.
//
// spanclass indicates the span's size class and scannability.
//
// Returns a span that has been fully initialized. span.needzero indicates
// whether the span has been zeroed. Note that it may not be.
func (h *mheap) alloc(npages uintptr, spanclass spanClass) *mspan {
	// Don't do any operations that lock the heap on the G stack.
	// It might trigger stack growth, and the stack growth code needs
	// to be able to allocate heap.
	var s *mspan
	systemstack(func() {
		// To prevent excessive heap growth, before allocating n pages
		// we need to sweep and reclaim at least n pages.
		if !isSweepDone() {
			h.reclaim(npages)
		}
		s = h.allocSpan(npages, spanAllocHeap, spanclass)
	})
	return s
}

// allocManual 手动申请 span
// allocManual allocates a manually-managed span of npage pages.
// allocManual returns nil if allocation fails.
//
// allocManual adds the bytes used to *stat, which should be a
// memstats in-use field. Unlike allocations in the GC'd heap, the
// allocation does *not* count toward heapInUse.
//
// The memory backing the returned span may not be zeroed if
// span.needzero is set.
//
// allocManual must be called on the system stack because it may
// acquire the heap lock via allocSpan. See mheap for details.
//
// If new code is written to call allocManual, do NOT use an
// existing spanAllocType value and instead declare a new one.
//
//go:systemstack
func (h *mheap) allocManual(npages uintptr, typ spanAllocType) *mspan {
	if !typ.manual() {
		// 手动管理的内存不能是堆内存
		throw("manual span allocation called with non-manually-managed type")
	}
	return h.allocSpan(npages, typ, 0)
}

// setSpans modifies the span map so [spanOf(base), spanOf(base+npage*pageSize))
// is s.
func (h *mheap) setSpans(base, npage uintptr, s *mspan) {
	p := base / pageSize
	ai := arenaIndex(base)
	ha := h.arenas[ai.l1()][ai.l2()]
	for n := uintptr(0); n < npage; n++ {
		i := (p + n) % pagesPerArena
		if i == 0 {
			ai = arenaIndex(base + n*pageSize)
			ha = h.arenas[ai.l1()][ai.l2()]
		}
		ha.spans[i] = s
	}
}

// allocNeedsZero checks if the region of address space [base, base+npage*pageSize),
// assumed to be allocated, needs to be zeroed, updating heap arena metadata for
// future allocations.
//
// This must be called each time pages are allocated from the heap, even if the page
// allocator can otherwise prove the memory it's allocating is already zero because
// they're fresh from the operating system. It updates heapArena metadata that is
// critical for future page allocations.
//
// There are no locking constraints on this method.
func (h *mheap) allocNeedsZero(base, npage uintptr) (needZero bool) {
	for npage > 0 {
		ai := arenaIndex(base)
		ha := h.arenas[ai.l1()][ai.l2()]

		zeroedBase := atomic.Loaduintptr(&ha.zeroedBase)
		arenaBase := base % heapArenaBytes
		if arenaBase < zeroedBase {
			// We extended into the non-zeroed part of the
			// arena, so this region needs to be zeroed before use.
			//
			// zeroedBase is monotonically increasing, so if we see this now then
			// we can be sure we need to zero this memory region.
			//
			// We still need to update zeroedBase for this arena, and
			// potentially more arenas.
			needZero = true
		}
		// We may observe arenaBase > zeroedBase if we're racing with one or more
		// allocations which are acquiring memory directly before us in the address
		// space. But, because we know no one else is acquiring *this* memory, it's
		// still safe to not zero.

		// Compute how far into the arena we extend into, capped
		// at heapArenaBytes.
		arenaLimit := arenaBase + npage*pageSize
		if arenaLimit > heapArenaBytes {
			arenaLimit = heapArenaBytes
		}
		// Increase ha.zeroedBase so it's >= arenaLimit.
		// We may be racing with other updates.
		for arenaLimit > zeroedBase {
			if atomic.Casuintptr(&ha.zeroedBase, zeroedBase, arenaLimit) {
				break
			}
			zeroedBase = atomic.Loaduintptr(&ha.zeroedBase)
			// Double check basic conditions of zeroedBase.
			if zeroedBase <= arenaLimit && zeroedBase > arenaBase {
				// The zeroedBase moved into the space we were trying to
				// claim. That's very bad, and indicates someone allocated
				// the same region we did.
				throw("potentially overlapping in-use allocations detected")
			}
		}

		// Move base forward and subtract from npage to move into
		// the next arena, or finish.
		base += arenaLimit - arenaBase
		npage -= (arenaLimit - arenaBase) / pageSize
	}
	return
}

// tryAllocMSpan 尝试从p获取mspan
// tryAllocMSpan attempts to allocate an mspan object from
// the P-local cache, but may fail.
//
// h.lock need not be held.
//
// This caller must ensure that its P won't change underneath
// it during this function. Currently to ensure that we enforce
// that the function is run on the system stack, because that's
// the only place it is used now. In the future, this requirement
// may be relaxed if its use is necessary elsewhere.
//
//go:systemstack
func (h *mheap) tryAllocMSpan() *mspan {
	pp := getg().m.p.ptr()
	// If we don't have a p or the cache is empty, we can't do
	// anything here.
	if pp == nil || pp.mspancache.len == 0 {
		return nil
	}
	// 获取最后一个mspan
	// Pull off the last entry in the cache.
	s := pp.mspancache.buf[pp.mspancache.len-1]
	pp.mspancache.len--
	return s
}

// allocMSpanLocked allocates an mspan object.
//
// h.lock must be held.
//
// allocMSpanLocked must be called on the system stack because
// its caller holds the heap lock. See mheap for details.
// Running on the system stack also ensures that we won't
// switch Ps during this function. See tryAllocMSpan for details.
//
//go:systemstack
func (h *mheap) allocMSpanLocked() *mspan {
	assertLockHeld(&h.lock)

	pp := getg().m.p.ptr()
	if pp == nil {
		// We don't have a p so just do the normal thing.
		return (*mspan)(h.spanalloc.alloc())
	}
	// Refill the cache if necessary.
	if pp.mspancache.len == 0 {
		const refillCount = len(pp.mspancache.buf) / 2
		for i := 0; i < refillCount; i++ {
			pp.mspancache.buf[i] = (*mspan)(h.spanalloc.alloc())
		}
		pp.mspancache.len = refillCount
	}
	// Pull off the last entry in the cache.
	s := pp.mspancache.buf[pp.mspancache.len-1]
	pp.mspancache.len--
	return s
}

// freeMSpanLocked free an mspan object.
//
// h.lock must be held.
//
// freeMSpanLocked must be called on the system stack because
// its caller holds the heap lock. See mheap for details.
// Running on the system stack also ensures that we won't
// switch Ps during this function. See tryAllocMSpan for details.
//
//go:systemstack
func (h *mheap) freeMSpanLocked(s *mspan) {
	assertLockHeld(&h.lock)

	pp := getg().m.p.ptr()
	// First try to free the mspan directly to the cache.
	if pp != nil && pp.mspancache.len < len(pp.mspancache.buf) {
		pp.mspancache.buf[pp.mspancache.len] = s
		pp.mspancache.len++
		return
	}
	// Failing that (or if we don't have a p), just free it to
	// the heap.
	h.spanalloc.free(unsafe.Pointer(s))
}

// allocSpan 申请 npages 页内存
// allocSpan allocates an mspan which owns npages worth of memory.
//
// If typ.manual() == false, allocSpan allocates a heap span of class spanclass
// and updates heap accounting. If manual == true, allocSpan allocates a
// manually-managed span (spanclass is ignored), and the caller is
// responsible for any accounting related to its use of the span. Either
// way, allocSpan will atomically add the bytes in the newly allocated
// span to *sysStat.
//
// The returned span is fully initialized.
//
// h.lock must not be held.
//
// allocSpan must be called on the system stack both because it acquires
// the heap lock and because it must block GC transitions.
//
//go:systemstack
func (h *mheap) allocSpan(npages uintptr, typ spanAllocType, spanclass spanClass) (s *mspan) {
	// Function-global state.
	gp := getg()
	base, scav := uintptr(0), uintptr(0)
	growth := uintptr(0)

	// false on linux
	// On some platforms we need to provide physical page aligned stack
	// allocations. Where the page size is less than the physical page
	// size, we already manage to do this by default.
	needPhysPageAlign := physPageAlignedStacks && typ == spanAllocStack && pageSize < physPageSize

	// 如果申请少量page，则尝试从p.pcache申请
	// If the allocation is small enough, try the page cache!
	// The page cache does not support aligned allocations, so we cannot use
	// it if we need to provide a physical page aligned stack allocation.
	pp := gp.m.p.ptr()
	// 获取少量page，npages < 16
	if !needPhysPageAlign && pp != nil && npages < pageCachePages/4 {
		// 不需要物理页对齐
		// 没有 p
		// npages 小于 16
		c := &pp.pcache

		// If the cache is empty, refill it.
		if c.empty() {
			// 填充cache
			lock(&h.lock)
			// 获取cache
			*c = h.pages.allocToCache()
			unlock(&h.lock)
		}

		// 获取 page
		// Try to allocate from the cache.
		base, scav = c.alloc(npages)
		if base != 0 {
			s = h.tryAllocMSpan()
			// 如果获取 mspan 成功
			if s != nil {
				goto HaveSpan
			}
			// We have a base but no mspan, so we need
			// to lock the heap.
		}
	}

	// For one reason or another, we couldn't get the
	// whole job done without the heap lock.
	lock(&h.lock)

	if needPhysPageAlign {
		// Overallocate by a physical page to allow for later alignment.
		extraPages := physPageSize / pageSize

		// Find a big enough region first, but then only allocate the
		// aligned portion. We can't just allocate and then free the
		// edges because we need to account for scavenged memory, and
		// that's difficult with alloc.
		//
		// Note that we skip updates to searchAddr here. It's OK if
		// it's stale and higher than normal; it'll operate correctly,
		// just come with a performance cost.
		base, _ = h.pages.find(npages + extraPages)
		if base == 0 {
			var ok bool
			growth, ok = h.grow(npages + extraPages)
			if !ok {
				unlock(&h.lock)
				return nil
			}
			base, _ = h.pages.find(npages + extraPages)
			if base == 0 {
				throw("grew heap, but no adequate free space found")
			}
		}
		base = alignUp(base, physPageSize)
		scav = h.pages.allocRange(base, npages)
	}

	// 如果 alloc 没有获取页
	if base == 0 {
		// Try to acquire a base address.
		base, scav = h.pages.alloc(npages)
		if base == 0 {
			var ok bool
			growth, ok = h.grow(npages)
			if !ok {
				unlock(&h.lock)
				return nil
			}
			base, scav = h.pages.alloc(npages)
			if base == 0 {
				throw("grew heap, but no adequate free space found")
			}
		}
	}
	if s == nil {
		// We failed to get an mspan earlier, so grab
		// one now that we have the heap lock.
		s = h.allocMSpanLocked()
	}
	unlock(&h.lock)

HaveSpan:
	// Decide if we need to scavenge in response to what we just allocated.
	// Specifically, we track the maximum amount of memory to scavenge of all
	// the alternatives below, assuming that the maximum satisfies *all*
	// conditions we check (e.g. if we need to scavenge X to satisfy the
	// memory limit and Y to satisfy heap-growth scavenging, and Y > X, then
	// it's fine to pick Y, because the memory limit is still satisfied).
	//
	// It's fine to do this after allocating because we expect any scavenged
	// pages not to get touched until we return. Simultaneously, it's important
	// to do this before calling sysUsed because that may commit address space.
	bytesToScavenge := uintptr(0)
	forceScavenge := false
	if limit := gcController.memoryLimit.Load(); !gcCPULimiter.limiting() {
		// Assist with scavenging to maintain the memory limit by the amount
		// that we expect to page in.
		inuse := gcController.mappedReady.Load()
		// Be careful about overflow, especially with uintptrs. Even on 32-bit platforms
		// someone can set a really big memory limit that isn't maxInt64.
		if uint64(scav)+inuse > uint64(limit) {
			bytesToScavenge = uintptr(uint64(scav) + inuse - uint64(limit))
			forceScavenge = true
		}
	}
	if goal := scavenge.gcPercentGoal.Load(); goal != ^uint64(0) && growth > 0 {
		// We just caused a heap growth, so scavenge down what will soon be used.
		// By scavenging inline we deal with the failure to allocate out of
		// memory fragments by scavenging the memory fragments that are least
		// likely to be re-used.
		//
		// Only bother with this because we're not using a memory limit. We don't
		// care about heap growths as long as we're under the memory limit, and the
		// previous check for scaving already handles that.
		if retained := heapRetained(); retained+uint64(growth) > goal {
			// The scavenging algorithm requires the heap lock to be dropped so it
			// can acquire it only sparingly. This is a potentially expensive operation
			// so it frees up other goroutines to allocate in the meanwhile. In fact,
			// they can make use of the growth we just created.
			todo := growth
			if overage := uintptr(retained + uint64(growth) - goal); todo > overage {
				todo = overage
			}
			if todo > bytesToScavenge {
				bytesToScavenge = todo
			}
		}
	}
	// There are a few very limited circumstances where we won't have a P here.
	// It's OK to simply skip scavenging in these cases. Something else will notice
	// and pick up the tab.
	var now int64
	if pp != nil && bytesToScavenge > 0 {
		// Measure how long we spent scavenging and add that measurement to the assist
		// time so we can track it for the GC CPU limiter.
		//
		// Limiter event tracking might be disabled if we end up here
		// while on a mark worker.
		start := nanotime()
		track := pp.limiterEvent.start(limiterEventScavengeAssist, start)

		// Scavenge, but back out if the limiter turns on.
		released := h.pages.scavenge(bytesToScavenge, func() bool {
			return gcCPULimiter.limiting()
		}, forceScavenge)

		mheap_.pages.scav.releasedEager.Add(released)

		// Finish up accounting.
		now = nanotime()
		if track {
			pp.limiterEvent.stop(limiterEventScavengeAssist, now)
		}
		scavenge.assistTime.Add(now - start)
	}

	// Initialize the span.
	h.initSpan(s, typ, spanclass, base, npages)

	// Commit and account for any scavenged memory that the span now owns.
	nbytes := npages * pageSize
	if scav != 0 {
		// sysUsed all the pages that are actually available
		// in the span since some of them might be scavenged.
		sysUsed(unsafe.Pointer(base), nbytes, scav)
		gcController.heapReleased.add(-int64(scav))
	}
	// Update stats.
	gcController.heapFree.add(-int64(nbytes - scav))
	if typ == spanAllocHeap {
		gcController.heapInUse.add(int64(nbytes))
	}
	// Update consistent stats.
	stats := memstats.heapStats.acquire()
	atomic.Xaddint64(&stats.committed, int64(scav))
	atomic.Xaddint64(&stats.released, -int64(scav))
	switch typ {
	case spanAllocHeap:
		atomic.Xaddint64(&stats.inHeap, int64(nbytes))
	case spanAllocStack:
		atomic.Xaddint64(&stats.inStacks, int64(nbytes))
	case spanAllocPtrScalarBits:
		atomic.Xaddint64(&stats.inPtrScalarBits, int64(nbytes))
	case spanAllocWorkBuf:
		atomic.Xaddint64(&stats.inWorkBufs, int64(nbytes))
	}
	memstats.heapStats.release()

	// Trace the span alloc.
	if traceAllocFreeEnabled() {
		trace := traceAcquire()
		if trace.ok() {
			trace.SpanAlloc(s)
			traceRelease(trace)
		}
	}
	return s
}

// initSpan initializes a blank span s which will represent the range
// [base, base+npages*pageSize). typ is the type of span being allocated.
func (h *mheap) initSpan(s *mspan, typ spanAllocType, spanclass spanClass, base, npages uintptr) {
	// At this point, both s != nil and base != 0, and the heap
	// lock is no longer held. Initialize the span.
	s.init(base, npages)
	if h.allocNeedsZero(base, npages) {
		s.needzero = 1
	}
	nbytes := npages * pageSize
	if typ.manual() {
		s.manualFreeList = 0
		s.nelems = 0
		s.limit = s.base() + s.npages*pageSize
		s.state.set(mSpanManual)
	} else {
		// We must set span properties before the span is published anywhere
		// since we're not holding the heap lock.
		s.spanclass = spanclass
		if sizeclass := spanclass.sizeclass(); sizeclass == 0 {
			s.elemsize = nbytes
			s.nelems = 1
			s.divMul = 0
		} else {
			s.elemsize = uintptr(class_to_size[sizeclass])
			if !s.spanclass.noscan() && heapBitsInSpan(s.elemsize) {
				// Reserve space for the pointer/scan bitmap at the end.
				s.nelems = uint16((nbytes - (nbytes / goarch.PtrSize / 8)) / s.elemsize)
			} else {
				s.nelems = uint16(nbytes / s.elemsize)
			}
			s.divMul = class_to_divmagic[sizeclass]
		}

		// Initialize mark and allocation structures.
		s.freeindex = 0
		s.freeIndexForScan = 0
		s.allocCache = ^uint64(0) // all 1s indicating all free.
		s.gcmarkBits = newMarkBits(uintptr(s.nelems))
		s.allocBits = newAllocBits(uintptr(s.nelems))

		// It's safe to access h.sweepgen without the heap lock because it's
		// only ever updated with the world stopped and we run on the
		// systemstack which blocks a STW transition.
		atomic.Store(&s.sweepgen, h.sweepgen)

		// Now that the span is filled in, set its state. This
		// is a publication barrier for the other fields in
		// the span. While valid pointers into this span
		// should never be visible until the span is returned,
		// if the garbage collector finds an invalid pointer,
		// access to the span may race with initialization of
		// the span. We resolve this race by atomically
		// setting the state after the span is fully
		// initialized, and atomically checking the state in
		// any situation where a pointer is suspect.
		s.state.set(mSpanInUse)
	}

	// Publish the span in various locations.

	// This is safe to call without the lock held because the slots
	// related to this span will only ever be read or modified by
	// this thread until pointers into the span are published (and
	// we execute a publication barrier at the end of this function
	// before that happens) or pageInUse is updated.
	h.setSpans(s.base(), npages, s)

	if !typ.manual() {
		// Mark in-use span in arena page bitmap.
		//
		// This publishes the span to the page sweeper, so
		// it's imperative that the span be completely initialized
		// prior to this line.
		arena, pageIdx, pageMask := pageIndexOf(s.base())
		atomic.Or8(&arena.pageInUse[pageIdx], pageMask)

		// Update related page sweeper stats.
		h.pagesInUse.Add(npages)
	}

	// Make sure the newly allocated span will be observed
	// by the GC before pointers into the span are published.
	publicationBarrier()
}

// grow 尝试向操作系统索要npage页内存，返回是否成功
// Try to add at least npage pages of memory to the heap,
// returning how much the heap grew by and whether it worked.
//
// h.lock must be held.
func (h *mheap) grow(npage uintptr) (uintptr, bool) {
	assertLockHeld(&h.lock)

	// We must grow the heap in whole palloc chunks.
	// We call sysMap below but note that because we
	// round up to pallocChunkPages which is on the order
	// of MiB (generally >= to the huge page size) we
	// won't be calling it too much.
	// 向上取整需要的内存量
	ask := alignUp(npage, pallocChunkPages) * pageSize

	totalGrowth := uintptr(0)
	// This may overflow because ask could be very large
	// and is otherwise unrelated to h.curArena.base.
	// 当前基址加上需要的得到 end 可能溢出
	end := h.curArena.base + ask
	// 向上取整物理页大小
	nBase := alignUp(end, physPageSize)
	if nBase > h.curArena.end || /* overflow */ end < h.curArena.base {
		// 检测溢出后
		// Not enough room in the current arena. Allocate more
		// arena space. This may not be contiguous with the
		// current arena, so we have to request the full ask.
		av, asize := h.sysAlloc(ask, &h.arenaHints, &h.heapArenas)
		if av == nil {
			inUse := gcController.heapFree.load() + gcController.heapReleased.load() + gcController.heapInUse.load()
			print("runtime: out of memory: cannot allocate ", ask, "-byte block (", inUse, " in use)\n")
			return 0, false
		}

		if uintptr(av) == h.curArena.end {
			// The new space is contiguous with the old
			// space, so just extend the current space.
			h.curArena.end = uintptr(av) + asize
		} else {
			// The new space is discontiguous. Track what
			// remains of the current space and switch to
			// the new space. This should be rare.
			if size := h.curArena.end - h.curArena.base; size != 0 {
				// Transition this space from Reserved to Prepared and mark it
				// as released since we'll be able to start using it after updating
				// the page allocator and releasing the lock at any time.
				sysMap(unsafe.Pointer(h.curArena.base), size, &gcController.heapReleased, "heap")
				// Update stats.
				stats := memstats.heapStats.acquire()
				atomic.Xaddint64(&stats.released, int64(size))
				memstats.heapStats.release()
				// Update the page allocator's structures to make this
				// space ready for allocation.
				h.pages.grow(h.curArena.base, size)
				totalGrowth += size
			}
			// Switch to the new space.
			h.curArena.base = uintptr(av)
			h.curArena.end = uintptr(av) + asize
		}

		// Recalculate nBase.
		// We know this won't overflow, because sysAlloc returned
		// a valid region starting at h.curArena.base which is at
		// least ask bytes in size.
		nBase = alignUp(h.curArena.base+ask, physPageSize)
	}

	// Grow into the current arena.
	v := h.curArena.base
	h.curArena.base = nBase

	// Transition the space we're going to use from Reserved to Prepared.
	//
	// The allocation is always aligned to the heap arena
	// size which is always > physPageSize, so its safe to
	// just add directly to heapReleased.
	sysMap(unsafe.Pointer(v), nBase-v, &gcController.heapReleased, "heap")

	// The memory just allocated counts as both released
	// and idle, even though it's not yet backed by spans.
	stats := memstats.heapStats.acquire()
	atomic.Xaddint64(&stats.released, int64(nBase-v))
	memstats.heapStats.release()

	// Update the page allocator's structures to make this
	// space ready for allocation.
	h.pages.grow(v, nBase-v)
	totalGrowth += nBase - v
	return totalGrowth, true
}

// Free the span back into the heap.
func (h *mheap) freeSpan(s *mspan) {
	systemstack(func() {
		// Trace the span free.
		if traceAllocFreeEnabled() {
			trace := traceAcquire()
			if trace.ok() {
				trace.SpanFree(s)
				traceRelease(trace)
			}
		}

		lock(&h.lock)
		if msanenabled {
			// Tell msan that this entire span is no longer in use.
			base := unsafe.Pointer(s.base())
			bytes := s.npages << _PageShift
			msanfree(base, bytes)
		}
		if asanenabled {
			// Tell asan that this entire span is no longer in use.
			base := unsafe.Pointer(s.base())
			bytes := s.npages << _PageShift
			asanpoison(base, bytes)
		}
		h.freeSpanLocked(s, spanAllocHeap)
		unlock(&h.lock)
	})
}

// freeManual 释放由 allocManual 申请手动管理的 mspan
// freeManual frees a manually-managed span returned by allocManual.
// typ must be the same as the spanAllocType passed to the allocManual that
// allocated s.
//
// This must only be called when gcphase == _GCoff. See mSpanState for
// an explanation.
//
// freeManual must be called on the system stack because it acquires
// the heap lock. See mheap for details.
//
//go:systemstack
func (h *mheap) freeManual(s *mspan, typ spanAllocType) {
	// Trace the span free.
	if traceAllocFreeEnabled() {
		trace := traceAcquire()
		if trace.ok() {
			trace.SpanFree(s)
			traceRelease(trace)
		}
	}

	s.needzero = 1
	lock(&h.lock)
	h.freeSpanLocked(s, typ)
	unlock(&h.lock)
}

func (h *mheap) freeSpanLocked(s *mspan, typ spanAllocType) {
	assertLockHeld(&h.lock)

	switch s.state.get() {
	case mSpanManual:
		if s.allocCount != 0 {
			throw("mheap.freeSpanLocked - invalid stack free")
		}
	case mSpanInUse:
		if s.isUserArenaChunk {
			throw("mheap.freeSpanLocked - invalid free of user arena chunk")
		}
		if s.allocCount != 0 || s.sweepgen != h.sweepgen {
			print("mheap.freeSpanLocked - span ", s, " ptr ", hex(s.base()), " allocCount ", s.allocCount, " sweepgen ", s.sweepgen, "/", h.sweepgen, "\n")
			throw("mheap.freeSpanLocked - invalid free")
		}
		h.pagesInUse.Add(-s.npages)

		// Clear in-use bit in arena page bitmap.
		arena, pageIdx, pageMask := pageIndexOf(s.base())
		atomic.And8(&arena.pageInUse[pageIdx], ^pageMask)
	default:
		throw("mheap.freeSpanLocked - invalid span state")
	}

	// Update stats.
	//
	// Mirrors the code in allocSpan.
	nbytes := s.npages * pageSize
	gcController.heapFree.add(int64(nbytes))
	if typ == spanAllocHeap {
		gcController.heapInUse.add(-int64(nbytes))
	}
	// Update consistent stats.
	stats := memstats.heapStats.acquire()
	switch typ {
	case spanAllocHeap:
		atomic.Xaddint64(&stats.inHeap, -int64(nbytes))
	case spanAllocStack:
		atomic.Xaddint64(&stats.inStacks, -int64(nbytes))
	case spanAllocPtrScalarBits:
		atomic.Xaddint64(&stats.inPtrScalarBits, -int64(nbytes))
	case spanAllocWorkBuf:
		atomic.Xaddint64(&stats.inWorkBufs, -int64(nbytes))
	}
	memstats.heapStats.release()

	// Mark the space as free.
	h.pages.free(s.base(), s.npages)

	// Free the span structure. We no longer have a use for it.
	s.state.set(mSpanDead)
	h.freeMSpanLocked(s)
}

// scavengeAll acquires the heap lock (blocking any additional
// manipulation of the page allocator) and iterates over the whole
// heap, scavenging every free page available.
//
// Must run on the system stack because it acquires the heap lock.
//
//go:systemstack
func (h *mheap) scavengeAll() {
	// Disallow malloc or panic while holding the heap lock. We do
	// this here because this is a non-mallocgc entry-point to
	// the mheap API.
	gp := getg()
	gp.m.mallocing++

	// Force scavenge everything.
	released := h.pages.scavenge(^uintptr(0), nil, true)

	gp.m.mallocing--

	if debug.scavtrace > 0 {
		printScavTrace(0, released, true)
	}
}

//go:linkname runtime_debug_freeOSMemory runtime/debug.freeOSMemory
func runtime_debug_freeOSMemory() {
	GC()
	systemstack(func() { mheap_.scavengeAll() })
}

// Initialize a new span with the given start and npages.
func (span *mspan) init(base uintptr, npages uintptr) {
	// span is *not* zeroed.
	span.next = nil
	span.prev = nil
	span.list = nil
	span.startAddr = base
	span.npages = npages
	span.allocCount = 0
	span.spanclass = 0
	span.elemsize = 0
	span.speciallock.key = 0
	span.specials = nil
	span.needzero = 0
	span.freeindex = 0
	span.freeIndexForScan = 0
	span.allocBits = nil
	span.gcmarkBits = nil
	span.pinnerBits = nil
	span.state.set(mSpanDead)
	lockInit(&span.speciallock, lockRankMspanSpecial)
}

func (span *mspan) inList() bool {
	return span.list != nil
}

// Initialize an empty doubly-linked list.
func (list *mSpanList) init() {
	list.first = nil
	list.last = nil
}

// remove 从 list 中移除 span
func (list *mSpanList) remove(span *mspan) {
	if span.list != list {
		print("runtime: failed mSpanList.remove span.npages=", span.npages,
			" span=", span, " prev=", span.prev, " span.list=", span.list, " list=", list, "\n")
		throw("mSpanList.remove")
	}
	// 从链表中摘除 span
	if list.first == span {
		list.first = span.next
	} else {
		span.prev.next = span.next
	}
	if list.last == span {
		list.last = span.prev
	} else {
		span.next.prev = span.prev
	}
	span.next = nil
	span.prev = nil
	span.list = nil
}

// isEmpty 链表是否为空
func (list *mSpanList) isEmpty() bool {
	return list.first == nil
}

// insert 头插一个 span
func (list *mSpanList) insert(span *mspan) {
	if span.next != nil || span.prev != nil || span.list != nil {
		println("runtime: failed mSpanList.insert", span, span.next, span.prev, span.list)
		throw("mSpanList.insert")
	}
	span.next = list.first
	if list.first != nil {
		// 链表不为空 直接头插
		// 保证链表尾不能修改
		// The list contains at least one span; link it in.
		// The last span in the list doesn't change.
		list.first.prev = span
	} else {
		// 链表为空 直接替换
		// The list contains no spans, so this is also the last span.
		list.last = span
	}
	list.first = span
	span.list = list
}

func (list *mSpanList) insertBack(span *mspan) {
	if span.next != nil || span.prev != nil || span.list != nil {
		println("runtime: failed mSpanList.insertBack", span, span.next, span.prev, span.list)
		throw("mSpanList.insertBack")
	}
	span.prev = list.last
	if list.last != nil {
		// The list contains at least one span.
		list.last.next = span
	} else {
		// The list contains no spans, so this is also the first span.
		list.first = span
	}
	list.last = span
	span.list = list
}

// takeAll 将 other 中的所有 span 头插到 list 上
// takeAll removes all spans from other and inserts them at the front
// of list.
func (list *mSpanList) takeAll(other *mSpanList) {
	if other.isEmpty() {
		return
	}

	// Reparent everything in other to list.
	for s := other.first; s != nil; s = s.next {
		s.list = list
	}

	// Concatenate the lists.
	if list.isEmpty() {
		*list = *other
	} else {
		// Neither list is empty. Put other before list.
		other.last.next = list.first
		list.first.prev = other.last
		list.first = other.first
	}

	other.first, other.last = nil, nil
}

const (
	// _KindSpecialFinalizer is for tracking finalizers.
	_KindSpecialFinalizer = 1
	// _KindSpecialWeakHandle is used for creating weak pointers.
	_KindSpecialWeakHandle = 2
	// _KindSpecialProfile is for memory profiling.
	_KindSpecialProfile = 3
	// _KindSpecialReachable is a special used for tracking
	// reachability during testing.
	_KindSpecialReachable = 4
	// _KindSpecialPinCounter is a special used for objects that are pinned
	// multiple times
	_KindSpecialPinCounter = 5
	// _KindSpecialCleanup is for tracking cleanups.
	_KindSpecialCleanup = 6
)

// special 链表节点
// 表示对象对 span 的偏移量和 special 的种类
type special struct {
	_      sys.NotInHeap
	next   *special // linked list in span
	offset uintptr  // span offset of object
	kind   byte     // kind of special
}

// spanHasSpecials marks a span as having specials in the arena bitmap.
func spanHasSpecials(s *mspan) {
	arenaPage := (s.base() / pageSize) % pagesPerArena
	ai := arenaIndex(s.base())
	ha := mheap_.arenas[ai.l1()][ai.l2()]
	atomic.Or8(&ha.pageSpecials[arenaPage/8], uint8(1)<<(arenaPage%8))
}

// spanHasNoSpecials marks a span as having no specials in the arena bitmap.
func spanHasNoSpecials(s *mspan) {
	arenaPage := (s.base() / pageSize) % pagesPerArena
	ai := arenaIndex(s.base())
	ha := mheap_.arenas[ai.l1()][ai.l2()]
	atomic.And8(&ha.pageSpecials[arenaPage/8], ^(uint8(1) << (arenaPage % 8)))
}

// addspecial adds the special record s to the list of special records for
// the object p. All fields of s should be filled in except for
// offset & next, which this routine will fill in.
// Returns true if the special was successfully added, false otherwise.
// (The add will fail only if a record with the same p and s->kind
// already exists unless force is set to true.)
func addspecial(p unsafe.Pointer, s *special, force bool) bool {
	span := spanOfHeap(uintptr(p))
	if span == nil {
		throw("addspecial on invalid pointer")
	}

	// Ensure that the span is swept.
	// Sweeping accesses the specials list w/o locks, so we have
	// to synchronize with it. And it's just much safer.
	mp := acquirem()
	span.ensureSwept()

	offset := uintptr(p) - span.base()
	kind := s.kind

	lock(&span.speciallock)

	// Find splice point, check for existing record.
	iter, exists := span.specialFindSplicePoint(offset, kind)
	if !exists || force {
		// Splice in record, fill in offset.
		s.offset = offset
		s.next = *iter
		*iter = s
		spanHasSpecials(span)
	}

	unlock(&span.speciallock)
	releasem(mp)
	// We're converting p to a uintptr and looking it up, and we
	// don't want it to die and get swept while we're doing so.
	KeepAlive(p)
	return !exists || force // already exists or addition was forced
}

// Removes the Special record of the given kind for the object p.
// Returns the record if the record existed, nil otherwise.
// The caller must FixAlloc_Free the result.
func removespecial(p unsafe.Pointer, kind uint8) *special {
	span := spanOfHeap(uintptr(p))
	if span == nil {
		throw("removespecial on invalid pointer")
	}

	// Ensure that the span is swept.
	// Sweeping accesses the specials list w/o locks, so we have
	// to synchronize with it. And it's just much safer.
	mp := acquirem()
	span.ensureSwept()

	offset := uintptr(p) - span.base()

	var result *special
	lock(&span.speciallock)

	iter, exists := span.specialFindSplicePoint(offset, kind)
	if exists {
		s := *iter
		*iter = s.next
		result = s
	}
	if span.specials == nil {
		spanHasNoSpecials(span)
	}
	unlock(&span.speciallock)
	releasem(mp)
	return result
}

// Find a splice point in the sorted list and check for an already existing
// record. Returns a pointer to the next-reference in the list predecessor.
// Returns true, if the referenced item is an exact match.
func (span *mspan) specialFindSplicePoint(offset uintptr, kind byte) (**special, bool) {
	// Find splice point, check for existing record.
	iter := &span.specials
	found := false
	for {
		s := *iter
		if s == nil {
			break
		}
		if offset == uintptr(s.offset) && kind == s.kind {
			found = true
			break
		}
		if offset < uintptr(s.offset) || (offset == uintptr(s.offset) && kind < s.kind) {
			break
		}
		iter = &s.next
	}
	return iter, found
}

// The described object has a finalizer set for it.
//
// specialfinalizer is allocated from non-GC'd memory, so any heap
// pointers must be specially handled.
type specialfinalizer struct {
	_       sys.NotInHeap
	special special
	fn      *funcval // May be a heap pointer.
	nret    uintptr
	fint    *_type   // May be a heap pointer, but always live.
	ot      *ptrtype // May be a heap pointer, but always live.
}

// Adds a finalizer to the object p. Returns true if it succeeded.
func addfinalizer(p unsafe.Pointer, f *funcval, nret uintptr, fint *_type, ot *ptrtype) bool {
	lock(&mheap_.speciallock)
	s := (*specialfinalizer)(mheap_.specialfinalizeralloc.alloc())
	unlock(&mheap_.speciallock)
	s.special.kind = _KindSpecialFinalizer
	s.fn = f
	s.nret = nret
	s.fint = fint
	s.ot = ot
	if addspecial(p, &s.special, false) {
		// This is responsible for maintaining the same
		// GC-related invariants as markrootSpans in any
		// situation where it's possible that markrootSpans
		// has already run but mark termination hasn't yet.
		if gcphase != _GCoff {
			base, span, _ := findObject(uintptr(p), 0, 0)
			mp := acquirem()
			gcw := &mp.p.ptr().gcw
			// Mark everything reachable from the object
			// so it's retained for the finalizer.
			if !span.spanclass.noscan() {
				scanobject(base, gcw)
			}
			// Mark the finalizer itself, since the
			// special isn't part of the GC'd heap.
			scanblock(uintptr(unsafe.Pointer(&s.fn)), goarch.PtrSize, &oneptrmask[0], gcw, nil)
			releasem(mp)
		}
		return true
	}

	// There was an old finalizer
	lock(&mheap_.speciallock)
	mheap_.specialfinalizeralloc.free(unsafe.Pointer(s))
	unlock(&mheap_.speciallock)
	return false
}

// Removes the finalizer (if any) from the object p.
func removefinalizer(p unsafe.Pointer) {
	s := (*specialfinalizer)(unsafe.Pointer(removespecial(p, _KindSpecialFinalizer)))
	if s == nil {
		return // there wasn't a finalizer to remove
	}
	lock(&mheap_.speciallock)
	mheap_.specialfinalizeralloc.free(unsafe.Pointer(s))
	unlock(&mheap_.speciallock)
}

// The described object has a cleanup set for it.
type specialCleanup struct {
	_       sys.NotInHeap
	special special
	fn      *funcval
	// Globally unique ID for the cleanup, obtained from mheap_.cleanupID.
	id uint64
}

// addCleanup attaches a cleanup function to the object. Multiple
// cleanups are allowed on an object, and even the same pointer.
// A cleanup id is returned which can be used to uniquely identify
// the cleanup.
func addCleanup(p unsafe.Pointer, f *funcval) uint64 {
	lock(&mheap_.speciallock)
	s := (*specialCleanup)(mheap_.specialCleanupAlloc.alloc())
	mheap_.cleanupID++
	id := mheap_.cleanupID
	unlock(&mheap_.speciallock)
	s.special.kind = _KindSpecialCleanup
	s.fn = f
	s.id = id

	mp := acquirem()
	addspecial(p, &s.special, true)
	// This is responsible for maintaining the same
	// GC-related invariants as markrootSpans in any
	// situation where it's possible that markrootSpans
	// has already run but mark termination hasn't yet.
	if gcphase != _GCoff {
		gcw := &mp.p.ptr().gcw
		// Mark the cleanup itself, since the
		// special isn't part of the GC'd heap.
		scanblock(uintptr(unsafe.Pointer(&s.fn)), goarch.PtrSize, &oneptrmask[0], gcw, nil)
	}
	releasem(mp)
	// Keep f alive. There's a window in this function where it's
	// only reachable via the special while the special hasn't been
	// added to the specials list yet. This is similar to a bug
	// discovered for weak handles, see #70455.
	KeepAlive(f)
	return id
}

// The described object has a weak pointer.
//
// Weak pointers in the GC have the following invariants:
//
//   - Strong-to-weak conversions must ensure the strong pointer
//     remains live until the weak handle is installed. This ensures
//     that creating a weak pointer cannot fail.
//
//   - Weak-to-strong conversions require the weakly-referenced
//     object to be swept before the conversion may proceed. This
//     ensures that weak-to-strong conversions cannot resurrect
//     dead objects by sweeping them before that happens.
//
//   - Weak handles are unique and canonical for each byte offset into
//     an object that a strong pointer may point to, until an object
//     becomes unreachable.
//
//   - Weak handles contain nil as soon as an object becomes unreachable
//     the first time, before a finalizer makes it reachable again. New
//     weak handles created after resurrection are newly unique.
//
// specialWeakHandle is allocated from non-GC'd memory, so any heap
// pointers must be specially handled.
type specialWeakHandle struct {
	_       sys.NotInHeap
	special special
	// handle is a reference to the actual weak pointer.
	// It is always heap-allocated and must be explicitly kept
	// live so long as this special exists.
	handle *atomic.Uintptr
}

//go:linkname internal_weak_runtime_registerWeakPointer weak.runtime_registerWeakPointer
func internal_weak_runtime_registerWeakPointer(p unsafe.Pointer) unsafe.Pointer {
	return unsafe.Pointer(getOrAddWeakHandle(unsafe.Pointer(p)))
}

//go:linkname internal_weak_runtime_makeStrongFromWeak weak.runtime_makeStrongFromWeak
func internal_weak_runtime_makeStrongFromWeak(u unsafe.Pointer) unsafe.Pointer {
	handle := (*atomic.Uintptr)(u)

	// Prevent preemption. We want to make sure that another GC cycle can't start
	// and that work.strongFromWeak.block can't change out from under us.
	mp := acquirem()

	// Yield to the GC if necessary.
	if work.strongFromWeak.block {
		releasem(mp)

		// Try to park and wait for mark termination.
		// N.B. gcParkStrongFromWeak calls acquirem before returning.
		mp = gcParkStrongFromWeak()
	}

	p := handle.Load()
	if p == 0 {
		releasem(mp)
		return nil
	}
	// Be careful. p may or may not refer to valid memory anymore, as it could've been
	// swept and released already. It's always safe to ensure a span is swept, though,
	// even if it's just some random span.
	span := spanOfHeap(p)
	if span == nil {
		// If it's immortal, then just return the pointer.
		//
		// Stay non-preemptible so the GC can't see us convert this potentially
		// completely bogus value to an unsafe.Pointer.
		if isGoPointerWithoutSpan(unsafe.Pointer(p)) {
			releasem(mp)
			return unsafe.Pointer(p)
		}
		// It's heap-allocated, so the span probably just got swept and released.
		releasem(mp)
		return nil
	}
	// Ensure the span is swept.
	span.ensureSwept()

	// Now we can trust whatever we get from handle, so make a strong pointer.
	//
	// Even if we just swept some random span that doesn't contain this object, because
	// this object is long dead and its memory has since been reused, we'll just observe nil.
	ptr := unsafe.Pointer(handle.Load())

	// This is responsible for maintaining the same GC-related
	// invariants as the Yuasa part of the write barrier. During
	// the mark phase, it's possible that we just created the only
	// valid pointer to the object pointed to by ptr. If it's only
	// ever referenced from our stack, and our stack is blackened
	// already, we could fail to mark it. So, mark it now.
	if gcphase != _GCoff {
		shade(uintptr(ptr))
	}
	releasem(mp)

	// Explicitly keep ptr alive. This seems unnecessary since we return ptr,
	// but let's be explicit since it's important we keep ptr alive across the
	// call to shade.
	KeepAlive(ptr)
	return ptr
}

// gcParkStrongFromWeak puts the current goroutine on the weak->strong queue and parks.
func gcParkStrongFromWeak() *m {
	// Prevent preemption as we check strongFromWeak, so it can't change out from under us.
	mp := acquirem()

	for work.strongFromWeak.block {
		lock(&work.strongFromWeak.lock)
		releasem(mp) // N.B. Holding the lock prevents preemption.

		// Queue ourselves up.
		work.strongFromWeak.q.pushBack(getg())

		// Park.
		goparkunlock(&work.strongFromWeak.lock, waitReasonGCWeakToStrongWait, traceBlockGCWeakToStrongWait, 2)

		// Re-acquire the current M since we're going to check the condition again.
		mp = acquirem()

		// Re-check condition. We may have awoken in the next GC's mark termination phase.
	}
	return mp
}

// gcWakeAllStrongFromWeak wakes all currently blocked weak->strong
// conversions. This is used at the end of a GC cycle.
//
// work.strongFromWeak.block must be false to prevent woken goroutines
// from immediately going back to sleep.
func gcWakeAllStrongFromWeak() {
	lock(&work.strongFromWeak.lock)
	list := work.strongFromWeak.q.popList()
	injectglist(&list)
	unlock(&work.strongFromWeak.lock)
}

// Retrieves or creates a weak pointer handle for the object p.
func getOrAddWeakHandle(p unsafe.Pointer) *atomic.Uintptr {
	// First try to retrieve without allocating.
	if handle := getWeakHandle(p); handle != nil {
		// Keep p alive for the duration of the function to ensure
		// that it cannot die while we're trying to do this.
		KeepAlive(p)
		return handle
	}

	lock(&mheap_.speciallock)
	s := (*specialWeakHandle)(mheap_.specialWeakHandleAlloc.alloc())
	unlock(&mheap_.speciallock)

	handle := new(atomic.Uintptr)
	s.special.kind = _KindSpecialWeakHandle
	s.handle = handle
	handle.Store(uintptr(p))
	if addspecial(p, &s.special, false) {
		// This is responsible for maintaining the same
		// GC-related invariants as markrootSpans in any
		// situation where it's possible that markrootSpans
		// has already run but mark termination hasn't yet.
		if gcphase != _GCoff {
			mp := acquirem()
			gcw := &mp.p.ptr().gcw
			// Mark the weak handle itself, since the
			// special isn't part of the GC'd heap.
			scanblock(uintptr(unsafe.Pointer(&s.handle)), goarch.PtrSize, &oneptrmask[0], gcw, nil)
			releasem(mp)
		}

		// Keep p alive for the duration of the function to ensure
		// that it cannot die while we're trying to do this.
		//
		// Same for handle, which is only stored in the special.
		// There's a window where it might die if we don't keep it
		// alive explicitly. Returning it here is probably good enough,
		// but let's be defensive and explicit. See #70455.
		KeepAlive(p)
		KeepAlive(handle)
		return handle
	}

	// There was an existing handle. Free the special
	// and try again. We must succeed because we're explicitly
	// keeping p live until the end of this function. Either
	// we, or someone else, must have succeeded, because we can
	// only fail in the event of a race, and p will still be
	// be valid no matter how much time we spend here.
	lock(&mheap_.speciallock)
	mheap_.specialWeakHandleAlloc.free(unsafe.Pointer(s))
	unlock(&mheap_.speciallock)

	handle = getWeakHandle(p)
	if handle == nil {
		throw("failed to get or create weak handle")
	}

	// Keep p alive for the duration of the function to ensure
	// that it cannot die while we're trying to do this.
	//
	// Same for handle, just to be defensive.
	KeepAlive(p)
	KeepAlive(handle)
	return handle
}

func getWeakHandle(p unsafe.Pointer) *atomic.Uintptr {
	span := spanOfHeap(uintptr(p))
	if span == nil {
		if isGoPointerWithoutSpan(p) {
			return mheap_.immortalWeakHandles.getOrAdd(uintptr(p))
		}
		throw("getWeakHandle on invalid pointer")
	}

	// Ensure that the span is swept.
	// Sweeping accesses the specials list w/o locks, so we have
	// to synchronize with it. And it's just much safer.
	mp := acquirem()
	span.ensureSwept()

	offset := uintptr(p) - span.base()

	lock(&span.speciallock)

	// Find the existing record and return the handle if one exists.
	var handle *atomic.Uintptr
	iter, exists := span.specialFindSplicePoint(offset, _KindSpecialWeakHandle)
	if exists {
		handle = ((*specialWeakHandle)(unsafe.Pointer(*iter))).handle
	}
	unlock(&span.speciallock)
	releasem(mp)

	// Keep p alive for the duration of the function to ensure
	// that it cannot die while we're trying to do this.
	KeepAlive(p)
	return handle
}

type immortalWeakHandleMap struct {
	root atomic.UnsafePointer // *immortalWeakHandle (can't use generics because it's notinheap)
}

// immortalWeakHandle is a lock-free append-only hash-trie.
//
// Key features:
//   - 2-ary trie. Child nodes are indexed by the highest bit (remaining) of the hash of the address.
//   - New nodes are placed at the first empty level encountered.
//   - When the first child is added to a node, the existing value is not moved into a child.
//     This means that we must check the value at each level, not just at the leaf.
//   - No deletion or rebalancing.
//   - Intentionally devolves into a linked list on hash collisions (the hash bits will all
//     get shifted out during iteration, and new nodes will just be appended to the 0th child).
type immortalWeakHandle struct {
	_ sys.NotInHeap

	children [2]atomic.UnsafePointer // *immortalObjectMapNode (can't use generics because it's notinheap)
	ptr      uintptr                 // &ptr is the weak handle
}

// handle returns a canonical weak handle.
func (h *immortalWeakHandle) handle() *atomic.Uintptr {
	// N.B. Since we just need an *atomic.Uintptr that never changes, we can trivially
	// reference ptr to save on some memory in immortalWeakHandle and avoid extra atomics
	// in getOrAdd.
	return (*atomic.Uintptr)(unsafe.Pointer(&h.ptr))
}

// getOrAdd introduces p, which must be a pointer to immortal memory (for example, a linker-allocated
// object) and returns a weak handle. The weak handle will never become nil.
func (tab *immortalWeakHandleMap) getOrAdd(p uintptr) *atomic.Uintptr {
	var newNode *immortalWeakHandle
	m := &tab.root
	hash := memhash(abi.NoEscape(unsafe.Pointer(&p)), 0, goarch.PtrSize)
	hashIter := hash
	for {
		n := (*immortalWeakHandle)(m.Load())
		if n == nil {
			// Try to insert a new map node. We may end up discarding
			// this node if we fail to insert because it turns out the
			// value is already in the map.
			//
			// The discard will only happen if two threads race on inserting
			// the same value. Both might create nodes, but only one will
			// succeed on insertion. If two threads race to insert two
			// different values, then both nodes will *always* get inserted,
			// because the equality checking below will always fail.
			//
			// Performance note: contention on insertion is likely to be
			// higher for small maps, but since this data structure is
			// append-only, either the map stays small because there isn't
			// much activity, or the map gets big and races to insert on
			// the same node are much less likely.
			if newNode == nil {
				newNode = (*immortalWeakHandle)(persistentalloc(unsafe.Sizeof(immortalWeakHandle{}), goarch.PtrSize, &memstats.gcMiscSys))
				newNode.ptr = p
			}
			if m.CompareAndSwapNoWB(nil, unsafe.Pointer(newNode)) {
				return newNode.handle()
			}
			// Reload n. Because pointers are only stored once,
			// we must have lost the race, and therefore n is not nil
			// anymore.
			n = (*immortalWeakHandle)(m.Load())
		}
		if n.ptr == p {
			return n.handle()
		}
		m = &n.children[hashIter>>(8*goarch.PtrSize-1)]
		hashIter <<= 1
	}
}

// The described object is being heap profiled.
type specialprofile struct {
	_       sys.NotInHeap
	special special
	b       *bucket
}

// Set the heap profile bucket associated with addr to b.
func setprofilebucket(p unsafe.Pointer, b *bucket) {
	lock(&mheap_.speciallock)
	s := (*specialprofile)(mheap_.specialprofilealloc.alloc())
	unlock(&mheap_.speciallock)
	s.special.kind = _KindSpecialProfile
	s.b = b
	if !addspecial(p, &s.special, false) {
		throw("setprofilebucket: profile already set")
	}
}

// specialReachable tracks whether an object is reachable on the next
// GC cycle. This is used by testing.
type specialReachable struct {
	special   special
	done      bool
	reachable bool
}

// specialPinCounter tracks whether an object is pinned multiple times.
type specialPinCounter struct {
	special special
	counter uintptr
}

// specialsIter helps iterate over specials lists.
type specialsIter struct {
	pprev **special
	s     *special
}

// newSpecialsIter 返回 span 中的 specials 迭代器
func newSpecialsIter(span *mspan) specialsIter {
	return specialsIter{&span.specials, span.specials}
}

func (i *specialsIter) valid() bool {
	return i.s != nil
}

func (i *specialsIter) next() {
	i.pprev = &i.s.next
	i.s = *i.pprev
}

// unlinkAndNext removes the current special from the list and moves
// the iterator to the next special. It returns the unlinked special.
func (i *specialsIter) unlinkAndNext() *special {
	cur := i.s
	i.s = cur.next
	*i.pprev = i.s
	return cur
}

// freeSpecial performs any cleanup on special s and deallocates it.
// s must already be unlinked from the specials list.
func freeSpecial(s *special, p unsafe.Pointer, size uintptr) {
	switch s.kind {
	case _KindSpecialFinalizer:
		sf := (*specialfinalizer)(unsafe.Pointer(s))
		queuefinalizer(p, sf.fn, sf.nret, sf.fint, sf.ot)
		lock(&mheap_.speciallock)
		mheap_.specialfinalizeralloc.free(unsafe.Pointer(sf))
		unlock(&mheap_.speciallock)
	case _KindSpecialWeakHandle:
		sw := (*specialWeakHandle)(unsafe.Pointer(s))
		sw.handle.Store(0)
		lock(&mheap_.speciallock)
		mheap_.specialWeakHandleAlloc.free(unsafe.Pointer(s))
		unlock(&mheap_.speciallock)
	case _KindSpecialProfile:
		sp := (*specialprofile)(unsafe.Pointer(s))
		mProf_Free(sp.b, size)
		lock(&mheap_.speciallock)
		mheap_.specialprofilealloc.free(unsafe.Pointer(sp))
		unlock(&mheap_.speciallock)
	case _KindSpecialReachable:
		sp := (*specialReachable)(unsafe.Pointer(s))
		sp.done = true
		// The creator frees these.
	case _KindSpecialPinCounter:
		lock(&mheap_.speciallock)
		mheap_.specialPinCounterAlloc.free(unsafe.Pointer(s))
		unlock(&mheap_.speciallock)
	case _KindSpecialCleanup:
		sc := (*specialCleanup)(unsafe.Pointer(s))
		// Cleanups, unlike finalizers, do not resurrect the objects
		// they're attached to, so we only need to pass the cleanup
		// function, not the object.
		queuefinalizer(nil, sc.fn, 0, nil, nil)
		lock(&mheap_.speciallock)
		mheap_.specialCleanupAlloc.free(unsafe.Pointer(sc))
		unlock(&mheap_.speciallock)
	default:
		throw("bad special kind")
		panic("not reached")
	}
}

// gcBits 用于标记的位图
// gcBits is an alloc/mark bitmap. This is always used as gcBits.x.
type gcBits struct {
	_ sys.NotInHeap
	x uint8
}

// bytep 返回第 n 个字节的数据指针
// bytep returns a pointer to the n'th byte of b.
func (b *gcBits) bytep(n uintptr) *uint8 {
	return addb(&b.x, n)
}

// bitp 返回第 n 个比特位的地址和掩码
// bitp returns a pointer to the byte containing bit n and a mask for
// selecting that bit from *bytep.
func (b *gcBits) bitp(n uintptr) (bytep *uint8, mask uint8) {
	return b.bytep(n / 8), 1 << (n % 8)
}

const gcBitsChunkBytes = uintptr(64 << 10)
const gcBitsHeaderBytes = unsafe.Sizeof(gcBitsHeader{})

type gcBitsHeader struct {
	free uintptr // free is the index into bits of the next free byte.
	next uintptr // *gcBits triggers recursive type bug. (issue 14620)
}

type gcBitsArena struct {
	_ sys.NotInHeap
	// gcBitsHeader // side step recursive type bug (issue 14620) by including fields by hand.
	free uintptr // free is the index into bits of the next free byte; read/write atomically
	next *gcBitsArena
	bits [gcBitsChunkBytes - gcBitsHeaderBytes]gcBits
}

var gcBitsArenas struct {
	lock     mutex
	free     *gcBitsArena
	next     *gcBitsArena // Read atomically. Write atomically under lock.
	current  *gcBitsArena
	previous *gcBitsArena
}

// tryAlloc allocates from b or returns nil if b does not have enough room.
// This is safe to call concurrently.
func (b *gcBitsArena) tryAlloc(bytes uintptr) *gcBits {
	if b == nil || atomic.Loaduintptr(&b.free)+bytes > uintptr(len(b.bits)) {
		return nil
	}
	// Try to allocate from this block.
	end := atomic.Xadduintptr(&b.free, bytes)
	if end > uintptr(len(b.bits)) {
		return nil
	}
	// There was enough room.
	start := end - bytes
	return &b.bits[start]
}

// newMarkBits returns a pointer to 8 byte aligned bytes
// to be used for a span's mark bits.
func newMarkBits(nelems uintptr) *gcBits {
	blocksNeeded := (nelems + 63) / 64
	bytesNeeded := blocksNeeded * 8

	// Try directly allocating from the current head arena.
	head := (*gcBitsArena)(atomic.Loadp(unsafe.Pointer(&gcBitsArenas.next)))
	if p := head.tryAlloc(bytesNeeded); p != nil {
		return p
	}

	// There's not enough room in the head arena. We may need to
	// allocate a new arena.
	lock(&gcBitsArenas.lock)
	// Try the head arena again, since it may have changed. Now
	// that we hold the lock, the list head can't change, but its
	// free position still can.
	if p := gcBitsArenas.next.tryAlloc(bytesNeeded); p != nil {
		unlock(&gcBitsArenas.lock)
		return p
	}

	// Allocate a new arena. This may temporarily drop the lock.
	fresh := newArenaMayUnlock()
	// If newArenaMayUnlock dropped the lock, another thread may
	// have put a fresh arena on the "next" list. Try allocating
	// from next again.
	if p := gcBitsArenas.next.tryAlloc(bytesNeeded); p != nil {
		// Put fresh back on the free list.
		// TODO: Mark it "already zeroed"
		fresh.next = gcBitsArenas.free
		gcBitsArenas.free = fresh
		unlock(&gcBitsArenas.lock)
		return p
	}

	// Allocate from the fresh arena. We haven't linked it in yet, so
	// this cannot race and is guaranteed to succeed.
	p := fresh.tryAlloc(bytesNeeded)
	if p == nil {
		throw("markBits overflow")
	}

	// Add the fresh arena to the "next" list.
	fresh.next = gcBitsArenas.next
	atomic.StorepNoWB(unsafe.Pointer(&gcBitsArenas.next), unsafe.Pointer(fresh))

	unlock(&gcBitsArenas.lock)
	return p
}

// newAllocBits returns a pointer to 8 byte aligned bytes
// to be used for this span's alloc bits.
// newAllocBits is used to provide newly initialized spans
// allocation bits. For spans not being initialized the
// mark bits are repurposed as allocation bits when
// the span is swept.
func newAllocBits(nelems uintptr) *gcBits {
	return newMarkBits(nelems)
}

// nextMarkBitArenaEpoch establishes a new epoch for the arenas
// holding the mark bits. The arenas are named relative to the
// current GC cycle which is demarcated by the call to finishweep_m.
//
// All current spans have been swept.
// During that sweep each span allocated room for its gcmarkBits in
// gcBitsArenas.next block. gcBitsArenas.next becomes the gcBitsArenas.current
// where the GC will mark objects and after each span is swept these bits
// will be used to allocate objects.
// gcBitsArenas.current becomes gcBitsArenas.previous where the span's
// gcAllocBits live until all the spans have been swept during this GC cycle.
// The span's sweep extinguishes all the references to gcBitsArenas.previous
// by pointing gcAllocBits into the gcBitsArenas.current.
// The gcBitsArenas.previous is released to the gcBitsArenas.free list.
func nextMarkBitArenaEpoch() {
	lock(&gcBitsArenas.lock)
	if gcBitsArenas.previous != nil {
		if gcBitsArenas.free == nil {
			gcBitsArenas.free = gcBitsArenas.previous
		} else {
			// Find end of previous arenas.
			last := gcBitsArenas.previous
			for last = gcBitsArenas.previous; last.next != nil; last = last.next {
			}
			last.next = gcBitsArenas.free
			gcBitsArenas.free = gcBitsArenas.previous
		}
	}
	gcBitsArenas.previous = gcBitsArenas.current
	gcBitsArenas.current = gcBitsArenas.next
	atomic.StorepNoWB(unsafe.Pointer(&gcBitsArenas.next), nil) // newMarkBits calls newArena when needed
	unlock(&gcBitsArenas.lock)
}

// newArenaMayUnlock allocates and zeroes a gcBits arena.
// The caller must hold gcBitsArena.lock. This may temporarily release it.
func newArenaMayUnlock() *gcBitsArena {
	var result *gcBitsArena
	if gcBitsArenas.free == nil {
		unlock(&gcBitsArenas.lock)
		result = (*gcBitsArena)(sysAlloc(gcBitsChunkBytes, &memstats.gcMiscSys, "gc bits"))
		if result == nil {
			throw("runtime: cannot allocate memory")
		}
		lock(&gcBitsArenas.lock)
	} else {
		result = gcBitsArenas.free
		gcBitsArenas.free = gcBitsArenas.free.next
		memclrNoHeapPointers(unsafe.Pointer(result), gcBitsChunkBytes)
	}
	result.next = nil
	// If result.bits is not 8 byte aligned adjust index so
	// that &result.bits[result.free] is 8 byte aligned.
	if unsafe.Offsetof(gcBitsArena{}.bits)&7 == 0 {
		result.free = 0
	} else {
		result.free = 8 - (uintptr(unsafe.Pointer(&result.bits[0])) & 7)
	}
	return result
}<|MERGE_RESOLUTION|>--- conflicted
+++ resolved
@@ -288,16 +288,10 @@
 type heapArena struct {
 	_ sys.NotInHeap
 
-<<<<<<< HEAD
-	// heapArenaPtrScalar contains pointer/scalar data about the heap for this heap arena.
-	heapArenaPtrScalar
-
 	// spans 基于虚拟地址的页ID对应 mspan 的映射
 	// 对于已经分配的 mspan 它们的页映射它们自己
 	// 对于空闲的 mspan 只有最低和最高的页映射他们自己
 	// 内部的 mspan 可以指向任意 mspan
-=======
->>>>>>> 7b263895
 	// spans maps from virtual address page ID within this arena to *mspan.
 	// For allocated spans, their pages map to the span itself.
 	// For free spans, only the lowest and highest pages map to the span itself.
