// Copyright 2009 The Go Authors. All rights reserved.
// Use of this source code is governed by a BSD-style
// license that can be found in the LICENSE file.

// Page heap.
//
// See malloc.go for overview.

package runtime

import (
	"internal/cpu"
	"internal/goarch"
	"runtime/internal/atomic"
	"runtime/internal/sys"
	"unsafe"
)

const (
	// minPhysPageSize is a lower-bound on the physical page size. The
	// true physical page size may be larger than this. In contrast,
	// sys.PhysPageSize is an upper-bound on the physical page size.
	minPhysPageSize = 4096

	// maxPhysPageSize runtime支持最大的物理页大小
	// maxPhysPageSize is the maximum page size the runtime supports.
	maxPhysPageSize = 512 << 10

	// maxPhysHugePageSize runtime支持最大的huge page大小
	// maxPhysHugePageSize sets an upper-bound on the maximum huge page size
	// that the runtime supports.
	// 4M
	maxPhysHugePageSize = pallocChunkBytes

	// pagesPerReclaimerChunk 指示一次从 pageInUse 位图中扫描多少页，由页面回收器使用
	// 值越大 越减少对扫描的竞争但会增加操作延迟
	// 实验数据 512页限制在100µs
	// 必须是 pageInUse 位图元素大小的倍数，并且还必须平均划分 pagesPerArena。
	// pagesPerReclaimerChunk indicates how many pages to scan from the
	// pageInUse bitmap at a time. Used by the page reclaimer.
	//
	// Higher values reduce contention on scanning indexes (such as
	// h.reclaimIndex), but increase the minimum latency of the
	// operation.
	//
	// The time required to scan this many pages can vary a lot depending
	// on how many spans are actually freed. Experimentally, it can
	// scan for pages at ~300 GB/ms on a 2.6GHz Core i7, but can only
	// free spans at ~32 MB/ms. Using 512 pages bounds this at
	// roughly 100µs.
	//
	// Must be a multiple of the pageInUse bitmap element size and
	// must also evenly divide pagesPerArena.
	pagesPerReclaimerChunk = 512

	// physPageAlignedStacks indicates whether stack allocations must be
	// physical page aligned. This is a requirement for MAP_STACK on
	// OpenBSD.
	physPageAlignedStacks = GOOS == "openbsd"
)

// mheap 内存管理单元
// 所占用内存为堆外内存
// Main malloc heap.
// The heap itself is the "free" and "scav" treaps,
// but all the other global data is here too.
//
// mheap must not be heap-allocated because it contains mSpanLists,
// which must not be heap-allocated.
type mheap struct {
	_ sys.NotInHeap

	// lock must only be acquired on the system stack, otherwise a g
	// could self-deadlock if its stack grows with the lock held.
	lock mutex

	pages pageAlloc // page allocation data structure

	// sweepgen 扫描者 id 生成 在 STW 期间写入
	sweepgen uint32 // sweep generation, see comment in mspan; written during STW

	// allspans is a slice of all mspans ever created. Each mspan
	// appears exactly once.
	//
	// The memory for allspans is manually managed and can be
	// reallocated and move as the heap grows.
	//
	// In general, allspans is protected by mheap_.lock, which
	// prevents concurrent access as well as freeing the backing
	// store. Accesses during STW might not hold the lock, but
	// must ensure that allocation cannot happen around the
	// access (since that may free the backing store).
	allspans []*mspan // all spans out there

	// 比例扫描
	// pagesInUse span 中处于 mSpanInUse 状态的 page 数
	// pagesSwept 在清扫的 page 数
	// pagesSweptBasis 扫描原点
	// sweepPagesPerByte 标记是否完成或者是否开启
	// Proportional sweep
	//
	// These parameters represent a linear function from gcController.heapLive
	// to page sweep count. The proportional sweep system works to
	// stay in the black by keeping the current page sweep count
	// above this line at the current gcController.heapLive.
	//
	// The line has slope sweepPagesPerByte and passes through a
	// basis point at (sweepHeapLiveBasis, pagesSweptBasis). At
	// any given time, the system is at (gcController.heapLive,
	// pagesSwept) in this space.
	//
	// It is important that the line pass through a point we
	// control rather than simply starting at a 0,0 origin
	// because that lets us adjust sweep pacing at any time while
	// accounting for current progress. If we could only adjust
	// the slope, it would create a discontinuity in debt if any
	// progress has already been made.
	pagesInUse         atomic.Uintptr // pages of spans in stats mSpanInUse
	pagesSwept         atomic.Uint64  // pages swept this cycle
	pagesSweptBasis    atomic.Uint64  // pagesSwept to use as the origin of the sweep ratio
	sweepHeapLiveBasis uint64         // value of gcController.heapLive to use as the origin of sweep ratio; written with lock, read without
	sweepPagesPerByte  float64        // proportional sweep ratio; written with lock, read without

	// Page reclaimer state

	// reclaimIndex is the page index in allArenas of next page to
	// reclaim. Specifically, it refers to page (i %
	// pagesPerArena) of arena allArenas[i / pagesPerArena].
	//
	// If this is >= 1<<63, the page reclaimer is done scanning
	// the page marks.
	reclaimIndex atomic.Uint64

	// reclaimCredit is spare credit for extra pages swept. Since
	// the page reclaimer works in large chunks, it may reclaim
	// more than requested. Any spare pages released go to this
	// credit pool.
	reclaimCredit atomic.Uintptr

	// arenas is the heap arena map. It points to the metadata for
	// the heap for every arena frame of the entire usable virtual
	// address space.
	//
	// Use arenaIndex to compute indexes into this array.
	//
	// For regions of the address space that are not backed by the
	// Go heap, the arena map contains nil.
	//
	// Modifications are protected by mheap_.lock. Reads can be
	// performed without locking; however, a given entry can
	// transition from nil to non-nil at any time when the lock
	// isn't held. (Entries never transitions back to nil.)
	//
	// In general, this is a two-level mapping consisting of an L1
	// map and possibly many L2 maps. This saves space when there
	// are a huge number of arena frames. However, on many
	// platforms (even 64-bit), arenaL1Bits is 0, making this
	// effectively a single-level map. In this case, arenas[0]
	// will never be nil.
	arenas [1 << arenaL1Bits]*[1 << arenaL2Bits]*heapArena

	// arenasHugePages indicates whether arenas' L2 entries are eligible
	// to be backed by huge pages.
	arenasHugePages bool

	// heapArenaAlloc is pre-reserved space for allocating heapArena
	// objects. This is only used on 32-bit, where we pre-reserve
	// this space to avoid interleaving it with the heap itself.
	heapArenaAlloc linearAlloc

	// arenaHints is a list of addresses at which to attempt to
	// add more heap arenas. This is initially populated with a
	// set of general hint addresses, and grown with the bounds of
	// actual heap arena ranges.
	arenaHints *arenaHint

	// arena is a pre-reserved space for allocating heap arenas
	// (the actual arenas). This is only used on 32-bit.
	arena linearAlloc

	// allArenas is the arenaIndex of every mapped arena. This can
	// be used to iterate through the address space.
	//
	// Access is protected by mheap_.lock. However, since this is
	// append-only and old backing arrays are never freed, it is
	// safe to acquire mheap_.lock, copy the slice header, and
	// then release mheap_.lock.
	allArenas []arenaIdx

	// sweepArenas is a snapshot of allArenas taken at the
	// beginning of the sweep cycle. This can be read safely by
	// simply blocking GC (by disabling preemption).
	sweepArenas []arenaIdx

	// markArenas is a snapshot of allArenas taken at the beginning
	// of the mark cycle. Because allArenas is append-only, neither
	// this slice nor its contents will change during the mark, so
	// it can be read safely.
	markArenas []arenaIdx

	// curArena 是堆当前区域，这应该始终与physPageSize对齐。
	// curArena is the arena that the heap is currently growing
	// into. This should always be physPageSize-aligned.
	curArena struct {
		base, end uintptr
	}

	// central 每个尺寸的空闲列表
	// pad 填充 确保每个 central 都可以完整占用 cacheline
	// central 由尺寸等级索引
	// central free lists for small size classes.
	// the padding makes sure that the mcentrals are
	// spaced CacheLinePadSize bytes apart, so that each mcentral.lock
	// gets its own cache line.
	// central is indexed by spanClass.
	central [numSpanClasses]struct {
		mcentral mcentral
		pad      [(cpu.CacheLinePadSize - unsafe.Sizeof(mcentral{})%cpu.CacheLinePadSize) % cpu.CacheLinePadSize]byte
	}

<<<<<<< HEAD
	// 各种分配器
	// spanalloc mspan 分配器
	// cachealloc mcache 分配器
	// arenaHintAlloc arenaHint 分配器
	spanalloc             fixalloc // allocator for span*
	cachealloc            fixalloc // allocator for mcache*
	specialfinalizeralloc fixalloc // allocator for specialfinalizer*
	specialprofilealloc   fixalloc // allocator for specialprofile*
	specialReachableAlloc fixalloc // allocator for specialReachable
	speciallock           mutex    // lock for special record allocators.
	arenaHintAlloc        fixalloc // allocator for arenaHints
=======
	spanalloc              fixalloc // allocator for span*
	cachealloc             fixalloc // allocator for mcache*
	specialfinalizeralloc  fixalloc // allocator for specialfinalizer*
	specialprofilealloc    fixalloc // allocator for specialprofile*
	specialReachableAlloc  fixalloc // allocator for specialReachable
	specialPinCounterAlloc fixalloc // allocator for specialPinCounter
	speciallock            mutex    // lock for special record allocators.
	arenaHintAlloc         fixalloc // allocator for arenaHints
>>>>>>> d5c58085

	// User arena state.
	//
	// Protected by mheap_.lock.
	userArena struct {
		// arenaHints is a list of addresses at which to attempt to
		// add more heap arenas for user arena chunks. This is initially
		// populated with a set of general hint addresses, and grown with
		// the bounds of actual heap arena ranges.
		arenaHints *arenaHint

		// quarantineList is a list of user arena spans that have been set to fault, but
		// are waiting for all pointers into them to go away. Sweeping handles
		// identifying when this is true, and moves the span to the ready list.
		quarantineList mSpanList

		// readyList is a list of empty user arena spans that are ready for reuse.
		readyList mSpanList
	}

	unused *specialfinalizer // never set, just here to force the specialfinalizer type into DWARF
}

// mheap_ mheap 全局堆内存管理分配器
var mheap_ mheap

// heapArena 管理Go堆内存
// page 大小 8K
// 单个 heapArena 有 8K page
// A heapArena stores metadata for a heap arena. heapArenas are stored
// outside of the Go heap and accessed via the mheap_.arenas index.
type heapArena struct {
	_ sys.NotInHeap

	// bitmap stores the pointer/scalar bitmap for the words in
	// this arena. See mbitmap.go for a description.
	// This array uses 1 bit per word of heap, or 1.6% of the heap size (for 64-bit).
	bitmap [heapArenaBitmapWords]uintptr

	// If the ith bit of noMorePtrs is true, then there are no more
	// pointers for the object containing the word described by the
	// high bit of bitmap[i].
	// In that case, bitmap[i+1], ... must be zero until the start
	// of the next object.
	// We never operate on these entries using bit-parallel techniques,
	// so it is ok if they are small. Also, they can't be bigger than
	// uint16 because at that size a single noMorePtrs entry
	// represents 8K of memory, the minimum size of a span. Any larger
	// and we'd have to worry about concurrent updates.
	// This array uses 1 bit per word of bitmap, or .024% of the heap size (for 64-bit).
	noMorePtrs [heapArenaBitmapWords / 8]uint8

	// spans 基于虚拟地址的页ID对应 mspan 的映射
	// 对于已经分配的 mspan 它们的页映射它们自己
	// 对于空闲的 mspan 只有最低和最高的页映射他们自己
	// 内部的 mspan 可以指向任意 mspan
	// spans maps from virtual address page ID within this arena to *mspan.
	// For allocated spans, their pages map to the span itself.
	// For free spans, only the lowest and highest pages map to the span itself.
	// Internal pages map to an arbitrary span.
	// For pages that have never been allocated, spans entries are nil.
	//
	// Modifications are protected by mheap.lock. Reads can be
	// performed without locking, but ONLY from indexes that are
	// known to contain in-use or stack spans. This means there
	// must not be a safe-point between establishing that an
	// address is live and looking it up in the spans array.
	spans [pagesPerArena]*mspan

	// 标记哪些 mspan 被使用
	// pageInUse is a bitmap that indicates which spans are in
	// state mSpanInUse. This bitmap is indexed by page number,
	// but only the bit corresponding to the first page in each
	// span is used.
	//
	// Reads and writes are atomic.
	pageInUse [pagesPerArena / 8]uint8

	// pageMarks is a bitmap that indicates which spans have any
	// marked objects on them. Like pageInUse, only the bit
	// corresponding to the first page in each span is used.
	//
	// Writes are done atomically during marking. Reads are
	// non-atomic and lock-free since they only occur during
	// sweeping (and hence never race with writes).
	//
	// This is used to quickly find whole spans that can be freed.
	//
	// TODO(austin): It would be nice if this was uint64 for
	// faster scanning, but we don't have 64-bit atomic bit
	// operations.
	pageMarks [pagesPerArena / 8]uint8

	// pageSpecials is a bitmap that indicates which spans have
	// specials (finalizers or other). Like pageInUse, only the bit
	// corresponding to the first page in each span is used.
	//
	// Writes are done atomically whenever a special is added to
	// a span and whenever the last special is removed from a span.
	// Reads are done atomically to find spans containing specials
	// during marking.
	pageSpecials [pagesPerArena / 8]uint8

	// checkmarks stores the debug.gccheckmark state. It is only
	// used if debug.gccheckmark > 0.
	checkmarks *checkmarksMap

	// 标记当前 heapArena 未使用的基址偏移
	// 单调递增 直到为 heapArenaBytes
	// 使用原子读和 cas 写
	// zeroedBase marks the first byte of the first page in this
	// arena which hasn't been used yet and is therefore already
	// zero. zeroedBase is relative to the arena base.
	// Increases monotonically until it hits heapArenaBytes.
	//
	// This field is sufficient to determine if an allocation
	// needs to be zeroed because the page allocator follows an
	// address-ordered first-fit policy.
	//
	// Read atomically and written with an atomic CAS.
	zeroedBase uintptr
}

// arenaHint 记录堆的增长位置，是一个单链表
// arenaHint is a hint for where to grow the heap arenas. See
// mheap_.arenaHints.
type arenaHint struct {
	_    sys.NotInHeap
	addr uintptr
	down bool
	next *arenaHint
}

// mspan 管理多个 page
// 当 mspan 在空闲树堆中 状态为 mSpanFree
// 并且第一个和最后一个 page 指向 mspan
// 当 mspan 在扫描树堆中 scavenged == true 其他情况都是 false
// 当 mspan 被申请 状态为 mSpanInUse 或 mSpanManual
// 并且区间内所有 page 都指向 mspan
// 每个 mspan 都在一个双向链表中
// 要么在 mheap 的 busy list 或者 m central 的 span list
// An mspan is a run of pages.
//
// When a mspan is in the heap free treap, state == mSpanFree
// and heapmap(s->start) == span, heapmap(s->start+s->npages-1) == span.
// If the mspan is in the heap scav treap, then in addition to the
// above scavenged == true. scavenged == false in all other cases.
//
// When a mspan is allocated, state == mSpanInUse or mSpanManual
// and heapmap(i) == span for all s->start <= i < s->start+s->npages.

// Every mspan is in one doubly-linked list, either in the mheap's
// busy list or one of the mcentral's span lists.

// mspan 的状态转换
// - 在任何 GC 阶段 mspan
// 		可能会从 free 过渡到 in-use 或 manual
// - 在 GC 清扫阶段 gcphase == _GCoff
// 		mspan 可能被清扫由 in-use 转为 free
// 		也可能是释放栈内存由 manual 转为 free
// - 在 GC 阶段 gcphase != _GCoff
// 		mspan 不能从 manual 或 in-use 转为 free
// 		因为并发 GC 可能会读取一个指针然后查找它的 span
// 		所以 span 状态必须稳定的

// An mspan representing actual memory has state mSpanInUse,
// mSpanManual, or mSpanFree. Transitions between these states are
// constrained as follows:
//
//   - A span may transition from free to in-use or manual during any GC
//     phase.
//
//   - During sweeping (gcphase == _GCoff), a span may transition from
//     in-use to free (as a result of sweeping) or manual to free (as a
//     result of stacks being freed).
//
//   - During GC (gcphase != _GCoff), a span *must not* transition from
//     manual or in-use to free. Because concurrent GC may read a pointer
//     and then look up its span, the span state must be monotonic.
//
// Setting mspan.state to mSpanInUse or mSpanManual must be done
// atomically and only after all other span fields are valid.
// Likewise, if inspecting a span is contingent on it being
// mSpanInUse, the state should be loaded atomically and checked
// before depending on other fields. This allows the garbage collector
// to safely deal with potentially invalid pointers, since resolving
// such pointers may race with a span being allocated.
type mSpanState uint8

// mspan 的状态
const (
	mSpanDead   mSpanState = iota
	mSpanInUse             // allocated for garbage collected heap
	mSpanManual            // allocated for manual management (e.g., stack allocator)
)

// mSpanStateNames are the names of the span states, indexed by
// mSpanState.
var mSpanStateNames = []string{
	"mSpanDead",
	"mSpanInUse",
	"mSpanManual",
}

// mSpanStateBox 提供原子操作 mSpanState 的结构盒子
// mSpanStateBox holds an atomic.Uint8 to provide atomic operations on
// an mSpanState. This is a separate type to disallow accidental comparison
// or assignment with mSpanState.
type mSpanStateBox struct {
	s atomic.Uint8
}

// It is nosplit to match get, below.

//go:nosplit
func (b *mSpanStateBox) set(s mSpanState) {
	b.s.Store(uint8(s))
}

// It is nosplit because it's called indirectly by typedmemclr,
// which must not be preempted.

//go:nosplit
func (b *mSpanStateBox) get() mSpanState {
	return mSpanState(b.s.Load())
}

// mSpanList mspan 链表的头结点
// mSpanList heads a linked list of spans.
type mSpanList struct {
	_     sys.NotInHeap
	first *mspan // first span in list, or nil if none
	last  *mspan // last span in list, or nil if none
}

type mspan struct {
	_ sys.NotInHeap
	// mspan 链表的前后指针和链表头节点
	next *mspan     // next span in list, or nil if none
	prev *mspan     // previous span in list, or nil if none
	list *mSpanList // For debugging. TODO: Remove.

	// startAddr span 第一个位置的地址
	// npages span 占用的页数
	startAddr uintptr // address of first byte of span aka s.base()
	npages    uintptr // number of pages in span

	// 需要手动管理内存的链表 一般是栈内存
	manualFreeList gclinkptr // list of free objects in mSpanManual spans

	// 标记下一个扫描空闲对象的起始点
	// freeindex 表示 0 到 nelems 之间槽的索引
	// 从该索引开始扫描下一个空闲对象
	// 每个分配都从 freeindex 开始扫描 allocBits
	// 直到遇到表示空闲对象的 0
	// 然后调整 freeindex 以便随后的扫描在新发现的空闲对象之后开始
	// 如果 freeindex == nelem 表示当前 mspan 没有空闲对象
	// allocBits 是 span 对象的位图
	// n >= freeindex 并且 allocBits[n/8]&(1<<(n&7)) == 0 表示对象 n 是空闲的
	// 否则对象 n 被申请出去了
	// 以 nelem 开始的位是未定义的 永远不会被引用
	// 对象 n 的起始地址 n * elemsize + (start << pageShift)
	// freeindex is the slot index between 0 and nelems at which to begin scanning
	// for the next free object in this span.
	// Each allocation scans allocBits starting at freeindex until it encounters a 0
	// indicating a free object. freeindex is then adjusted so that subsequent scans begin
	// just past the newly discovered free object.
	//
	// If freeindex == nelem, this span has no free objects.
	//
	// allocBits is a bitmap of objects in this span.
	// If n >= freeindex and allocBits[n/8] & (1<<(n%8)) is 0
	// then object n is free;
	// otherwise, object n is allocated. Bits starting at nelem are
	// undefined and should never be referenced.
	//
	// Object n starts at address n*elemsize + (start << pageShift).
	freeindex uintptr
	// span 有多少元素
	// TODO: Look up nelems from sizeclass and remove this field if it
	// helps performance.
	nelems uintptr // number of object in the span.

	// 按位标记是否分配出去了 startAddr 相对的地址
	// allocBits 的补码 用于快速查找内存中未被使用的内存
	// allocCache 可能包含超出 s.nelems 的位 调用者必须忽略这些
	// Cache of the allocBits at freeindex. allocCache is shifted
	// such that the lowest bit corresponds to the bit freeindex.
	// allocCache holds the complement of allocBits, thus allowing
	// ctz (count trailing zero) to use it directly.
	// allocCache may contain bits beyond s.nelems; the caller must ignore
	// these.
	allocCache uint64

	// allocBits 和 gcmarkBits 标记内存占用和回收情况
	// 指针按照 8 字节对齐
	// - free 不在访问且能被重复使用的脏数据区域
	// - next 保存要在下一个 GC 使用的信息
	// - current 当前 GC 中使用的信息
	// - previous 上一个 GC 中使用的信息
	// 一个新的 GC 由调用 finishsweep_m 开始
	// finishsweep_m 将 previous 移到 free
	// current 移到 previous
	// next 移到 current
	// next 由 span 请求内存以保存下一个 GC 周期的 gcmarkBits 以及 allocBits 为新申请的 span 时填充
	// allocBits and gcmarkBits hold pointers to a span's mark and
	// allocation bits. The pointers are 8 byte aligned.
	// There are three arenas where this data is held.
	// free: Dirty arenas that are no longer accessed
	//       and can be reused.
	// next: Holds information to be used in the next GC cycle.
	// current: Information being used during this GC cycle.
	// previous: Information being used during the last GC cycle.
	// A new GC cycle starts with the call to finishsweep_m.
	// finishsweep_m moves the previous arena to the free arena,
	// the current arena to the previous arena, and
	// the next arena to the current arena.
	// The next arena is populated as the spans request
	// memory to hold gcmarkBits for the next GC cycle as well
	// as allocBits for newly allocated spans.
	//
	// The pointer arithmetic is done "by hand" instead of using
	// arrays to avoid bounds checks along critical performance
	// paths.
	// The sweep will free the old allocBits and set allocBits to the
	// gcmarkBits. The gcmarkBits are replaced with a fresh zeroed
	// out memory.
	allocBits  *gcBits
	gcmarkBits *gcBits
	pinnerBits *gcBits // bitmap for pinned objects; accessed atomically

	// sweepgen 擦除标识
	// h->sweepgen - 2 	需要被清理
	// h->sweepgen - 1 	正在被清理
	// h->sweepgen		已被清理等待被使用
	// h->sweepgen + 1	扫描开始之前被缓存并且仍然被缓存并且需要清理
	// h->sweepgen + 3	已被清理并且一直被缓存
	// h->sweepgen 每次 GC 后 +2
	// sweep generation:
	// if sweepgen == h->sweepgen - 2, the span needs sweeping
	// if sweepgen == h->sweepgen - 1, the span is currently being swept
	// if sweepgen == h->sweepgen, the span is swept and ready to use
	// if sweepgen == h->sweepgen + 1, the span was cached before sweep began and is still cached, and needs sweeping
	// if sweepgen == h->sweepgen + 3, the span was swept and then cached and is still cached
	// h->sweepgen is incremented by 2 after every GC

	// sweeepgen 清理者 id
	// spanclass 标记当前所属的尺寸组
	// state 标记当前的状态
	// needzero 在申请之前是否需要清零
	// elemsize 元素大小
	// limit span 中最后一个数据
	// speciallock 保护 specials
	// specials 特殊记录链表 基于 offset 排序
	sweepgen              uint32
	divMul                uint32        // for divide by elemsize
	allocCount            uint16        // number of allocated objects
	spanclass             spanClass     // size class and noscan (uint8)
	state                 mSpanStateBox // mSpanInUse etc; accessed atomically (get/set methods)
	needzero              uint8         // needs to be zeroed before allocation
	isUserArenaChunk      bool          // whether or not this span represents a user arena
	allocCountBeforeCache uint16        // a copy of allocCount that is stored just before this span is cached
	elemsize              uintptr       // computed from sizeclass or from npages
	limit                 uintptr       // end of data in span
	speciallock           mutex         // guards specials list and changes to pinnerBits
	specials              *special      // linked list of special records sorted by offset.
	userArenaChunkFree    addrRange     // interval for managing chunk allocation

	// freeIndexForScan is like freeindex, except that freeindex is
	// used by the allocator whereas freeIndexForScan is used by the
	// GC scanner. They are two fields so that the GC sees the object
	// is allocated only when the object and the heap bits are
	// initialized (see also the assignment of freeIndexForScan in
	// mallocgc, and issue 54596).
	freeIndexForScan uintptr
}

// base 返回 s 的基址
func (s *mspan) base() uintptr {
	return s.startAddr
}

// layout 返回 元素大小 元素个数 总大小
func (s *mspan) layout() (size, n, total uintptr) {
	total = s.npages << _PageShift
	size = s.elemsize
	if size > 0 {
		n = total / size
	}
	return
}

// recordspan adds a newly allocated span to h.allspans.
//
// This only happens the first time a span is allocated from
// mheap.spanalloc (it is not called when a span is reused).
//
// Write barriers are disallowed here because it can be called from
// gcWork when allocating new workbufs. However, because it's an
// indirect call from the fixalloc initializer, the compiler can't see
// this.
//
// The heap lock must be held.
//
//go:nowritebarrierrec
func recordspan(vh unsafe.Pointer, p unsafe.Pointer) {
	h := (*mheap)(vh)
	s := (*mspan)(p)

	assertLockHeld(&h.lock)

	if len(h.allspans) >= cap(h.allspans) {
		n := 64 * 1024 / goarch.PtrSize
		if n < cap(h.allspans)*3/2 {
			n = cap(h.allspans) * 3 / 2
		}
		var new []*mspan
		sp := (*slice)(unsafe.Pointer(&new))
		sp.array = sysAlloc(uintptr(n)*goarch.PtrSize, &memstats.other_sys)
		if sp.array == nil {
			throw("runtime: cannot allocate memory")
		}
		sp.len = len(h.allspans)
		sp.cap = n
		if len(h.allspans) > 0 {
			copy(new, h.allspans)
		}
		oldAllspans := h.allspans
		*(*notInHeapSlice)(unsafe.Pointer(&h.allspans)) = *(*notInHeapSlice)(unsafe.Pointer(&new))
		if len(oldAllspans) != 0 {
			sysFree(unsafe.Pointer(&oldAllspans[0]), uintptr(cap(oldAllspans))*unsafe.Sizeof(oldAllspans[0]), &memstats.other_sys)
		}
	}
	h.allspans = h.allspans[:len(h.allspans)+1]
	h.allspans[len(h.allspans)-1] = s
}

// spanClass 代表不同大小的尺寸等级
// 每个等级都有 scan 和 noscan 两个 spanClass
// noscan 仅包含不需要扫描的对象 即不包含指针 不需要被 GC 扫描
// A spanClass represents the size class and noscan-ness of a span.
//
// Each size class has a noscan spanClass and a scan spanClass. The
// noscan spanClass contains only noscan objects, which do not contain
// pointers and thus do not need to be scanned by the garbage
// collector.
type spanClass uint8

const (
	numSpanClasses = _NumSizeClasses << 1
	tinySpanClass  = spanClass(tinySizeClass<<1 | 1)
)

// makeSpanClass 创建指定等级且是否扫描的等级
func makeSpanClass(sizeclass uint8, noscan bool) spanClass {
	return spanClass(sizeclass<<1) | spanClass(bool2int(noscan))
}

// sizeclass 返回尺寸等级
func (sc spanClass) sizeclass() int8 {
	return int8(sc >> 1)
}

// noscan 判断是否需要扫描
// 奇数 noscan 偶数 scan
func (sc spanClass) noscan() bool {
	return sc&1 != 0
}

// arenaIndex 地址索引
// 地址减去全局基址再除以每个 heapArena 的大小
// 就可以获取在哪个 arenaIndex
// arenaIndex returns the index into mheap_.arenas of the arena
// containing metadata for p. This index combines of an index into the
// L1 map and an index into the L2 map and should be used as
// mheap_.arenas[ai.l1()][ai.l2()].
//
// If p is outside the range of valid heap addresses, either l1() or
// l2() will be out of bounds.
//
// It is nosplit because it's called by spanOf and several other
// nosplit functions.
//
//go:nosplit
func arenaIndex(p uintptr) arenaIdx {
	// p 减去基址 然后 除以 每个 heapArena 的大小 就能获取在哪个 heapArena id
	return arenaIdx((p - arenaBaseOffset) / heapArenaBytes)
}

// arenaBase 返回指定 arena 的基址
// arenaBase returns the low address of the region covered by heap
// arena i.
func arenaBase(i arenaIdx) uintptr {
	return uintptr(i)*heapArenaBytes + arenaBaseOffset
}

// arenaIdx heapArena 索引
type arenaIdx uint

// 返回地址区域的一级索引
// l1 returns the "l1" portion of an arenaIdx.
//
// Marked nosplit because it's called by spanOf and other nosplit
// functions.
//
//go:nosplit
func (i arenaIdx) l1() uint {
	if arenaL1Bits == 0 {
		// Let the compiler optimize this away if there's no
		// L1 map.
		return 0
	} else {
		return uint(i) >> arenaL1Shift
	}
}

// 返回地址区域的二级索引
// l2 returns the "l2" portion of an arenaIdx.
//
// Marked nosplit because it's called by spanOf and other nosplit funcs.
// functions.
//
//go:nosplit
func (i arenaIdx) l2() uint {
	if arenaL1Bits == 0 {
		return uint(i)
	} else {
		return uint(i) & (1<<arenaL2Bits - 1)
	}
}

// inheap 返回 b 指向空间是否在堆上
// b 指向 mSpanManual 即栈空间 返回 false
// inheap reports whether b is a pointer into a (potentially dead) heap object.
// It returns false for pointers into mSpanManual spans.
// Non-preemptible because it is used by write barriers.
//
//go:nowritebarrier
//go:nosplit
func inheap(b uintptr) bool {
	return spanOfHeap(b) != nil
}

// inHeapOrStack 类似 inheap 指向栈空间也返回 true
// inHeapOrStack is a variant of inheap that returns true for pointers
// into any allocated heap span.
//
//go:nowritebarrier
//go:nosplit
func inHeapOrStack(b uintptr) bool {
	s := spanOf(b)
	if s == nil || b < s.base() {
		return false
	}
	switch s.state.get() {
	case mSpanInUse, mSpanManual:
		return b < s.limit
	default:
		return false
	}
}

// spanOf 根据地址p返回p所在的span，如果p是堆外内存则返回nil
// spanOf returns the span of p. If p does not point into the heap
// arena or no span has ever contained p, spanOf returns nil.
//
// If p does not point to allocated memory, this may return a non-nil
// span that does *not* contain p. If this is a possibility, the
// caller should either call spanOfHeap or check the span bounds
// explicitly.
//
// Must be nosplit because it has callers that are nosplit.
//
//go:nosplit
func spanOf(p uintptr) *mspan {
	// This function looks big, but we use a lot of constant
	// folding around arenaL1Bits to get it under the inlining
	// budget. Also, many of the checks here are safety checks
	// that Go needs to do anyway, so the generated code is quite
	// short.
	ri := arenaIndex(p)
	if arenaL1Bits == 0 {
		// If there's no L1, then ri.l1() can't be out of bounds but ri.l2() can.
		if ri.l2() >= uint(len(mheap_.arenas[0])) {
			return nil
		}
	} else {
		// If there's an L1, then ri.l1() can be out of bounds but ri.l2() can't.
		if ri.l1() >= uint(len(mheap_.arenas)) {
			return nil
		}
	}
	l2 := mheap_.arenas[ri.l1()]
	if arenaL1Bits != 0 && l2 == nil { // Should never happen if there's no L1.
		return nil
	}
	ha := l2[ri.l2()]
	if ha == nil {
		return nil
	}
	return ha.spans[(p/pageSize)%pagesPerArena]
}

// spanOfUnchecked 和spanOf相同，但调用者必须确保 p 指向的是已申请的 Go 堆内存
// spanOfUnchecked is equivalent to spanOf, but the caller must ensure
// that p points into an allocated heap arena.
//
// Must be nosplit because it has callers that are nosplit.
//
//go:nosplit
func spanOfUnchecked(p uintptr) *mspan {
	ai := arenaIndex(p)
	return mheap_.arenas[ai.l1()][ai.l2()].spans[(p/pageSize)%pagesPerArena]
}

// spanOfHeap 和spanOf类似，如果p没有指向堆对象，返回nil
// spanOfHeap is like spanOf, but returns nil if p does not point to a
// heap object.
//
// Must be nosplit because it has callers that are nosplit.
//
//go:nosplit
func spanOfHeap(p uintptr) *mspan {
	s := spanOf(p)
	// s is nil if it's never been allocated. Otherwise, we check
	// its state first because we don't trust this pointer, so we
	// have to synchronize with span initialization. Then, it's
	// still possible we picked up a stale span pointer, so we
	// have to check the span's bounds.
	if s == nil || s.state.get() != mSpanInUse || p < s.base() || p >= s.limit {
		return nil
	}
	return s
}

// pageIndexOf 返回地址p所在的 arena， page index，page mask，调用者确保p在Go堆上
// pageIndexOf returns the arena, page index, and page mask for pointer p.
// The caller must ensure p is in the heap.
func pageIndexOf(p uintptr) (arena *heapArena, pageIdx uintptr, pageMask uint8) {
	ai := arenaIndex(p)
	arena = mheap_.arenas[ai.l1()][ai.l2()]
	pageIdx = ((p / pageSize) / 8) % uintptr(len(arena.pageInUse))
	pageMask = byte(1 << ((p / pageSize) % 8))
	return
}

// init 初始化 Go 堆
// Initialize the heap.
func (h *mheap) init() {
	lockInit(&h.lock, lockRankMheap)
	lockInit(&h.speciallock, lockRankMheapSpecial)

	h.spanalloc.init(unsafe.Sizeof(mspan{}), recordspan, unsafe.Pointer(h), &memstats.mspan_sys)
	h.cachealloc.init(unsafe.Sizeof(mcache{}), nil, nil, &memstats.mcache_sys)
	h.specialfinalizeralloc.init(unsafe.Sizeof(specialfinalizer{}), nil, nil, &memstats.other_sys)
	h.specialprofilealloc.init(unsafe.Sizeof(specialprofile{}), nil, nil, &memstats.other_sys)
	h.specialReachableAlloc.init(unsafe.Sizeof(specialReachable{}), nil, nil, &memstats.other_sys)
	h.specialPinCounterAlloc.init(unsafe.Sizeof(specialPinCounter{}), nil, nil, &memstats.other_sys)
	h.arenaHintAlloc.init(unsafe.Sizeof(arenaHint{}), nil, nil, &memstats.other_sys)

	// Don't zero mspan allocations. Background sweeping can
	// inspect a span concurrently with allocating it, so it's
	// important that the span's sweepgen survive across freeing
	// and re-allocating a span to prevent background sweeping
	// from improperly cas'ing it from 0.
	//
	// This is safe because mspan contains no heap pointers.
	h.spanalloc.zero = false

	// h->mapcache needs no init

	// 初始化每个 central
	for i := range h.central {
		h.central[i].mcentral.init(spanClass(i))
	}

	h.pages.init(&h.lock, &memstats.gcMiscSys, false)
}

// reclaim sweeps and reclaims at least npage pages into the heap.
// It is called before allocating npage pages to keep growth in check.
//
// reclaim implements the page-reclaimer half of the sweeper.
//
// h.lock must NOT be held.
func (h *mheap) reclaim(npage uintptr) {
	// TODO(austin): Half of the time spent freeing spans is in
	// locking/unlocking the heap (even with low contention). We
	// could make the slow path here several times faster by
	// batching heap frees.

	// Bail early if there's no more reclaim work.
	if h.reclaimIndex.Load() >= 1<<63 {
		return
	}

	// Disable preemption so the GC can't start while we're
	// sweeping, so we can read h.sweepArenas, and so
	// traceGCSweepStart/Done pair on the P.
	mp := acquirem()

	if traceEnabled() {
		traceGCSweepStart()
	}

	arenas := h.sweepArenas
	locked := false
	for npage > 0 {
		// Pull from accumulated credit first.
		if credit := h.reclaimCredit.Load(); credit > 0 {
			take := credit
			if take > npage {
				// Take only what we need.
				take = npage
			}
			if h.reclaimCredit.CompareAndSwap(credit, credit-take) {
				npage -= take
			}
			continue
		}

		// Claim a chunk of work.
		idx := uintptr(h.reclaimIndex.Add(pagesPerReclaimerChunk) - pagesPerReclaimerChunk)
		if idx/pagesPerArena >= uintptr(len(arenas)) {
			// Page reclaiming is done.
			h.reclaimIndex.Store(1 << 63)
			break
		}

		if !locked {
			// Lock the heap for reclaimChunk.
			lock(&h.lock)
			locked = true
		}

		// Scan this chunk.
		nfound := h.reclaimChunk(arenas, idx, pagesPerReclaimerChunk)
		if nfound <= npage {
			npage -= nfound
		} else {
			// Put spare pages toward global credit.
			h.reclaimCredit.Add(nfound - npage)
			npage = 0
		}
	}
	if locked {
		unlock(&h.lock)
	}

	if traceEnabled() {
		traceGCSweepDone()
	}
	releasem(mp)
}

// reclaimChunk sweeps unmarked spans that start at page indexes [pageIdx, pageIdx+n).
// It returns the number of pages returned to the heap.
//
// h.lock must be held and the caller must be non-preemptible. Note: h.lock may be
// temporarily unlocked and re-locked in order to do sweeping or if tracing is
// enabled.
func (h *mheap) reclaimChunk(arenas []arenaIdx, pageIdx, n uintptr) uintptr {
	// The heap lock must be held because this accesses the
	// heapArena.spans arrays using potentially non-live pointers.
	// In particular, if a span were freed and merged concurrently
	// with this probing heapArena.spans, it would be possible to
	// observe arbitrary, stale span pointers.
	assertLockHeld(&h.lock)

	n0 := n
	var nFreed uintptr
	sl := sweep.active.begin()
	if !sl.valid {
		return 0
	}
	for n > 0 {
		ai := arenas[pageIdx/pagesPerArena]
		ha := h.arenas[ai.l1()][ai.l2()]

		// Get a chunk of the bitmap to work on.
		arenaPage := uint(pageIdx % pagesPerArena)
		inUse := ha.pageInUse[arenaPage/8:]
		marked := ha.pageMarks[arenaPage/8:]
		if uintptr(len(inUse)) > n/8 {
			inUse = inUse[:n/8]
			marked = marked[:n/8]
		}

		// Scan this bitmap chunk for spans that are in-use
		// but have no marked objects on them.
		for i := range inUse {
			inUseUnmarked := atomic.Load8(&inUse[i]) &^ marked[i]
			if inUseUnmarked == 0 {
				continue
			}

			for j := uint(0); j < 8; j++ {
				if inUseUnmarked&(1<<j) != 0 {
					s := ha.spans[arenaPage+uint(i)*8+j]
					if s, ok := sl.tryAcquire(s); ok {
						npages := s.npages
						unlock(&h.lock)
						if s.sweep(false) {
							nFreed += npages
						}
						lock(&h.lock)
						// Reload inUse. It's possible nearby
						// spans were freed when we dropped the
						// lock and we don't want to get stale
						// pointers from the spans array.
						inUseUnmarked = atomic.Load8(&inUse[i]) &^ marked[i]
					}
				}
			}
		}

		// Advance.
		pageIdx += uintptr(len(inUse) * 8)
		n -= uintptr(len(inUse) * 8)
	}
	sweep.active.end(sl)
	if traceEnabled() {
		unlock(&h.lock)
		// Account for pages scanned but not reclaimed.
		traceGCSweepSpan((n0 - nFreed) * pageSize)
		lock(&h.lock)
	}

	assertLockHeld(&h.lock) // Must be locked on return.
	return nFreed
}

// spanAllocType represents the type of allocation to make, or
// the type of allocation to be freed.
type spanAllocType uint8

const (
	// spanAllocHeap          堆 span
	// spanAllocStack         栈 span
	// spanAllocPtrScalarBits GC prog 位图 span
	// spanAllocWorkBuf       workbuf span
	spanAllocHeap          spanAllocType = iota // heap span
	spanAllocStack                              // stack span
	spanAllocPtrScalarBits                      // unrolled GC prog bitmap span
	spanAllocWorkBuf                            // work buf span
)

// manual 是否是手动管理的内存
// manual returns true if the span allocation is manually managed.
func (s spanAllocType) manual() bool {
	return s != spanAllocHeap
}

// alloc 从 Go 堆申请包含 npages 页的 span
// 里面元素标记大小尺寸为 spanclass
// alloc allocates a new span of npage pages from the GC'd heap.
//
// spanclass indicates the span's size class and scannability.
//
// Returns a span that has been fully initialized. span.needzero indicates
// whether the span has been zeroed. Note that it may not be.
func (h *mheap) alloc(npages uintptr, spanclass spanClass) *mspan {
	// Don't do any operations that lock the heap on the G stack.
	// It might trigger stack growth, and the stack growth code needs
	// to be able to allocate heap.
	var s *mspan
	systemstack(func() {
		// To prevent excessive heap growth, before allocating n pages
		// we need to sweep and reclaim at least n pages.
		if !isSweepDone() {
			h.reclaim(npages)
		}
		s = h.allocSpan(npages, spanAllocHeap, spanclass)
	})
	return s
}

// allocManual 手动申请 span
// allocManual allocates a manually-managed span of npage pages.
// allocManual returns nil if allocation fails.
//
// allocManual adds the bytes used to *stat, which should be a
// memstats in-use field. Unlike allocations in the GC'd heap, the
// allocation does *not* count toward heapInUse.
//
// The memory backing the returned span may not be zeroed if
// span.needzero is set.
//
// allocManual must be called on the system stack because it may
// acquire the heap lock via allocSpan. See mheap for details.
//
// If new code is written to call allocManual, do NOT use an
// existing spanAllocType value and instead declare a new one.
//
//go:systemstack
func (h *mheap) allocManual(npages uintptr, typ spanAllocType) *mspan {
	if !typ.manual() {
		// 手动管理的内存不能是堆内存
		throw("manual span allocation called with non-manually-managed type")
	}
	return h.allocSpan(npages, typ, 0)
}

// setSpans modifies the span map so [spanOf(base), spanOf(base+npage*pageSize))
// is s.
func (h *mheap) setSpans(base, npage uintptr, s *mspan) {
	p := base / pageSize
	ai := arenaIndex(base)
	ha := h.arenas[ai.l1()][ai.l2()]
	for n := uintptr(0); n < npage; n++ {
		i := (p + n) % pagesPerArena
		if i == 0 {
			ai = arenaIndex(base + n*pageSize)
			ha = h.arenas[ai.l1()][ai.l2()]
		}
		ha.spans[i] = s
	}
}

// allocNeedsZero checks if the region of address space [base, base+npage*pageSize),
// assumed to be allocated, needs to be zeroed, updating heap arena metadata for
// future allocations.
//
// This must be called each time pages are allocated from the heap, even if the page
// allocator can otherwise prove the memory it's allocating is already zero because
// they're fresh from the operating system. It updates heapArena metadata that is
// critical for future page allocations.
//
// There are no locking constraints on this method.
func (h *mheap) allocNeedsZero(base, npage uintptr) (needZero bool) {
	for npage > 0 {
		ai := arenaIndex(base)
		ha := h.arenas[ai.l1()][ai.l2()]

		zeroedBase := atomic.Loaduintptr(&ha.zeroedBase)
		arenaBase := base % heapArenaBytes
		if arenaBase < zeroedBase {
			// We extended into the non-zeroed part of the
			// arena, so this region needs to be zeroed before use.
			//
			// zeroedBase is monotonically increasing, so if we see this now then
			// we can be sure we need to zero this memory region.
			//
			// We still need to update zeroedBase for this arena, and
			// potentially more arenas.
			needZero = true
		}
		// We may observe arenaBase > zeroedBase if we're racing with one or more
		// allocations which are acquiring memory directly before us in the address
		// space. But, because we know no one else is acquiring *this* memory, it's
		// still safe to not zero.

		// Compute how far into the arena we extend into, capped
		// at heapArenaBytes.
		arenaLimit := arenaBase + npage*pageSize
		if arenaLimit > heapArenaBytes {
			arenaLimit = heapArenaBytes
		}
		// Increase ha.zeroedBase so it's >= arenaLimit.
		// We may be racing with other updates.
		for arenaLimit > zeroedBase {
			if atomic.Casuintptr(&ha.zeroedBase, zeroedBase, arenaLimit) {
				break
			}
			zeroedBase = atomic.Loaduintptr(&ha.zeroedBase)
			// Double check basic conditions of zeroedBase.
			if zeroedBase <= arenaLimit && zeroedBase > arenaBase {
				// The zeroedBase moved into the space we were trying to
				// claim. That's very bad, and indicates someone allocated
				// the same region we did.
				throw("potentially overlapping in-use allocations detected")
			}
		}

		// Move base forward and subtract from npage to move into
		// the next arena, or finish.
		base += arenaLimit - arenaBase
		npage -= (arenaLimit - arenaBase) / pageSize
	}
	return
}

// tryAllocMSpan 尝试从p获取mspan
// tryAllocMSpan attempts to allocate an mspan object from
// the P-local cache, but may fail.
//
// h.lock need not be held.
//
// This caller must ensure that its P won't change underneath
// it during this function. Currently to ensure that we enforce
// that the function is run on the system stack, because that's
// the only place it is used now. In the future, this requirement
// may be relaxed if its use is necessary elsewhere.
//
//go:systemstack
func (h *mheap) tryAllocMSpan() *mspan {
	pp := getg().m.p.ptr()
	// If we don't have a p or the cache is empty, we can't do
	// anything here.
	if pp == nil || pp.mspancache.len == 0 {
		return nil
	}
	// 获取最后一个mspan
	// Pull off the last entry in the cache.
	s := pp.mspancache.buf[pp.mspancache.len-1]
	pp.mspancache.len--
	return s
}

// allocMSpanLocked allocates an mspan object.
//
// h.lock must be held.
//
// allocMSpanLocked must be called on the system stack because
// its caller holds the heap lock. See mheap for details.
// Running on the system stack also ensures that we won't
// switch Ps during this function. See tryAllocMSpan for details.
//
//go:systemstack
func (h *mheap) allocMSpanLocked() *mspan {
	assertLockHeld(&h.lock)

	pp := getg().m.p.ptr()
	if pp == nil {
		// We don't have a p so just do the normal thing.
		return (*mspan)(h.spanalloc.alloc())
	}
	// Refill the cache if necessary.
	if pp.mspancache.len == 0 {
		const refillCount = len(pp.mspancache.buf) / 2
		for i := 0; i < refillCount; i++ {
			pp.mspancache.buf[i] = (*mspan)(h.spanalloc.alloc())
		}
		pp.mspancache.len = refillCount
	}
	// Pull off the last entry in the cache.
	s := pp.mspancache.buf[pp.mspancache.len-1]
	pp.mspancache.len--
	return s
}

// freeMSpanLocked free an mspan object.
//
// h.lock must be held.
//
// freeMSpanLocked must be called on the system stack because
// its caller holds the heap lock. See mheap for details.
// Running on the system stack also ensures that we won't
// switch Ps during this function. See tryAllocMSpan for details.
//
//go:systemstack
func (h *mheap) freeMSpanLocked(s *mspan) {
	assertLockHeld(&h.lock)

	pp := getg().m.p.ptr()
	// First try to free the mspan directly to the cache.
	if pp != nil && pp.mspancache.len < len(pp.mspancache.buf) {
		pp.mspancache.buf[pp.mspancache.len] = s
		pp.mspancache.len++
		return
	}
	// Failing that (or if we don't have a p), just free it to
	// the heap.
	h.spanalloc.free(unsafe.Pointer(s))
}

// allocSpan 申请 npages 页内存
// allocSpan allocates an mspan which owns npages worth of memory.
//
// If typ.manual() == false, allocSpan allocates a heap span of class spanclass
// and updates heap accounting. If manual == true, allocSpan allocates a
// manually-managed span (spanclass is ignored), and the caller is
// responsible for any accounting related to its use of the span. Either
// way, allocSpan will atomically add the bytes in the newly allocated
// span to *sysStat.
//
// The returned span is fully initialized.
//
// h.lock must not be held.
//
// allocSpan must be called on the system stack both because it acquires
// the heap lock and because it must block GC transitions.
//
//go:systemstack
func (h *mheap) allocSpan(npages uintptr, typ spanAllocType, spanclass spanClass) (s *mspan) {
	// Function-global state.
	gp := getg()
	base, scav := uintptr(0), uintptr(0)
	growth := uintptr(0)

	// false on linux
	// On some platforms we need to provide physical page aligned stack
	// allocations. Where the page size is less than the physical page
	// size, we already manage to do this by default.
	needPhysPageAlign := physPageAlignedStacks && typ == spanAllocStack && pageSize < physPageSize

	// 如果申请少量page，则尝试从p.pcache申请
	// If the allocation is small enough, try the page cache!
	// The page cache does not support aligned allocations, so we cannot use
	// it if we need to provide a physical page aligned stack allocation.
	pp := gp.m.p.ptr()
	// 获取少量page，npages < 16
	if !needPhysPageAlign && pp != nil && npages < pageCachePages/4 {
		// 不需要物理页对齐
		// 没有 p
		// npages 小于 16
		c := &pp.pcache

		// If the cache is empty, refill it.
		if c.empty() {
			// 填充cache
			lock(&h.lock)
			// 获取cache
			*c = h.pages.allocToCache()
			unlock(&h.lock)
		}

		// 获取 page
		// Try to allocate from the cache.
		base, scav = c.alloc(npages)
		if base != 0 {
			s = h.tryAllocMSpan()
			// 如果获取 mspan 成功
			if s != nil {
				goto HaveSpan
			}
			// We have a base but no mspan, so we need
			// to lock the heap.
		}
	}

	// For one reason or another, we couldn't get the
	// whole job done without the heap lock.
	lock(&h.lock)

	if needPhysPageAlign {
		// Overallocate by a physical page to allow for later alignment.
		extraPages := physPageSize / pageSize

		// Find a big enough region first, but then only allocate the
		// aligned portion. We can't just allocate and then free the
		// edges because we need to account for scavenged memory, and
		// that's difficult with alloc.
		//
		// Note that we skip updates to searchAddr here. It's OK if
		// it's stale and higher than normal; it'll operate correctly,
		// just come with a performance cost.
		base, _ = h.pages.find(npages + extraPages)
		if base == 0 {
			var ok bool
			growth, ok = h.grow(npages + extraPages)
			if !ok {
				unlock(&h.lock)
				return nil
			}
			base, _ = h.pages.find(npages + extraPages)
			if base == 0 {
				throw("grew heap, but no adequate free space found")
			}
		}
		base = alignUp(base, physPageSize)
		scav = h.pages.allocRange(base, npages)
	}

	// 如果 alloc 没有获取页
	if base == 0 {
		// Try to acquire a base address.
		base, scav = h.pages.alloc(npages)
		if base == 0 {
			var ok bool
			growth, ok = h.grow(npages)
			if !ok {
				unlock(&h.lock)
				return nil
			}
			base, scav = h.pages.alloc(npages)
			if base == 0 {
				throw("grew heap, but no adequate free space found")
			}
		}
	}
	if s == nil {
		// We failed to get an mspan earlier, so grab
		// one now that we have the heap lock.
		s = h.allocMSpanLocked()
	}
	unlock(&h.lock)

HaveSpan:
	// Decide if we need to scavenge in response to what we just allocated.
	// Specifically, we track the maximum amount of memory to scavenge of all
	// the alternatives below, assuming that the maximum satisfies *all*
	// conditions we check (e.g. if we need to scavenge X to satisfy the
	// memory limit and Y to satisfy heap-growth scavenging, and Y > X, then
	// it's fine to pick Y, because the memory limit is still satisfied).
	//
	// It's fine to do this after allocating because we expect any scavenged
	// pages not to get touched until we return. Simultaneously, it's important
	// to do this before calling sysUsed because that may commit address space.
	bytesToScavenge := uintptr(0)
	forceScavenge := false
	if limit := gcController.memoryLimit.Load(); !gcCPULimiter.limiting() {
		// Assist with scavenging to maintain the memory limit by the amount
		// that we expect to page in.
		inuse := gcController.mappedReady.Load()
		// Be careful about overflow, especially with uintptrs. Even on 32-bit platforms
		// someone can set a really big memory limit that isn't maxInt64.
		if uint64(scav)+inuse > uint64(limit) {
			bytesToScavenge = uintptr(uint64(scav) + inuse - uint64(limit))
			forceScavenge = true
		}
	}
	if goal := scavenge.gcPercentGoal.Load(); goal != ^uint64(0) && growth > 0 {
		// We just caused a heap growth, so scavenge down what will soon be used.
		// By scavenging inline we deal with the failure to allocate out of
		// memory fragments by scavenging the memory fragments that are least
		// likely to be re-used.
		//
		// Only bother with this because we're not using a memory limit. We don't
		// care about heap growths as long as we're under the memory limit, and the
		// previous check for scaving already handles that.
		if retained := heapRetained(); retained+uint64(growth) > goal {
			// The scavenging algorithm requires the heap lock to be dropped so it
			// can acquire it only sparingly. This is a potentially expensive operation
			// so it frees up other goroutines to allocate in the meanwhile. In fact,
			// they can make use of the growth we just created.
			todo := growth
			if overage := uintptr(retained + uint64(growth) - goal); todo > overage {
				todo = overage
			}
			if todo > bytesToScavenge {
				bytesToScavenge = todo
			}
		}
	}
	// There are a few very limited circumstances where we won't have a P here.
	// It's OK to simply skip scavenging in these cases. Something else will notice
	// and pick up the tab.
	var now int64
	if pp != nil && bytesToScavenge > 0 {
		// Measure how long we spent scavenging and add that measurement to the assist
		// time so we can track it for the GC CPU limiter.
		//
		// Limiter event tracking might be disabled if we end up here
		// while on a mark worker.
		start := nanotime()
		track := pp.limiterEvent.start(limiterEventScavengeAssist, start)

		// Scavenge, but back out if the limiter turns on.
		released := h.pages.scavenge(bytesToScavenge, func() bool {
			return gcCPULimiter.limiting()
		}, forceScavenge)

		mheap_.pages.scav.releasedEager.Add(released)

		// Finish up accounting.
		now = nanotime()
		if track {
			pp.limiterEvent.stop(limiterEventScavengeAssist, now)
		}
		scavenge.assistTime.Add(now - start)
	}

	// Initialize the span.
	h.initSpan(s, typ, spanclass, base, npages)

	// Commit and account for any scavenged memory that the span now owns.
	nbytes := npages * pageSize
	if scav != 0 {
		// sysUsed all the pages that are actually available
		// in the span since some of them might be scavenged.
		sysUsed(unsafe.Pointer(base), nbytes, scav)
		gcController.heapReleased.add(-int64(scav))
	}
	// Update stats.
	gcController.heapFree.add(-int64(nbytes - scav))
	if typ == spanAllocHeap {
		gcController.heapInUse.add(int64(nbytes))
	}
	// Update consistent stats.
	stats := memstats.heapStats.acquire()
	atomic.Xaddint64(&stats.committed, int64(scav))
	atomic.Xaddint64(&stats.released, -int64(scav))
	switch typ {
	case spanAllocHeap:
		atomic.Xaddint64(&stats.inHeap, int64(nbytes))
	case spanAllocStack:
		atomic.Xaddint64(&stats.inStacks, int64(nbytes))
	case spanAllocPtrScalarBits:
		atomic.Xaddint64(&stats.inPtrScalarBits, int64(nbytes))
	case spanAllocWorkBuf:
		atomic.Xaddint64(&stats.inWorkBufs, int64(nbytes))
	}
	memstats.heapStats.release()

	pageTraceAlloc(pp, now, base, npages)
	return s
}

// initSpan initializes a blank span s which will represent the range
// [base, base+npages*pageSize). typ is the type of span being allocated.
func (h *mheap) initSpan(s *mspan, typ spanAllocType, spanclass spanClass, base, npages uintptr) {
	// At this point, both s != nil and base != 0, and the heap
	// lock is no longer held. Initialize the span.
	s.init(base, npages)
	if h.allocNeedsZero(base, npages) {
		s.needzero = 1
	}
	nbytes := npages * pageSize
	if typ.manual() {
		s.manualFreeList = 0
		s.nelems = 0
		s.limit = s.base() + s.npages*pageSize
		s.state.set(mSpanManual)
	} else {
		// We must set span properties before the span is published anywhere
		// since we're not holding the heap lock.
		s.spanclass = spanclass
		if sizeclass := spanclass.sizeclass(); sizeclass == 0 {
			s.elemsize = nbytes
			s.nelems = 1
			s.divMul = 0
		} else {
			s.elemsize = uintptr(class_to_size[sizeclass])
			s.nelems = nbytes / s.elemsize
			s.divMul = class_to_divmagic[sizeclass]
		}

		// Initialize mark and allocation structures.
		s.freeindex = 0
		s.freeIndexForScan = 0
		s.allocCache = ^uint64(0) // all 1s indicating all free.
		s.gcmarkBits = newMarkBits(s.nelems)
		s.allocBits = newAllocBits(s.nelems)

		// It's safe to access h.sweepgen without the heap lock because it's
		// only ever updated with the world stopped and we run on the
		// systemstack which blocks a STW transition.
		atomic.Store(&s.sweepgen, h.sweepgen)

		// Now that the span is filled in, set its state. This
		// is a publication barrier for the other fields in
		// the span. While valid pointers into this span
		// should never be visible until the span is returned,
		// if the garbage collector finds an invalid pointer,
		// access to the span may race with initialization of
		// the span. We resolve this race by atomically
		// setting the state after the span is fully
		// initialized, and atomically checking the state in
		// any situation where a pointer is suspect.
		s.state.set(mSpanInUse)
	}

	// Publish the span in various locations.

	// This is safe to call without the lock held because the slots
	// related to this span will only ever be read or modified by
	// this thread until pointers into the span are published (and
	// we execute a publication barrier at the end of this function
	// before that happens) or pageInUse is updated.
	h.setSpans(s.base(), npages, s)

	if !typ.manual() {
		// Mark in-use span in arena page bitmap.
		//
		// This publishes the span to the page sweeper, so
		// it's imperative that the span be completely initialized
		// prior to this line.
		arena, pageIdx, pageMask := pageIndexOf(s.base())
		atomic.Or8(&arena.pageInUse[pageIdx], pageMask)

		// Update related page sweeper stats.
		h.pagesInUse.Add(npages)
	}

	// Make sure the newly allocated span will be observed
	// by the GC before pointers into the span are published.
	publicationBarrier()
}

// grow 尝试向操作系统索要npage页内存，返回是否成功
// Try to add at least npage pages of memory to the heap,
// returning how much the heap grew by and whether it worked.
//
// h.lock must be held.
func (h *mheap) grow(npage uintptr) (uintptr, bool) {
	assertLockHeld(&h.lock)

	// We must grow the heap in whole palloc chunks.
	// We call sysMap below but note that because we
	// round up to pallocChunkPages which is on the order
	// of MiB (generally >= to the huge page size) we
	// won't be calling it too much.
	// 向上取整需要的内存量
	ask := alignUp(npage, pallocChunkPages) * pageSize

	totalGrowth := uintptr(0)
	// This may overflow because ask could be very large
	// and is otherwise unrelated to h.curArena.base.
	// 当前基址加上需要的得到 end 可能溢出
	end := h.curArena.base + ask
	// 向上取整物理页大小
	nBase := alignUp(end, physPageSize)
	if nBase > h.curArena.end || /* overflow */ end < h.curArena.base {
		// 检测溢出后
		// Not enough room in the current arena. Allocate more
		// arena space. This may not be contiguous with the
		// current arena, so we have to request the full ask.
		av, asize := h.sysAlloc(ask, &h.arenaHints, true)
		if av == nil {
			inUse := gcController.heapFree.load() + gcController.heapReleased.load() + gcController.heapInUse.load()
			print("runtime: out of memory: cannot allocate ", ask, "-byte block (", inUse, " in use)\n")
			return 0, false
		}

		if uintptr(av) == h.curArena.end {
			// The new space is contiguous with the old
			// space, so just extend the current space.
			h.curArena.end = uintptr(av) + asize
		} else {
			// The new space is discontiguous. Track what
			// remains of the current space and switch to
			// the new space. This should be rare.
			if size := h.curArena.end - h.curArena.base; size != 0 {
				// Transition this space from Reserved to Prepared and mark it
				// as released since we'll be able to start using it after updating
				// the page allocator and releasing the lock at any time.
				sysMap(unsafe.Pointer(h.curArena.base), size, &gcController.heapReleased)
				// Update stats.
				stats := memstats.heapStats.acquire()
				atomic.Xaddint64(&stats.released, int64(size))
				memstats.heapStats.release()
				// Update the page allocator's structures to make this
				// space ready for allocation.
				h.pages.grow(h.curArena.base, size)
				totalGrowth += size
			}
			// Switch to the new space.
			h.curArena.base = uintptr(av)
			h.curArena.end = uintptr(av) + asize
		}

		// Recalculate nBase.
		// We know this won't overflow, because sysAlloc returned
		// a valid region starting at h.curArena.base which is at
		// least ask bytes in size.
		nBase = alignUp(h.curArena.base+ask, physPageSize)
	}

	// Grow into the current arena.
	v := h.curArena.base
	h.curArena.base = nBase

	// Transition the space we're going to use from Reserved to Prepared.
	//
	// The allocation is always aligned to the heap arena
	// size which is always > physPageSize, so its safe to
	// just add directly to heapReleased.
	sysMap(unsafe.Pointer(v), nBase-v, &gcController.heapReleased)

	// The memory just allocated counts as both released
	// and idle, even though it's not yet backed by spans.
	stats := memstats.heapStats.acquire()
	atomic.Xaddint64(&stats.released, int64(nBase-v))
	memstats.heapStats.release()

	// Update the page allocator's structures to make this
	// space ready for allocation.
	h.pages.grow(v, nBase-v)
	totalGrowth += nBase - v
	return totalGrowth, true
}

// Free the span back into the heap.
func (h *mheap) freeSpan(s *mspan) {
	systemstack(func() {
		pageTraceFree(getg().m.p.ptr(), 0, s.base(), s.npages)

		lock(&h.lock)
		if msanenabled {
			// Tell msan that this entire span is no longer in use.
			base := unsafe.Pointer(s.base())
			bytes := s.npages << _PageShift
			msanfree(base, bytes)
		}
		if asanenabled {
			// Tell asan that this entire span is no longer in use.
			base := unsafe.Pointer(s.base())
			bytes := s.npages << _PageShift
			asanpoison(base, bytes)
		}
		h.freeSpanLocked(s, spanAllocHeap)
		unlock(&h.lock)
	})
}

// freeManual 释放由 allocManual 申请手动管理的 mspan
// freeManual frees a manually-managed span returned by allocManual.
// typ must be the same as the spanAllocType passed to the allocManual that
// allocated s.
//
// This must only be called when gcphase == _GCoff. See mSpanState for
// an explanation.
//
// freeManual must be called on the system stack because it acquires
// the heap lock. See mheap for details.
//
//go:systemstack
func (h *mheap) freeManual(s *mspan, typ spanAllocType) {
	pageTraceFree(getg().m.p.ptr(), 0, s.base(), s.npages)

	s.needzero = 1
	lock(&h.lock)
	h.freeSpanLocked(s, typ)
	unlock(&h.lock)
}

func (h *mheap) freeSpanLocked(s *mspan, typ spanAllocType) {
	assertLockHeld(&h.lock)

	switch s.state.get() {
	case mSpanManual:
		if s.allocCount != 0 {
			throw("mheap.freeSpanLocked - invalid stack free")
		}
	case mSpanInUse:
		if s.isUserArenaChunk {
			throw("mheap.freeSpanLocked - invalid free of user arena chunk")
		}
		if s.allocCount != 0 || s.sweepgen != h.sweepgen {
			print("mheap.freeSpanLocked - span ", s, " ptr ", hex(s.base()), " allocCount ", s.allocCount, " sweepgen ", s.sweepgen, "/", h.sweepgen, "\n")
			throw("mheap.freeSpanLocked - invalid free")
		}
		h.pagesInUse.Add(-s.npages)

		// Clear in-use bit in arena page bitmap.
		arena, pageIdx, pageMask := pageIndexOf(s.base())
		atomic.And8(&arena.pageInUse[pageIdx], ^pageMask)
	default:
		throw("mheap.freeSpanLocked - invalid span state")
	}

	// Update stats.
	//
	// Mirrors the code in allocSpan.
	nbytes := s.npages * pageSize
	gcController.heapFree.add(int64(nbytes))
	if typ == spanAllocHeap {
		gcController.heapInUse.add(-int64(nbytes))
	}
	// Update consistent stats.
	stats := memstats.heapStats.acquire()
	switch typ {
	case spanAllocHeap:
		atomic.Xaddint64(&stats.inHeap, -int64(nbytes))
	case spanAllocStack:
		atomic.Xaddint64(&stats.inStacks, -int64(nbytes))
	case spanAllocPtrScalarBits:
		atomic.Xaddint64(&stats.inPtrScalarBits, -int64(nbytes))
	case spanAllocWorkBuf:
		atomic.Xaddint64(&stats.inWorkBufs, -int64(nbytes))
	}
	memstats.heapStats.release()

	// Mark the space as free.
	h.pages.free(s.base(), s.npages)

	// Free the span structure. We no longer have a use for it.
	s.state.set(mSpanDead)
	h.freeMSpanLocked(s)
}

// scavengeAll acquires the heap lock (blocking any additional
// manipulation of the page allocator) and iterates over the whole
// heap, scavenging every free page available.
//
// Must run on the system stack because it acquires the heap lock.
//
//go:systemstack
func (h *mheap) scavengeAll() {
	// Disallow malloc or panic while holding the heap lock. We do
	// this here because this is a non-mallocgc entry-point to
	// the mheap API.
	gp := getg()
	gp.m.mallocing++

	// Force scavenge everything.
	released := h.pages.scavenge(^uintptr(0), nil, true)

	gp.m.mallocing--

	if debug.scavtrace > 0 {
		printScavTrace(0, released, true)
	}
}

//go:linkname runtime_debug_freeOSMemory runtime/debug.freeOSMemory
func runtime_debug_freeOSMemory() {
	GC()
	systemstack(func() { mheap_.scavengeAll() })
}

// Initialize a new span with the given start and npages.
func (span *mspan) init(base uintptr, npages uintptr) {
	// span is *not* zeroed.
	span.next = nil
	span.prev = nil
	span.list = nil
	span.startAddr = base
	span.npages = npages
	span.allocCount = 0
	span.spanclass = 0
	span.elemsize = 0
	span.speciallock.key = 0
	span.specials = nil
	span.needzero = 0
	span.freeindex = 0
	span.freeIndexForScan = 0
	span.allocBits = nil
	span.gcmarkBits = nil
	span.pinnerBits = nil
	span.state.set(mSpanDead)
	lockInit(&span.speciallock, lockRankMspanSpecial)
}

func (span *mspan) inList() bool {
	return span.list != nil
}

// Initialize an empty doubly-linked list.
func (list *mSpanList) init() {
	list.first = nil
	list.last = nil
}

// remove 从 list 中移除 span
func (list *mSpanList) remove(span *mspan) {
	if span.list != list {
		print("runtime: failed mSpanList.remove span.npages=", span.npages,
			" span=", span, " prev=", span.prev, " span.list=", span.list, " list=", list, "\n")
		throw("mSpanList.remove")
	}
	// 从链表中摘除 span
	if list.first == span {
		list.first = span.next
	} else {
		span.prev.next = span.next
	}
	if list.last == span {
		list.last = span.prev
	} else {
		span.next.prev = span.prev
	}
	span.next = nil
	span.prev = nil
	span.list = nil
}

// isEmpty 链表是否为空
func (list *mSpanList) isEmpty() bool {
	return list.first == nil
}

// insert 头插一个 span
func (list *mSpanList) insert(span *mspan) {
	if span.next != nil || span.prev != nil || span.list != nil {
		println("runtime: failed mSpanList.insert", span, span.next, span.prev, span.list)
		throw("mSpanList.insert")
	}
	span.next = list.first
	if list.first != nil {
		// 链表不为空 直接头插
		// 保证链表尾不能修改
		// The list contains at least one span; link it in.
		// The last span in the list doesn't change.
		list.first.prev = span
	} else {
		// 链表为空 直接替换
		// The list contains no spans, so this is also the last span.
		list.last = span
	}
	list.first = span
	span.list = list
}

func (list *mSpanList) insertBack(span *mspan) {
	if span.next != nil || span.prev != nil || span.list != nil {
		println("runtime: failed mSpanList.insertBack", span, span.next, span.prev, span.list)
		throw("mSpanList.insertBack")
	}
	span.prev = list.last
	if list.last != nil {
		// The list contains at least one span.
		list.last.next = span
	} else {
		// The list contains no spans, so this is also the first span.
		list.first = span
	}
	list.last = span
	span.list = list
}

// takeAll 将 other 中的所有 span 头插到 list 上
// takeAll removes all spans from other and inserts them at the front
// of list.
func (list *mSpanList) takeAll(other *mSpanList) {
	if other.isEmpty() {
		return
	}

	// Reparent everything in other to list.
	for s := other.first; s != nil; s = s.next {
		s.list = list
	}

	// Concatenate the lists.
	if list.isEmpty() {
		*list = *other
	} else {
		// Neither list is empty. Put other before list.
		other.last.next = list.first
		list.first.prev = other.last
		list.first = other.first
	}

	other.first, other.last = nil, nil
}

const (
	_KindSpecialFinalizer = 1
	_KindSpecialProfile   = 2
	// _KindSpecialReachable is a special used for tracking
	// reachability during testing.
	_KindSpecialReachable = 3
	// _KindSpecialPinCounter is a special used for objects that are pinned
	// multiple times
	_KindSpecialPinCounter = 4
	// Note: The finalizer special must be first because if we're freeing
	// an object, a finalizer special will cause the freeing operation
	// to abort, and we want to keep the other special records around
	// if that happens.
)

// special 链表节点
// 表示对象对 span 的偏移量和 special 的种类
type special struct {
	_      sys.NotInHeap
	next   *special // linked list in span
	offset uint16   // span offset of object
	kind   byte     // kind of special
}

// spanHasSpecials marks a span as having specials in the arena bitmap.
func spanHasSpecials(s *mspan) {
	arenaPage := (s.base() / pageSize) % pagesPerArena
	ai := arenaIndex(s.base())
	ha := mheap_.arenas[ai.l1()][ai.l2()]
	atomic.Or8(&ha.pageSpecials[arenaPage/8], uint8(1)<<(arenaPage%8))
}

// spanHasNoSpecials marks a span as having no specials in the arena bitmap.
func spanHasNoSpecials(s *mspan) {
	arenaPage := (s.base() / pageSize) % pagesPerArena
	ai := arenaIndex(s.base())
	ha := mheap_.arenas[ai.l1()][ai.l2()]
	atomic.And8(&ha.pageSpecials[arenaPage/8], ^(uint8(1) << (arenaPage % 8)))
}

// Adds the special record s to the list of special records for
// the object p. All fields of s should be filled in except for
// offset & next, which this routine will fill in.
// Returns true if the special was successfully added, false otherwise.
// (The add will fail only if a record with the same p and s->kind
// already exists.)
func addspecial(p unsafe.Pointer, s *special) bool {
	span := spanOfHeap(uintptr(p))
	if span == nil {
		throw("addspecial on invalid pointer")
	}

	// Ensure that the span is swept.
	// Sweeping accesses the specials list w/o locks, so we have
	// to synchronize with it. And it's just much safer.
	mp := acquirem()
	span.ensureSwept()

	offset := uintptr(p) - span.base()
	kind := s.kind

	lock(&span.speciallock)

	// Find splice point, check for existing record.
	iter, exists := span.specialFindSplicePoint(offset, kind)
	if !exists {
		// Splice in record, fill in offset.
		s.offset = uint16(offset)
		s.next = *iter
		*iter = s
		spanHasSpecials(span)
	}

	unlock(&span.speciallock)
	releasem(mp)
	return !exists // already exists
}

// Removes the Special record of the given kind for the object p.
// Returns the record if the record existed, nil otherwise.
// The caller must FixAlloc_Free the result.
func removespecial(p unsafe.Pointer, kind uint8) *special {
	span := spanOfHeap(uintptr(p))
	if span == nil {
		throw("removespecial on invalid pointer")
	}

	// Ensure that the span is swept.
	// Sweeping accesses the specials list w/o locks, so we have
	// to synchronize with it. And it's just much safer.
	mp := acquirem()
	span.ensureSwept()

	offset := uintptr(p) - span.base()

	var result *special
	lock(&span.speciallock)

	iter, exists := span.specialFindSplicePoint(offset, kind)
	if exists {
		s := *iter
		*iter = s.next
		result = s
	}
	if span.specials == nil {
		spanHasNoSpecials(span)
	}
	unlock(&span.speciallock)
	releasem(mp)
	return result
}

// Find a splice point in the sorted list and check for an already existing
// record. Returns a pointer to the next-reference in the list predecessor.
// Returns true, if the referenced item is an exact match.
func (span *mspan) specialFindSplicePoint(offset uintptr, kind byte) (**special, bool) {
	// Find splice point, check for existing record.
	iter := &span.specials
	found := false
	for {
		s := *iter
		if s == nil {
			break
		}
		if offset == uintptr(s.offset) && kind == s.kind {
			found = true
			break
		}
		if offset < uintptr(s.offset) || (offset == uintptr(s.offset) && kind < s.kind) {
			break
		}
		iter = &s.next
	}
	return iter, found
}

// The described object has a finalizer set for it.
//
// specialfinalizer is allocated from non-GC'd memory, so any heap
// pointers must be specially handled.
type specialfinalizer struct {
	_       sys.NotInHeap
	special special
	fn      *funcval // May be a heap pointer.
	nret    uintptr
	fint    *_type   // May be a heap pointer, but always live.
	ot      *ptrtype // May be a heap pointer, but always live.
}

// Adds a finalizer to the object p. Returns true if it succeeded.
func addfinalizer(p unsafe.Pointer, f *funcval, nret uintptr, fint *_type, ot *ptrtype) bool {
	lock(&mheap_.speciallock)
	s := (*specialfinalizer)(mheap_.specialfinalizeralloc.alloc())
	unlock(&mheap_.speciallock)
	s.special.kind = _KindSpecialFinalizer
	s.fn = f
	s.nret = nret
	s.fint = fint
	s.ot = ot
	if addspecial(p, &s.special) {
		// This is responsible for maintaining the same
		// GC-related invariants as markrootSpans in any
		// situation where it's possible that markrootSpans
		// has already run but mark termination hasn't yet.
		if gcphase != _GCoff {
			base, span, _ := findObject(uintptr(p), 0, 0)
			mp := acquirem()
			gcw := &mp.p.ptr().gcw
			// Mark everything reachable from the object
			// so it's retained for the finalizer.
			if !span.spanclass.noscan() {
				scanobject(base, gcw)
			}
			// Mark the finalizer itself, since the
			// special isn't part of the GC'd heap.
			scanblock(uintptr(unsafe.Pointer(&s.fn)), goarch.PtrSize, &oneptrmask[0], gcw, nil)
			releasem(mp)
		}
		return true
	}

	// There was an old finalizer
	lock(&mheap_.speciallock)
	mheap_.specialfinalizeralloc.free(unsafe.Pointer(s))
	unlock(&mheap_.speciallock)
	return false
}

// Removes the finalizer (if any) from the object p.
func removefinalizer(p unsafe.Pointer) {
	s := (*specialfinalizer)(unsafe.Pointer(removespecial(p, _KindSpecialFinalizer)))
	if s == nil {
		return // there wasn't a finalizer to remove
	}
	lock(&mheap_.speciallock)
	mheap_.specialfinalizeralloc.free(unsafe.Pointer(s))
	unlock(&mheap_.speciallock)
}

// The described object is being heap profiled.
type specialprofile struct {
	_       sys.NotInHeap
	special special
	b       *bucket
}

// Set the heap profile bucket associated with addr to b.
func setprofilebucket(p unsafe.Pointer, b *bucket) {
	lock(&mheap_.speciallock)
	s := (*specialprofile)(mheap_.specialprofilealloc.alloc())
	unlock(&mheap_.speciallock)
	s.special.kind = _KindSpecialProfile
	s.b = b
	if !addspecial(p, &s.special) {
		throw("setprofilebucket: profile already set")
	}
}

// specialReachable tracks whether an object is reachable on the next
// GC cycle. This is used by testing.
type specialReachable struct {
	special   special
	done      bool
	reachable bool
}

// specialPinCounter tracks whether an object is pinned multiple times.
type specialPinCounter struct {
	special special
	counter uintptr
}

// specialsIter helps iterate over specials lists.
type specialsIter struct {
	pprev **special
	s     *special
}

// newSpecialsIter 返回 span 中的 specials 迭代器
func newSpecialsIter(span *mspan) specialsIter {
	return specialsIter{&span.specials, span.specials}
}

func (i *specialsIter) valid() bool {
	return i.s != nil
}

func (i *specialsIter) next() {
	i.pprev = &i.s.next
	i.s = *i.pprev
}

// unlinkAndNext removes the current special from the list and moves
// the iterator to the next special. It returns the unlinked special.
func (i *specialsIter) unlinkAndNext() *special {
	cur := i.s
	i.s = cur.next
	*i.pprev = i.s
	return cur
}

// freeSpecial performs any cleanup on special s and deallocates it.
// s must already be unlinked from the specials list.
func freeSpecial(s *special, p unsafe.Pointer, size uintptr) {
	switch s.kind {
	case _KindSpecialFinalizer:
		sf := (*specialfinalizer)(unsafe.Pointer(s))
		queuefinalizer(p, sf.fn, sf.nret, sf.fint, sf.ot)
		lock(&mheap_.speciallock)
		mheap_.specialfinalizeralloc.free(unsafe.Pointer(sf))
		unlock(&mheap_.speciallock)
	case _KindSpecialProfile:
		sp := (*specialprofile)(unsafe.Pointer(s))
		mProf_Free(sp.b, size)
		lock(&mheap_.speciallock)
		mheap_.specialprofilealloc.free(unsafe.Pointer(sp))
		unlock(&mheap_.speciallock)
	case _KindSpecialReachable:
		sp := (*specialReachable)(unsafe.Pointer(s))
		sp.done = true
		// The creator frees these.
	case _KindSpecialPinCounter:
		lock(&mheap_.speciallock)
		mheap_.specialPinCounterAlloc.free(unsafe.Pointer(s))
		unlock(&mheap_.speciallock)
	default:
		throw("bad special kind")
		panic("not reached")
	}
}

// gcBits 用于标记的位图
// gcBits is an alloc/mark bitmap. This is always used as gcBits.x.
type gcBits struct {
	_ sys.NotInHeap
	x uint8
}

// bytep 返回第 n 个字节的数据指针
// bytep returns a pointer to the n'th byte of b.
func (b *gcBits) bytep(n uintptr) *uint8 {
	return addb(&b.x, n)
}

// bitp 返回第 n 个比特位的地址和掩码
// bitp returns a pointer to the byte containing bit n and a mask for
// selecting that bit from *bytep.
func (b *gcBits) bitp(n uintptr) (bytep *uint8, mask uint8) {
	return b.bytep(n / 8), 1 << (n % 8)
}

const gcBitsChunkBytes = uintptr(64 << 10)
const gcBitsHeaderBytes = unsafe.Sizeof(gcBitsHeader{})

type gcBitsHeader struct {
	free uintptr // free is the index into bits of the next free byte.
	next uintptr // *gcBits triggers recursive type bug. (issue 14620)
}

type gcBitsArena struct {
	_ sys.NotInHeap
	// gcBitsHeader // side step recursive type bug (issue 14620) by including fields by hand.
	free uintptr // free is the index into bits of the next free byte; read/write atomically
	next *gcBitsArena
	bits [gcBitsChunkBytes - gcBitsHeaderBytes]gcBits
}

var gcBitsArenas struct {
	lock     mutex
	free     *gcBitsArena
	next     *gcBitsArena // Read atomically. Write atomically under lock.
	current  *gcBitsArena
	previous *gcBitsArena
}

// tryAlloc allocates from b or returns nil if b does not have enough room.
// This is safe to call concurrently.
func (b *gcBitsArena) tryAlloc(bytes uintptr) *gcBits {
	if b == nil || atomic.Loaduintptr(&b.free)+bytes > uintptr(len(b.bits)) {
		return nil
	}
	// Try to allocate from this block.
	end := atomic.Xadduintptr(&b.free, bytes)
	if end > uintptr(len(b.bits)) {
		return nil
	}
	// There was enough room.
	start := end - bytes
	return &b.bits[start]
}

// newMarkBits returns a pointer to 8 byte aligned bytes
// to be used for a span's mark bits.
func newMarkBits(nelems uintptr) *gcBits {
	blocksNeeded := uintptr((nelems + 63) / 64)
	bytesNeeded := blocksNeeded * 8

	// Try directly allocating from the current head arena.
	head := (*gcBitsArena)(atomic.Loadp(unsafe.Pointer(&gcBitsArenas.next)))
	if p := head.tryAlloc(bytesNeeded); p != nil {
		return p
	}

	// There's not enough room in the head arena. We may need to
	// allocate a new arena.
	lock(&gcBitsArenas.lock)
	// Try the head arena again, since it may have changed. Now
	// that we hold the lock, the list head can't change, but its
	// free position still can.
	if p := gcBitsArenas.next.tryAlloc(bytesNeeded); p != nil {
		unlock(&gcBitsArenas.lock)
		return p
	}

	// Allocate a new arena. This may temporarily drop the lock.
	fresh := newArenaMayUnlock()
	// If newArenaMayUnlock dropped the lock, another thread may
	// have put a fresh arena on the "next" list. Try allocating
	// from next again.
	if p := gcBitsArenas.next.tryAlloc(bytesNeeded); p != nil {
		// Put fresh back on the free list.
		// TODO: Mark it "already zeroed"
		fresh.next = gcBitsArenas.free
		gcBitsArenas.free = fresh
		unlock(&gcBitsArenas.lock)
		return p
	}

	// Allocate from the fresh arena. We haven't linked it in yet, so
	// this cannot race and is guaranteed to succeed.
	p := fresh.tryAlloc(bytesNeeded)
	if p == nil {
		throw("markBits overflow")
	}

	// Add the fresh arena to the "next" list.
	fresh.next = gcBitsArenas.next
	atomic.StorepNoWB(unsafe.Pointer(&gcBitsArenas.next), unsafe.Pointer(fresh))

	unlock(&gcBitsArenas.lock)
	return p
}

// newAllocBits returns a pointer to 8 byte aligned bytes
// to be used for this span's alloc bits.
// newAllocBits is used to provide newly initialized spans
// allocation bits. For spans not being initialized the
// mark bits are repurposed as allocation bits when
// the span is swept.
func newAllocBits(nelems uintptr) *gcBits {
	return newMarkBits(nelems)
}

// nextMarkBitArenaEpoch establishes a new epoch for the arenas
// holding the mark bits. The arenas are named relative to the
// current GC cycle which is demarcated by the call to finishweep_m.
//
// All current spans have been swept.
// During that sweep each span allocated room for its gcmarkBits in
// gcBitsArenas.next block. gcBitsArenas.next becomes the gcBitsArenas.current
// where the GC will mark objects and after each span is swept these bits
// will be used to allocate objects.
// gcBitsArenas.current becomes gcBitsArenas.previous where the span's
// gcAllocBits live until all the spans have been swept during this GC cycle.
// The span's sweep extinguishes all the references to gcBitsArenas.previous
// by pointing gcAllocBits into the gcBitsArenas.current.
// The gcBitsArenas.previous is released to the gcBitsArenas.free list.
func nextMarkBitArenaEpoch() {
	lock(&gcBitsArenas.lock)
	if gcBitsArenas.previous != nil {
		if gcBitsArenas.free == nil {
			gcBitsArenas.free = gcBitsArenas.previous
		} else {
			// Find end of previous arenas.
			last := gcBitsArenas.previous
			for last = gcBitsArenas.previous; last.next != nil; last = last.next {
			}
			last.next = gcBitsArenas.free
			gcBitsArenas.free = gcBitsArenas.previous
		}
	}
	gcBitsArenas.previous = gcBitsArenas.current
	gcBitsArenas.current = gcBitsArenas.next
	atomic.StorepNoWB(unsafe.Pointer(&gcBitsArenas.next), nil) // newMarkBits calls newArena when needed
	unlock(&gcBitsArenas.lock)
}

// newArenaMayUnlock allocates and zeroes a gcBits arena.
// The caller must hold gcBitsArena.lock. This may temporarily release it.
func newArenaMayUnlock() *gcBitsArena {
	var result *gcBitsArena
	if gcBitsArenas.free == nil {
		unlock(&gcBitsArenas.lock)
		result = (*gcBitsArena)(sysAlloc(gcBitsChunkBytes, &memstats.gcMiscSys))
		if result == nil {
			throw("runtime: cannot allocate memory")
		}
		lock(&gcBitsArenas.lock)
	} else {
		result = gcBitsArenas.free
		gcBitsArenas.free = gcBitsArenas.free.next
		memclrNoHeapPointers(unsafe.Pointer(result), gcBitsChunkBytes)
	}
	result.next = nil
	// If result.bits is not 8 byte aligned adjust index so
	// that &result.bits[result.free] is 8 byte aligned.
	if uintptr(unsafe.Offsetof(gcBitsArena{}.bits))&7 == 0 {
		result.free = 0
	} else {
		result.free = 8 - (uintptr(unsafe.Pointer(&result.bits[0])) & 7)
	}
	return result
}<|MERGE_RESOLUTION|>--- conflicted
+++ resolved
@@ -218,19 +218,10 @@
 		pad      [(cpu.CacheLinePadSize - unsafe.Sizeof(mcentral{})%cpu.CacheLinePadSize) % cpu.CacheLinePadSize]byte
 	}
 
-<<<<<<< HEAD
 	// 各种分配器
 	// spanalloc mspan 分配器
 	// cachealloc mcache 分配器
 	// arenaHintAlloc arenaHint 分配器
-	spanalloc             fixalloc // allocator for span*
-	cachealloc            fixalloc // allocator for mcache*
-	specialfinalizeralloc fixalloc // allocator for specialfinalizer*
-	specialprofilealloc   fixalloc // allocator for specialprofile*
-	specialReachableAlloc fixalloc // allocator for specialReachable
-	speciallock           mutex    // lock for special record allocators.
-	arenaHintAlloc        fixalloc // allocator for arenaHints
-=======
 	spanalloc              fixalloc // allocator for span*
 	cachealloc             fixalloc // allocator for mcache*
 	specialfinalizeralloc  fixalloc // allocator for specialfinalizer*
@@ -239,7 +230,6 @@
 	specialPinCounterAlloc fixalloc // allocator for specialPinCounter
 	speciallock            mutex    // lock for special record allocators.
 	arenaHintAlloc         fixalloc // allocator for arenaHints
->>>>>>> d5c58085
 
 	// User arena state.
 	//
