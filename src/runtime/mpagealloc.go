// Copyright 2019 The Go Authors. All rights reserved.
// Use of this source code is governed by a BSD-style
// license that can be found in the LICENSE file.

// Page allocator.
//
// The page allocator manages mapped pages (defined by pageSize, NOT
// physPageSize) for allocation and re-use. It is embedded into mheap.
//
// Pages are managed using a bitmap that is sharded into chunks.
// In the bitmap, 1 means in-use, and 0 means free. The bitmap spans the
// process's address space. Chunks are managed in a sparse-array-style structure
// similar to mheap.arenas, since the bitmap may be large on some systems.
//
// The bitmap is efficiently searched by using a radix tree in combination
// with fast bit-wise intrinsics. Allocation is performed using an address-ordered
// first-fit approach.
//
// Each entry in the radix tree is a summary that describes three properties of
// a particular region of the address space: the number of contiguous free pages
// at the start and end of the region it represents, and the maximum number of
// contiguous free pages found anywhere in that region.
//
// Each level of the radix tree is stored as one contiguous array, which represents
// a different granularity of subdivision of the processes' address space. Thus, this
// radix tree is actually implicit in these large arrays, as opposed to having explicit
// dynamically-allocated pointer-based node structures. Naturally, these arrays may be
// quite large for system with large address spaces, so in these cases they are mapped
// into memory as needed. The leaf summaries of the tree correspond to a bitmap chunk.
//
// The root level (referred to as L0 and index 0 in pageAlloc.summary) has each
// summary represent the largest section of address space (16 GiB on 64-bit systems),
// with each subsequent level representing successively smaller subsections until we
// reach the finest granularity at the leaves, a chunk.
//
// More specifically, each summary in each level (except for leaf summaries)
// represents some number of entries in the following level. For example, each
// summary in the root level may represent a 16 GiB region of address space,
// and in the next level there could be 8 corresponding entries which represent 2
// GiB subsections of that 16 GiB region, each of which could correspond to 8
// entries in the next level which each represent 256 MiB regions, and so on.
//
// Thus, this design only scales to heaps so large, but can always be extended to
// larger heaps by simply adding levels to the radix tree, which mostly costs
// additional virtual address space. The choice of managing large arrays also means
// that a large amount of virtual address space may be reserved by the runtime.

package runtime

import (
	"internal/runtime/atomic"
	"unsafe"
)

const (
	// The size of a bitmap chunk, i.e. the amount of bits (that is, pages) to consider
	// in the bitmap at once.
	pallocChunkPages    = 1 << logPallocChunkPages    // 1 << 9 = 512
	pallocChunkBytes    = pallocChunkPages * pageSize // 512 * 8192 = 4M
	logPallocChunkPages = 9
	logPallocChunkBytes = logPallocChunkPages + pageShift // 9 + 13 = 22

	// The number of radix bits for each level.
	//
	// The value of 3 is chosen such that the block of summaries we need to scan at
	// each level fits in 64 bytes (2^3 summaries * 8 bytes per summary), which is
	// close to the L1 cache line width on many systems. Also, a value of 3 fits 4 tree
	// levels perfectly into the 21-bit pallocBits summary field at the root level.
	//
	// The following equation explains how each of the constants relate:
	// summaryL0Bits + (summaryLevels-1)*summaryLevelBits + logPallocChunkBytes = heapAddrBits
	//
	// summaryLevels is an architecture-dependent value defined in mpagealloc_*.go.
	summaryLevelBits = 3
	summaryL0Bits    = heapAddrBits - logPallocChunkBytes - (summaryLevels-1)*summaryLevelBits

	// pallocChunksL2Bits is the number of bits of the chunk index number
	// covered by the second level of the chunks map.
	//
	// See (*pageAlloc).chunks for more details. Update the documentation
	// there should this change.
<<<<<<< HEAD
	pallocChunksL2Bits  = heapAddrBits - logPallocChunkBytes - pallocChunksL1Bits // 48 - 22 - 13 = 13
	pallocChunksL1Shift = pallocChunksL2Bits                                      // 13
=======
	pallocChunksL2Bits  = heapAddrBits - logPallocChunkBytes - pallocChunksL1Bits
	pallocChunksL1Shift = pallocChunksL2Bits

	vmaNamePageAllocIndex = "page alloc index"
>>>>>>> 7b263895
)

// maxSearchAddr returns the maximum searchAddr value, which indicates
// that the heap has no free space.
//
// This function exists just to make it clear that this is the maximum address
// for the page allocator's search space. See maxOffAddr for details.
//
// It's a function (rather than a variable) because it needs to be
// usable before package runtime's dynamic initialization is complete.
// See #51913 for details.
func maxSearchAddr() offAddr { return maxOffAddr }

// 全局块索引
// Global chunk index.
//
// Represents an index into the leaf level of the radix tree.
// Similar to arenaIndex, except instead of arenas, it divides the address
// space into chunks.
type chunkIdx uint

// chunkIndex 返回对于基址 arenaBaseOffset 的 pallocChunkBytes 偏移倍数 即为块id
// chunkIndex returns the global index of the palloc chunk containing the
// pointer p.
func chunkIndex(p uintptr) chunkIdx {
	return chunkIdx((p - arenaBaseOffset) / pallocChunkBytes)
}

// chunkBase 通过块id计算基址
// chunkBase returns the base address of the palloc chunk at index ci.
func chunkBase(ci chunkIdx) uintptr {
	return uintptr(ci)*pallocChunkBytes + arenaBaseOffset
}

// chunkPageIndex 计算地址p属于块的哪一页
// chunkPageIndex computes the index of the page that contains p,
// relative to the chunk which contains p.
func chunkPageIndex(p uintptr) uint {
	return uint(p % pallocChunkBytes / pageSize)
}

// chunkIdx uint 64位 48位到14位表示一级缓存 后13位表示二级缓存

// l1 返回第一级的 (*pageAlloc).chunks 索引
// l1 returns the index into the first level of (*pageAlloc).chunks.
func (i chunkIdx) l1() uint {
	if pallocChunksL1Bits == 0 {
		// Let the compiler optimize this away if there's no
		// L1 map.
		return 0
	} else {
		return uint(i) >> pallocChunksL1Shift
	}
}

// l2 返回第二级的 (*pageAlloc).chunks 索引
// l2 returns the index into the second level of (*pageAlloc).chunks.
func (i chunkIdx) l2() uint {
	if pallocChunksL1Bits == 0 {
		return uint(i)
	} else {
		return uint(i) & (1<<pallocChunksL2Bits - 1)
	}
}

// offAddrToLevelIndex converts an address in the offset address space
// to the index into summary[level] containing addr.
func offAddrToLevelIndex(level int, addr offAddr) int {
	return int((addr.a - arenaBaseOffset) >> levelShift[level])
}

// levelIndexToOffAddr converts an index into summary[level] into
// the corresponding address in the offset address space.
func levelIndexToOffAddr(level, idx int) offAddr {
	return offAddr{(uintptr(idx) << levelShift[level]) + arenaBaseOffset}
}

// addrsToSummaryRange converts base and limit pointers into a range
// of entries for the given summary level.
//
// The returned range is inclusive on the lower bound and exclusive on
// the upper bound.
func addrsToSummaryRange(level int, base, limit uintptr) (lo int, hi int) {
	// This is slightly more nuanced than just a shift for the exclusive
	// upper-bound. Note that the exclusive upper bound may be within a
	// summary at this level, meaning if we just do the obvious computation
	// hi will end up being an inclusive upper bound. Unfortunately, just
	// adding 1 to that is too broad since we might be on the very edge
	// of a summary's max page count boundary for this level
	// (1 << levelLogPages[level]). So, make limit an inclusive upper bound
	// then shift, then add 1, so we get an exclusive upper bound at the end.
	lo = int((base - arenaBaseOffset) >> levelShift[level])
	hi = int(((limit-1)-arenaBaseOffset)>>levelShift[level]) + 1
	return
}

// blockAlignSummaryRange aligns indices into the given level to that
// level's block width (1 << levelBits[level]). It assumes lo is inclusive
// and hi is exclusive, and so aligns them down and up respectively.
func blockAlignSummaryRange(level int, lo, hi int) (int, int) {
	e := uintptr(1) << levelBits[level]
	return int(alignDown(uintptr(lo), e)), int(alignUp(uintptr(hi), e))
}

type pageAlloc struct {
	// Radix tree of summaries.
	//
	// Each slice's cap represents the whole memory reservation.
	// Each slice's len reflects the allocator's maximum known
	// mapped heap address for that level.
	//
	// The backing store of each summary level is reserved in init
	// and may or may not be committed in grow (small address spaces
	// may commit all the memory in init).
	//
	// The purpose of keeping len <= cap is to enforce bounds checks
	// on the top end of the slice so that instead of an unknown
	// runtime segmentation fault, we get a much friendlier out-of-bounds
	// error.
	//
	// To iterate over a summary level, use inUse to determine which ranges
	// are currently available. Otherwise one might try to access
	// memory which is only Reserved which may result in a hard fault.
	//
	// We may still get segmentation faults < len since some of that
	// memory may not be committed yet.
	summary [summaryLevels][]pallocSum

	// chunks is a slice of bitmap chunks.
	//
	// The total size of chunks is quite large on most 64-bit platforms
	// (O(GiB) or more) if flattened, so rather than making one large mapping
	// (which has problems on some platforms, even when PROT_NONE) we use a
	// two-level sparse array approach similar to the arena index in mheap.
	//
	// To find the chunk containing a memory address `a`, do:
	//   chunkOf(chunkIndex(a))
	//
	// Below is a table describing the configuration for chunks for various
	// heapAddrBits supported by the runtime.
	//
	// heapAddrBits | L1 Bits | L2 Bits | L2 Entry Size
	// ------------------------------------------------
	// 32           | 0       | 10      | 128 KiB
	// 33 (iOS)     | 0       | 11      | 256 KiB
	// 48           | 13      | 13      | 1 MiB
	//
	// There's no reason to use the L1 part of chunks on 32-bit, the
	// address space is small so the L2 is small. For platforms with a
	// 48-bit address space, we pick the L1 such that the L2 is 1 MiB
	// in size, which is a good balance between low granularity without
	// making the impact on BSS too high (note the L1 is stored directly
	// in pageAlloc).
	//
	// To iterate over the bitmap, use inUse to determine which ranges
	// are currently available. Otherwise one might iterate over unused
	// ranges.
	//
	// Protected by mheapLock.
	//
	// TODO(mknyszek): Consider changing the definition of the bitmap
	// such that 1 means free and 0 means in-use so that summaries and
	// the bitmaps align better on zero-values.
	chunks [1 << pallocChunksL1Bits]*[1 << pallocChunksL2Bits]pallocData // [8192][8192]pallocData

	// The address to start an allocation search with. It must never
	// point to any memory that is not contained in inUse, i.e.
	// inUse.contains(searchAddr.addr()) must always be true. The one
	// exception to this rule is that it may take on the value of
	// maxOffAddr to indicate that the heap is exhausted.
	//
	// We guarantee that all valid heap addresses below this value
	// are allocated and not worth searching.
	searchAddr offAddr

	// start and end represent the chunk indices
	// which pageAlloc knows about. It assumes
	// chunks in the range [start, end) are
	// currently ready to use.
	start, end chunkIdx

	// inUse is a slice of ranges of address space which are
	// known by the page allocator to be currently in-use (passed
	// to grow).
	//
	// We care much more about having a contiguous heap in these cases
	// and take additional measures to ensure that, so in nearly all
	// cases this should have just 1 element.
	//
	// All access is protected by the mheapLock.
	inUse addrRanges

	// scav stores the scavenger state.
	scav struct {
		// index is an efficient index of chunks that have pages available to
		// scavenge.
		index scavengeIndex

		// releasedBg is the amount of memory released in the background this
		// scavenge cycle.
		releasedBg atomic.Uintptr

		// releasedEager is the amount of memory released eagerly this scavenge
		// cycle.
		releasedEager atomic.Uintptr
	}

	// mheap_.lock. This level of indirection makes it possible
	// to test pageAlloc independently of the runtime allocator.
	mheapLock *mutex

	// sysStat is the runtime memstat to update when new system
	// memory is committed by the pageAlloc for allocation metadata.
	sysStat *sysMemStat

	// summaryMappedReady is the number of bytes mapped in the Ready state
	// in the summary structure. Used only for testing currently.
	//
	// Protected by mheapLock.
	summaryMappedReady uintptr

	// chunkHugePages indicates whether page bitmap chunks should be backed
	// by huge pages.
	chunkHugePages bool

	// Whether or not this struct is being used in tests.
	test bool
}

func (p *pageAlloc) init(mheapLock *mutex, sysStat *sysMemStat, test bool) {
	if levelLogPages[0] > logMaxPackedValue {
		// We can't represent 1<<levelLogPages[0] pages, the maximum number
		// of pages we need to represent at the root level, in a summary, which
		// is a big problem. Throw.
		print("runtime: root level max pages = ", 1<<levelLogPages[0], "\n")
		print("runtime: summary max pages = ", maxPackedValue, "\n")
		throw("root level max pages doesn't fit in summary")
	}
	p.sysStat = sysStat

	// Initialize p.inUse.
	p.inUse.init(sysStat)

	// System-dependent initialization.
	p.sysInit(test)

	// Start with the searchAddr in a state indicating there's no free memory.
	p.searchAddr = maxSearchAddr()

	// Set the mheapLock.
	p.mheapLock = mheapLock

	// Initialize the scavenge index.
	p.summaryMappedReady += p.scav.index.init(test, sysStat)

	// Set if we're in a test.
	p.test = test
}

// tryChunkOf returns the bitmap data for the given chunk.
//
// Returns nil if the chunk data has not been mapped.
func (p *pageAlloc) tryChunkOf(ci chunkIdx) *pallocData {
	l2 := p.chunks[ci.l1()]
	if l2 == nil {
		return nil
	}
	return &l2[ci.l2()]
}

// chunkOf 返回给定块索引处的块
// chunkOf returns the chunk at the given chunk index.
//
// The chunk index must be valid or this method may throw.
func (p *pageAlloc) chunkOf(ci chunkIdx) *pallocData {
	return &p.chunks[ci.l1()][ci.l2()]
}

// grow sets up the metadata for the address range [base, base+size).
// It may allocate metadata, in which case *p.sysStat will be updated.
//
// p.mheapLock must be held.
func (p *pageAlloc) grow(base, size uintptr) {
	assertLockHeld(p.mheapLock)

	// Round up to chunks, since we can't deal with increments smaller
	// than chunks. Also, sysGrow expects aligned values.
	limit := alignUp(base+size, pallocChunkBytes)
	base = alignDown(base, pallocChunkBytes)

	// Grow the summary levels in a system-dependent manner.
	// We just update a bunch of additional metadata here.
	p.sysGrow(base, limit)

	// Grow the scavenge index.
	p.summaryMappedReady += p.scav.index.grow(base, limit, p.sysStat)

	// Update p.start and p.end.
	// If no growth happened yet, start == 0. This is generally
	// safe since the zero page is unmapped.
	firstGrowth := p.start == 0
	start, end := chunkIndex(base), chunkIndex(limit)
	if firstGrowth || start < p.start {
		p.start = start
	}
	if end > p.end {
		p.end = end
	}
	// Note that [base, limit) will never overlap with any existing
	// range inUse because grow only ever adds never-used memory
	// regions to the page allocator.
	p.inUse.add(makeAddrRange(base, limit))

	// A grow operation is a lot like a free operation, so if our
	// chunk ends up below p.searchAddr, update p.searchAddr to the
	// new address, just like in free.
	if b := (offAddr{base}); b.lessThan(p.searchAddr) {
		p.searchAddr = b
	}

	// Add entries into chunks, which is sparse, if needed. Then,
	// initialize the bitmap.
	//
	// Newly-grown memory is always considered scavenged.
	// Set all the bits in the scavenged bitmaps high.
	for c := chunkIndex(base); c < chunkIndex(limit); c++ {
		if p.chunks[c.l1()] == nil {
			// Create the necessary l2 entry.
			const l2Size = unsafe.Sizeof(*p.chunks[0])
			r := sysAlloc(l2Size, p.sysStat, vmaNamePageAllocIndex)
			if r == nil {
				throw("pageAlloc: out of memory")
			}
			if !p.test {
				// Make the chunk mapping eligible or ineligible
				// for huge pages, depending on what our current
				// state is.
				if p.chunkHugePages {
					sysHugePage(r, l2Size)
				} else {
					sysNoHugePage(r, l2Size)
				}
			}
			// Store the new chunk block but avoid a write barrier.
			// grow is used in call chains that disallow write barriers.
			*(*uintptr)(unsafe.Pointer(&p.chunks[c.l1()])) = uintptr(r)
		}
		p.chunkOf(c).scavenged.setRange(0, pallocChunkPages)
	}

	// Update summaries accordingly. The grow acts like a free, so
	// we need to ensure this newly-free memory is visible in the
	// summaries.
	p.update(base, size/pageSize, true, false)
}

// enableChunkHugePages enables huge pages for the chunk bitmap mappings (disabled by default).
//
// This function is idempotent.
//
// A note on latency: for sufficiently small heaps (<10s of GiB) this function will take constant
// time, but may take time proportional to the size of the mapped heap beyond that.
//
// The heap lock must not be held over this operation, since it will briefly acquire
// the heap lock.
//
// Must be called on the system stack because it acquires the heap lock.
//
//go:systemstack
func (p *pageAlloc) enableChunkHugePages() {
	// Grab the heap lock to turn on huge pages for new chunks and clone the current
	// heap address space ranges.
	//
	// After the lock is released, we can be sure that bitmaps for any new chunks may
	// be backed with huge pages, and we have the address space for the rest of the
	// chunks. At the end of this function, all chunk metadata should be backed by huge
	// pages.
	lock(&mheap_.lock)
	if p.chunkHugePages {
		unlock(&mheap_.lock)
		return
	}
	p.chunkHugePages = true
	var inUse addrRanges
	inUse.sysStat = p.sysStat
	p.inUse.cloneInto(&inUse)
	unlock(&mheap_.lock)

	// This might seem like a lot of work, but all these loops are for generality.
	//
	// For a 1 GiB contiguous heap, a 48-bit address space, 13 L1 bits, a palloc chunk size
	// of 4 MiB, and adherence to the default set of heap address hints, this will result in
	// exactly 1 call to sysHugePage.
	for _, r := range p.inUse.ranges {
		for i := chunkIndex(r.base.addr()).l1(); i < chunkIndex(r.limit.addr()-1).l1(); i++ {
			// N.B. We can assume that p.chunks[i] is non-nil and in a mapped part of p.chunks
			// because it's derived from inUse, which never shrinks.
			sysHugePage(unsafe.Pointer(p.chunks[i]), unsafe.Sizeof(*p.chunks[0]))
		}
	}
}

// update updates heap metadata. It must be called each time the bitmap
// is updated.
//
// If contig is true, update does some optimizations assuming that there was
// a contiguous allocation or free between addr and addr+npages. alloc indicates
// whether the operation performed was an allocation or a free.
//
// p.mheapLock must be held.
func (p *pageAlloc) update(base, npages uintptr, contig, alloc bool) {
	assertLockHeld(p.mheapLock)

	// base, limit, start, and end are inclusive.
	limit := base + npages*pageSize - 1
	sc, ec := chunkIndex(base), chunkIndex(limit)

	// Handle updating the lowest level first.
	if sc == ec {
		// Fast path: the allocation doesn't span more than one chunk,
		// so update this one and if the summary didn't change, return.
		x := p.summary[len(p.summary)-1][sc]
		y := p.chunkOf(sc).summarize()
		if x == y {
			return
		}
		p.summary[len(p.summary)-1][sc] = y
	} else if contig {
		// Slow contiguous path: the allocation spans more than one chunk
		// and at least one summary is guaranteed to change.
		summary := p.summary[len(p.summary)-1]

		// Update the summary for chunk sc.
		summary[sc] = p.chunkOf(sc).summarize()

		// Update the summaries for chunks in between, which are
		// either totally allocated or freed.
		whole := p.summary[len(p.summary)-1][sc+1 : ec]
		if alloc {
			clear(whole)
		} else {
			for i := range whole {
				whole[i] = freeChunkSum
			}
		}

		// Update the summary for chunk ec.
		summary[ec] = p.chunkOf(ec).summarize()
	} else {
		// Slow general path: the allocation spans more than one chunk
		// and at least one summary is guaranteed to change.
		//
		// We can't assume a contiguous allocation happened, so walk over
		// every chunk in the range and manually recompute the summary.
		summary := p.summary[len(p.summary)-1]
		for c := sc; c <= ec; c++ {
			summary[c] = p.chunkOf(c).summarize()
		}
	}

	// Walk up the radix tree and update the summaries appropriately.
	changed := true
	for l := len(p.summary) - 2; l >= 0 && changed; l-- {
		// Update summaries at level l from summaries at level l+1.
		changed = false

		// "Constants" for the previous level which we
		// need to compute the summary from that level.
		logEntriesPerBlock := levelBits[l+1]
		logMaxPages := levelLogPages[l+1]

		// lo and hi describe all the parts of the level we need to look at.
		lo, hi := addrsToSummaryRange(l, base, limit+1)

		// Iterate over each block, updating the corresponding summary in the less-granular level.
		for i := lo; i < hi; i++ {
			children := p.summary[l+1][i<<logEntriesPerBlock : (i+1)<<logEntriesPerBlock]
			sum := mergeSummaries(children, logMaxPages)
			old := p.summary[l][i]
			if old != sum {
				changed = true
				p.summary[l][i] = sum
			}
		}
	}
}

// allocRange marks the range of memory [base, base+npages*pageSize) as
// allocated. It also updates the summaries to reflect the newly-updated
// bitmap.
//
// Returns the amount of scavenged memory in bytes present in the
// allocated range.
//
// p.mheapLock must be held.
func (p *pageAlloc) allocRange(base, npages uintptr) uintptr {
	assertLockHeld(p.mheapLock)

	limit := base + npages*pageSize - 1
	sc, ec := chunkIndex(base), chunkIndex(limit)
	si, ei := chunkPageIndex(base), chunkPageIndex(limit)

	scav := uint(0)
	if sc == ec {
		// The range doesn't cross any chunk boundaries.
		chunk := p.chunkOf(sc)
		scav += chunk.scavenged.popcntRange(si, ei+1-si)
		chunk.allocRange(si, ei+1-si)
		p.scav.index.alloc(sc, ei+1-si)
	} else {
		// The range crosses at least one chunk boundary.
		chunk := p.chunkOf(sc)
		scav += chunk.scavenged.popcntRange(si, pallocChunkPages-si)
		chunk.allocRange(si, pallocChunkPages-si)
		p.scav.index.alloc(sc, pallocChunkPages-si)
		for c := sc + 1; c < ec; c++ {
			chunk := p.chunkOf(c)
			scav += chunk.scavenged.popcntRange(0, pallocChunkPages)
			chunk.allocAll()
			p.scav.index.alloc(c, pallocChunkPages)
		}
		chunk = p.chunkOf(ec)
		scav += chunk.scavenged.popcntRange(0, ei+1)
		chunk.allocRange(0, ei+1)
		p.scav.index.alloc(ec, ei+1)
	}
	p.update(base, npages, true, true)
	return uintptr(scav) * pageSize
}

// findMappedAddr returns the smallest mapped offAddr that is
// >= addr. That is, if addr refers to mapped memory, then it is
// returned. If addr is higher than any mapped region, then
// it returns maxOffAddr.
//
// p.mheapLock must be held.
func (p *pageAlloc) findMappedAddr(addr offAddr) offAddr {
	assertLockHeld(p.mheapLock)

	// If we're not in a test, validate first by checking mheap_.arenas.
	// This is a fast path which is only safe to use outside of testing.
	ai := arenaIndex(addr.addr())
	if p.test || mheap_.arenas[ai.l1()] == nil || mheap_.arenas[ai.l1()][ai.l2()] == nil {
		vAddr, ok := p.inUse.findAddrGreaterEqual(addr.addr())
		if ok {
			return offAddr{vAddr}
		} else {
			// The candidate search address is greater than any
			// known address, which means we definitely have no
			// free memory left.
			return maxOffAddr
		}
	}
	return addr
}

// find searches for the first (address-ordered) contiguous free region of
// npages in size and returns a base address for that region.
//
// It uses p.searchAddr to prune its search and assumes that no palloc chunks
// below chunkIndex(p.searchAddr) contain any free memory at all.
//
// find also computes and returns a candidate p.searchAddr, which may or
// may not prune more of the address space than p.searchAddr already does.
// This candidate is always a valid p.searchAddr.
//
// find represents the slow path and the full radix tree search.
//
// Returns a base address of 0 on failure, in which case the candidate
// searchAddr returned is invalid and must be ignored.
//
// p.mheapLock must be held.
func (p *pageAlloc) find(npages uintptr) (uintptr, offAddr) {
	assertLockHeld(p.mheapLock)

	// Search algorithm.
	//
	// This algorithm walks each level l of the radix tree from the root level
	// to the leaf level. It iterates over at most 1 << levelBits[l] of entries
	// in a given level in the radix tree, and uses the summary information to
	// find either:
	//  1) That a given subtree contains a large enough contiguous region, at
	//     which point it continues iterating on the next level, or
	//  2) That there are enough contiguous boundary-crossing bits to satisfy
	//     the allocation, at which point it knows exactly where to start
	//     allocating from.
	//
	// i tracks the index into the current level l's structure for the
	// contiguous 1 << levelBits[l] entries we're actually interested in.
	//
	// NOTE: Technically this search could allocate a region which crosses
	// the arenaBaseOffset boundary, which when arenaBaseOffset != 0, is
	// a discontinuity. However, the only way this could happen is if the
	// page at the zero address is mapped, and this is impossible on
	// every system we support where arenaBaseOffset != 0. So, the
	// discontinuity is already encoded in the fact that the OS will never
	// map the zero page for us, and this function doesn't try to handle
	// this case in any way.

	// i is the beginning of the block of entries we're searching at the
	// current level.
	i := 0

	// firstFree is the region of address space that we are certain to
	// find the first free page in the heap. base and bound are the inclusive
	// bounds of this window, and both are addresses in the linearized, contiguous
	// view of the address space (with arenaBaseOffset pre-added). At each level,
	// this window is narrowed as we find the memory region containing the
	// first free page of memory. To begin with, the range reflects the
	// full process address space.
	//
	// firstFree is updated by calling foundFree each time free space in the
	// heap is discovered.
	//
	// At the end of the search, base.addr() is the best new
	// searchAddr we could deduce in this search.
	firstFree := struct {
		base, bound offAddr
	}{
		base:  minOffAddr,
		bound: maxOffAddr,
	}
	// foundFree takes the given address range [addr, addr+size) and
	// updates firstFree if it is a narrower range. The input range must
	// either be fully contained within firstFree or not overlap with it
	// at all.
	//
	// This way, we'll record the first summary we find with any free
	// pages on the root level and narrow that down if we descend into
	// that summary. But as soon as we need to iterate beyond that summary
	// in a level to find a large enough range, we'll stop narrowing.
	foundFree := func(addr offAddr, size uintptr) {
		if firstFree.base.lessEqual(addr) && addr.add(size-1).lessEqual(firstFree.bound) {
			// This range fits within the current firstFree window, so narrow
			// down the firstFree window to the base and bound of this range.
			firstFree.base = addr
			firstFree.bound = addr.add(size - 1)
		} else if !(addr.add(size-1).lessThan(firstFree.base) || firstFree.bound.lessThan(addr)) {
			// This range only partially overlaps with the firstFree range,
			// so throw.
			print("runtime: addr = ", hex(addr.addr()), ", size = ", size, "\n")
			print("runtime: base = ", hex(firstFree.base.addr()), ", bound = ", hex(firstFree.bound.addr()), "\n")
			throw("range partially overlaps")
		}
	}

	// lastSum is the summary which we saw on the previous level that made us
	// move on to the next level. Used to print additional information in the
	// case of a catastrophic failure.
	// lastSumIdx is that summary's index in the previous level.
	lastSum := packPallocSum(0, 0, 0)
	lastSumIdx := -1

nextLevel:
	for l := 0; l < len(p.summary); l++ {
		// For the root level, entriesPerBlock is the whole level.
		entriesPerBlock := 1 << levelBits[l]
		logMaxPages := levelLogPages[l]

		// We've moved into a new level, so let's update i to our new
		// starting index. This is a no-op for level 0.
		i <<= levelBits[l]

		// Slice out the block of entries we care about.
		entries := p.summary[l][i : i+entriesPerBlock]

		// Determine j0, the first index we should start iterating from.
		// The searchAddr may help us eliminate iterations if we followed the
		// searchAddr on the previous level or we're on the root level, in which
		// case the searchAddr should be the same as i after levelShift.
		j0 := 0
		if searchIdx := offAddrToLevelIndex(l, p.searchAddr); searchIdx&^(entriesPerBlock-1) == i {
			j0 = searchIdx & (entriesPerBlock - 1)
		}

		// Run over the level entries looking for
		// a contiguous run of at least npages either
		// within an entry or across entries.
		//
		// base contains the page index (relative to
		// the first entry's first page) of the currently
		// considered run of consecutive pages.
		//
		// size contains the size of the currently considered
		// run of consecutive pages.
		var base, size uint
		for j := j0; j < len(entries); j++ {
			sum := entries[j]
			if sum == 0 {
				// A full entry means we broke any streak and
				// that we should skip it altogether.
				size = 0
				continue
			}

			// We've encountered a non-zero summary which means
			// free memory, so update firstFree.
			foundFree(levelIndexToOffAddr(l, i+j), (uintptr(1)<<logMaxPages)*pageSize)

			s := sum.start()
			if size+s >= uint(npages) {
				// If size == 0 we don't have a run yet,
				// which means base isn't valid. So, set
				// base to the first page in this block.
				if size == 0 {
					base = uint(j) << logMaxPages
				}
				// We hit npages; we're done!
				size += s
				break
			}
			if sum.max() >= uint(npages) {
				// The entry itself contains npages contiguous
				// free pages, so continue on the next level
				// to find that run.
				i += j
				lastSumIdx = i
				lastSum = sum
				continue nextLevel
			}
			if size == 0 || s < 1<<logMaxPages {
				// We either don't have a current run started, or this entry
				// isn't totally free (meaning we can't continue the current
				// one), so try to begin a new run by setting size and base
				// based on sum.end.
				size = sum.end()
				base = uint(j+1)<<logMaxPages - size
				continue
			}
			// The entry is completely free, so continue the run.
			size += 1 << logMaxPages
		}
		if size >= uint(npages) {
			// We found a sufficiently large run of free pages straddling
			// some boundary, so compute the address and return it.
			addr := levelIndexToOffAddr(l, i).add(uintptr(base) * pageSize).addr()
			return addr, p.findMappedAddr(firstFree.base)
		}
		if l == 0 {
			// We're at level zero, so that means we've exhausted our search.
			return 0, maxSearchAddr()
		}

		// We're not at level zero, and we exhausted the level we were looking in.
		// This means that either our calculations were wrong or the level above
		// lied to us. In either case, dump some useful state and throw.
		print("runtime: summary[", l-1, "][", lastSumIdx, "] = ", lastSum.start(), ", ", lastSum.max(), ", ", lastSum.end(), "\n")
		print("runtime: level = ", l, ", npages = ", npages, ", j0 = ", j0, "\n")
		print("runtime: p.searchAddr = ", hex(p.searchAddr.addr()), ", i = ", i, "\n")
		print("runtime: levelShift[level] = ", levelShift[l], ", levelBits[level] = ", levelBits[l], "\n")
		for j := 0; j < len(entries); j++ {
			sum := entries[j]
			print("runtime: summary[", l, "][", i+j, "] = (", sum.start(), ", ", sum.max(), ", ", sum.end(), ")\n")
		}
		throw("bad summary data")
	}

	// Since we've gotten to this point, that means we haven't found a
	// sufficiently-sized free region straddling some boundary (chunk or larger).
	// This means the last summary we inspected must have had a large enough "max"
	// value, so look inside the chunk to find a suitable run.
	//
	// After iterating over all levels, i must contain a chunk index which
	// is what the final level represents.
	ci := chunkIdx(i)
	j, searchIdx := p.chunkOf(ci).find(npages, 0)
	if j == ^uint(0) {
		// We couldn't find any space in this chunk despite the summaries telling
		// us it should be there. There's likely a bug, so dump some state and throw.
		sum := p.summary[len(p.summary)-1][i]
		print("runtime: summary[", len(p.summary)-1, "][", i, "] = (", sum.start(), ", ", sum.max(), ", ", sum.end(), ")\n")
		print("runtime: npages = ", npages, "\n")
		throw("bad summary data")
	}

	// Compute the address at which the free space starts.
	addr := chunkBase(ci) + uintptr(j)*pageSize

	// Since we actually searched the chunk, we may have
	// found an even narrower free window.
	searchAddr := chunkBase(ci) + uintptr(searchIdx)*pageSize
	foundFree(offAddr{searchAddr}, chunkBase(ci+1)-searchAddr)
	return addr, p.findMappedAddr(firstFree.base)
}

// alloc 获取 npages 页 内存块
// alloc allocates npages worth of memory from the page heap, returning the base
// address for the allocation and the amount of scavenged memory in bytes
// contained in the region [base address, base address + npages*pageSize).
//
// Returns a 0 base address on failure, in which case other returned values
// should be ignored.
//
// p.mheapLock must be held.
//
// Must run on the system stack because p.mheapLock must be held.
//
//go:systemstack
func (p *pageAlloc) alloc(npages uintptr) (addr uintptr, scav uintptr) {
	assertLockHeld(p.mheapLock)

	// If the searchAddr refers to a region which has a higher address than
	// any known chunk, then we know we're out of memory.
	if chunkIndex(p.searchAddr.addr()) >= p.end {
		return 0, 0
	}

	// If npages has a chance of fitting in the chunk where the searchAddr is,
	// search it directly.
	searchAddr := minOffAddr
	if pallocChunkPages-chunkPageIndex(p.searchAddr.addr()) >= uint(npages) {
		// npages is guaranteed to be no greater than pallocChunkPages here.
		i := chunkIndex(p.searchAddr.addr())
		if max := p.summary[len(p.summary)-1][i].max(); max >= uint(npages) {
			j, searchIdx := p.chunkOf(i).find(npages, chunkPageIndex(p.searchAddr.addr()))
			if j == ^uint(0) {
				print("runtime: max = ", max, ", npages = ", npages, "\n")
				print("runtime: searchIdx = ", chunkPageIndex(p.searchAddr.addr()), ", p.searchAddr = ", hex(p.searchAddr.addr()), "\n")
				throw("bad summary data")
			}
			addr = chunkBase(i) + uintptr(j)*pageSize
			searchAddr = offAddr{chunkBase(i) + uintptr(searchIdx)*pageSize}
			goto Found
		}
	}
	// We failed to use a searchAddr for one reason or another, so try
	// the slow path.
	addr, searchAddr = p.find(npages)
	if addr == 0 {
		if npages == 1 {
			// We failed to find a single free page, the smallest unit
			// of allocation. This means we know the heap is completely
			// exhausted. Otherwise, the heap still might have free
			// space in it, just not enough contiguous space to
			// accommodate npages.
			p.searchAddr = maxSearchAddr()
		}
		return 0, 0
	}
Found:
	// Go ahead and actually mark the bits now that we have an address.
	scav = p.allocRange(addr, npages)

	// If we found a higher searchAddr, we know that all the
	// heap memory before that searchAddr in an offset address space is
	// allocated, so bump p.searchAddr up to the new one.
	if p.searchAddr.lessThan(searchAddr) {
		p.searchAddr = searchAddr
	}
	return addr, scav
}

// free returns npages worth of memory starting at base back to the page heap.
//
// p.mheapLock must be held.
//
// Must run on the system stack because p.mheapLock must be held.
//
//go:systemstack
func (p *pageAlloc) free(base, npages uintptr) {
	assertLockHeld(p.mheapLock)

	// If we're freeing pages below the p.searchAddr, update searchAddr.
	if b := (offAddr{base}); b.lessThan(p.searchAddr) {
		p.searchAddr = b
	}
	limit := base + npages*pageSize - 1
	if npages == 1 {
		// Fast path: we're clearing a single bit, and we know exactly
		// where it is, so mark it directly.
		i := chunkIndex(base)
		pi := chunkPageIndex(base)
		p.chunkOf(i).free1(pi)
		p.scav.index.free(i, pi, 1)
	} else {
		// Slow path: we're clearing more bits so we may need to iterate.
		sc, ec := chunkIndex(base), chunkIndex(limit)
		si, ei := chunkPageIndex(base), chunkPageIndex(limit)

		if sc == ec {
			// The range doesn't cross any chunk boundaries.
			p.chunkOf(sc).free(si, ei+1-si)
			p.scav.index.free(sc, si, ei+1-si)
		} else {
			// The range crosses at least one chunk boundary.
			p.chunkOf(sc).free(si, pallocChunkPages-si)
			p.scav.index.free(sc, si, pallocChunkPages-si)
			for c := sc + 1; c < ec; c++ {
				p.chunkOf(c).freeAll()
				p.scav.index.free(c, 0, pallocChunkPages)
			}
			p.chunkOf(ec).free(0, ei+1)
			p.scav.index.free(ec, 0, ei+1)
		}
	}
	p.update(base, npages, true, false)
}

const (
	pallocSumBytes = unsafe.Sizeof(pallocSum(0))

	// maxPackedValue is the maximum value that any of the three fields in
	// the pallocSum may take on.
	maxPackedValue    = 1 << logMaxPackedValue
	logMaxPackedValue = logPallocChunkPages + (summaryLevels-1)*summaryLevelBits

	freeChunkSum = pallocSum(uint64(pallocChunkPages) |
		uint64(pallocChunkPages<<logMaxPackedValue) |
		uint64(pallocChunkPages<<(2*logMaxPackedValue)))
)

// pallocSum is a packed summary type which packs three numbers: start, max,
// and end into a single 8-byte value. Each of these values are a summary of
// a bitmap and are thus counts, each of which may have a maximum value of
// 2^21 - 1, or all three may be equal to 2^21. The latter case is represented
// by just setting the 64th bit.
type pallocSum uint64

// packPallocSum takes a start, max, and end value and produces a pallocSum.
func packPallocSum(start, max, end uint) pallocSum {
	if max == maxPackedValue {
		return pallocSum(uint64(1 << 63))
	}
	return pallocSum((uint64(start) & (maxPackedValue - 1)) |
		((uint64(max) & (maxPackedValue - 1)) << logMaxPackedValue) |
		((uint64(end) & (maxPackedValue - 1)) << (2 * logMaxPackedValue)))
}

// start extracts the start value from a packed sum.
func (p pallocSum) start() uint {
	if uint64(p)&uint64(1<<63) != 0 {
		return maxPackedValue
	}
	return uint(uint64(p) & (maxPackedValue - 1))
}

// max extracts the max value from a packed sum.
func (p pallocSum) max() uint {
	if uint64(p)&uint64(1<<63) != 0 {
		return maxPackedValue
	}
	return uint((uint64(p) >> logMaxPackedValue) & (maxPackedValue - 1))
}

// end extracts the end value from a packed sum.
func (p pallocSum) end() uint {
	if uint64(p)&uint64(1<<63) != 0 {
		return maxPackedValue
	}
	return uint((uint64(p) >> (2 * logMaxPackedValue)) & (maxPackedValue - 1))
}

// unpack unpacks all three values from the summary.
func (p pallocSum) unpack() (uint, uint, uint) {
	if uint64(p)&uint64(1<<63) != 0 {
		return maxPackedValue, maxPackedValue, maxPackedValue
	}
	return uint(uint64(p) & (maxPackedValue - 1)),
		uint((uint64(p) >> logMaxPackedValue) & (maxPackedValue - 1)),
		uint((uint64(p) >> (2 * logMaxPackedValue)) & (maxPackedValue - 1))
}

// mergeSummaries merges consecutive summaries which may each represent at
// most 1 << logMaxPagesPerSum pages each together into one.
func mergeSummaries(sums []pallocSum, logMaxPagesPerSum uint) pallocSum {
	// Merge the summaries in sums into one.
	//
	// We do this by keeping a running summary representing the merged
	// summaries of sums[:i] in start, most, and end.
	start, most, end := sums[0].unpack()
	for i := 1; i < len(sums); i++ {
		// Merge in sums[i].
		si, mi, ei := sums[i].unpack()

		// Merge in sums[i].start only if the running summary is
		// completely free, otherwise this summary's start
		// plays no role in the combined sum.
		if start == uint(i)<<logMaxPagesPerSum {
			start += si
		}

		// Recompute the max value of the running sum by looking
		// across the boundary between the running sum and sums[i]
		// and at the max sums[i], taking the greatest of those two
		// and the max of the running sum.
		most = max(most, end+si, mi)

		// Merge in end by checking if this new summary is totally
		// free. If it is, then we want to extend the running sum's
		// end by the new summary. If not, then we have some alloc'd
		// pages in there and we just want to take the end value in
		// sums[i].
		if ei == 1<<logMaxPagesPerSum {
			end += 1 << logMaxPagesPerSum
		} else {
			end = ei
		}
	}
	return packPallocSum(start, most, end)
}<|MERGE_RESOLUTION|>--- conflicted
+++ resolved
@@ -79,15 +79,10 @@
 	//
 	// See (*pageAlloc).chunks for more details. Update the documentation
 	// there should this change.
-<<<<<<< HEAD
 	pallocChunksL2Bits  = heapAddrBits - logPallocChunkBytes - pallocChunksL1Bits // 48 - 22 - 13 = 13
 	pallocChunksL1Shift = pallocChunksL2Bits                                      // 13
-=======
-	pallocChunksL2Bits  = heapAddrBits - logPallocChunkBytes - pallocChunksL1Bits
-	pallocChunksL1Shift = pallocChunksL2Bits
 
 	vmaNamePageAllocIndex = "page alloc index"
->>>>>>> 7b263895
 )
 
 // maxSearchAddr returns the maximum searchAddr value, which indicates
