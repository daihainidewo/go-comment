--- conflicted
+++ resolved
@@ -56,13 +56,6 @@
 
 const (
 	// The size of a bitmap chunk, i.e. the amount of bits (that is, pages) to consider
-<<<<<<< HEAD
-	// in the bitmap at once.
-	pallocChunkPages    = 1 << logPallocChunkPages    // 1 << 9 = 512
-	pallocChunkBytes    = pallocChunkPages * pageSize // 512 * 8192 = 4M
-	logPallocChunkPages = 9
-	logPallocChunkBytes = logPallocChunkPages + pageShift // 9 + 13 = 22
-=======
 	// in the bitmap at once. It is 4MB on most platforms, except on Wasm it is 512KB.
 	// We use a smaller chuck size on Wasm for the same reason as the smaller arena
 	// size (see heapArenaBytes).
@@ -70,7 +63,6 @@
 	pallocChunkBytes    = pallocChunkPages * pageSize
 	logPallocChunkPages = 9*(1-goarch.IsWasm) + 6*goarch.IsWasm
 	logPallocChunkBytes = logPallocChunkPages + gc.PageShift
->>>>>>> e8ed85d6
 
 	// The number of radix bits for each level.
 	//
