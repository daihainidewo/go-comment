--- conflicted
+++ resolved
@@ -15,20 +15,6 @@
 	// Statistics about malloc heap.
 	heapStats consistentHeapStats
 
-<<<<<<< HEAD
-	// These stats are effectively duplicates of fields from heapStats
-	// but are updated atomically or with the world stopped and don't
-	// provide the same consistency guarantees. They are used internally
-	// by the runtime.
-	//
-	// Like MemStats, heap_sys and heap_inuse do not count memory
-	// in manually-managed spans.
-	heap_sys      sysMemStat // 从系统获得的用于GC堆的虚拟地址空间 // virtual address space obtained from system for GC'd heap
-	heap_inuse    uint64     // bytes in mSpanInUse spans
-	heap_released uint64     // bytes released to the OS
-
-=======
->>>>>>> 2bea43b0
 	// Statistics about stacks.
 	stacks_sys sysMemStat // only counts newosproc0 stack in mstats; differs from MemStats.StackSys
 
