// Copyright 2013 The Go Authors. All rights reserved.
// Use of this source code is governed by a BSD-style
// license that can be found in the LICENSE file.

//go:build linux

package runtime

import (
	"runtime/internal/atomic"
	"runtime/internal/syscall"
	"unsafe"
)

var (
	epfd int32 = -1 // epoll descriptor

    // 读写管道，用于控制 netpoll
	netpollBreakRd, netpollBreakWr uintptr // for netpollBreak

	netpollWakeSig atomic.Uint32 // used to avoid duplicate calls of netpollBreak
)

// netpollinit 初始化网络调度器
func netpollinit() {
	var errno uintptr
	epfd, errno = syscall.EpollCreate1(syscall.EPOLL_CLOEXEC)
	if errno != 0 {
		println("runtime: epollcreate failed with", errno)
		throw("runtime: netpollinit failed")
	}
	r, w, errpipe := nonblockingPipe()
	if errpipe != 0 {
		println("runtime: pipe failed with", -errpipe)
		throw("runtime: pipe failed")
	}
	ev := syscall.EpollEvent{
		Events: syscall.EPOLLIN,
	}
	*(**uintptr)(unsafe.Pointer(&ev.Data)) = &netpollBreakRd
	errno = syscall.EpollCtl(epfd, syscall.EPOLL_CTL_ADD, r, &ev)
	if errno != 0 {
		println("runtime: epollctl failed with", errno)
		throw("runtime: epollctl failed")
	}
	netpollBreakRd = uintptr(r)
	netpollBreakWr = uintptr(w)
}

func netpollIsPollDescriptor(fd uintptr) bool {
	return fd == uintptr(epfd) || fd == netpollBreakRd || fd == netpollBreakWr
}

func netpollopen(fd uintptr, pd *pollDesc) uintptr {
	var ev syscall.EpollEvent
	ev.Events = syscall.EPOLLIN | syscall.EPOLLOUT | syscall.EPOLLRDHUP | syscall.EPOLLET
	tp := taggedPointerPack(unsafe.Pointer(pd), pd.fdseq.Load())
	*(*taggedPointer)(unsafe.Pointer(&ev.Data)) = tp
	return syscall.EpollCtl(epfd, syscall.EPOLL_CTL_ADD, int32(fd), &ev)
}

func netpollclose(fd uintptr) uintptr {
	var ev syscall.EpollEvent
	return syscall.EpollCtl(epfd, syscall.EPOLL_CTL_DEL, int32(fd), &ev)
}

func netpollarm(pd *pollDesc, mode int) {
	throw("runtime: unused")
}

// netpollBreak 中断epollwait
// netpollBreak interrupts an epollwait.
func netpollBreak() {
	// Failing to cas indicates there is an in-flight wakeup, so we're done here.
	if !netpollWakeSig.CompareAndSwap(0, 1) {
		return
	}

	for {
		var b byte
		n := write(netpollBreakWr, unsafe.Pointer(&b), 1)
		if n == 1 {
			break
		}
		if n == -_EINTR {
			continue
		}
		if n == -_EAGAIN {
			return
		}
		println("runtime: netpollBreak write failed with", -n)
		throw("runtime: netpollBreak write failed")
	}
}

// netpoll checks for ready network connections.
// Returns list of goroutines that become runnable.
// delay < 0: blocks indefinitely
// delay == 0: does not block, just polls
// delay > 0: block for up to that many nanoseconds
func netpoll(delay int64) (gList, int32) {
	if epfd == -1 {
<<<<<<< HEAD
		// 没有初始化就返回空列表
		return gList{}
=======
		return gList{}, 0
>>>>>>> d5c58085
	}
	var waitms int32
	if delay < 0 {
		waitms = -1
	} else if delay == 0 {
		waitms = 0
	} else if delay < 1e6 {
		waitms = 1
	} else if delay < 1e15 {
		waitms = int32(delay / 1e6)
	} else {
		// An arbitrary cap on how long to wait for a timer.
		// 1e9 ms == ~11.5 days.
		waitms = 1e9
	}
	var events [128]syscall.EpollEvent
retry:
	n, errno := syscall.EpollWait(epfd, events[:], int32(len(events)), waitms)
	if errno != 0 {
		if errno != _EINTR {
			println("runtime: epollwait on fd", epfd, "failed with", errno)
			throw("runtime: netpoll failed")
		}
		// If a timed sleep was interrupted, just return to
		// recalculate how long we should sleep now.
		if waitms > 0 {
			return gList{}, 0
		}
		goto retry
	}
	var toRun gList
	delta := int32(0)
	for i := int32(0); i < n; i++ {
		ev := events[i]
		if ev.Events == 0 {
			continue
		}

		if *(**uintptr)(unsafe.Pointer(&ev.Data)) == &netpollBreakRd {
			if ev.Events != syscall.EPOLLIN {
				println("runtime: netpoll: break fd ready for", ev.Events)
				throw("runtime: netpoll: break fd ready for something unexpected")
			}
			if delay != 0 {
				// netpollBreak could be picked up by a
				// nonblocking poll. Only read the byte
				// if blocking.
				var tmp [16]byte
				read(int32(netpollBreakRd), noescape(unsafe.Pointer(&tmp[0])), int32(len(tmp)))
				netpollWakeSig.Store(0)
			}
			continue
		}

		var mode int32
		if ev.Events&(syscall.EPOLLIN|syscall.EPOLLRDHUP|syscall.EPOLLHUP|syscall.EPOLLERR) != 0 {
			mode += 'r'
		}
		if ev.Events&(syscall.EPOLLOUT|syscall.EPOLLHUP|syscall.EPOLLERR) != 0 {
			mode += 'w'
		}
		if mode != 0 {
			tp := *(*taggedPointer)(unsafe.Pointer(&ev.Data))
			pd := (*pollDesc)(tp.pointer())
			tag := tp.tag()
			if pd.fdseq.Load() == tag {
				pd.setEventErr(ev.Events == syscall.EPOLLERR, tag)
				delta += netpollready(&toRun, pd, mode)
			}
		}
	}
	return toRun, delta
}<|MERGE_RESOLUTION|>--- conflicted
+++ resolved
@@ -100,12 +100,8 @@
 // delay > 0: block for up to that many nanoseconds
 func netpoll(delay int64) (gList, int32) {
 	if epfd == -1 {
-<<<<<<< HEAD
 		// 没有初始化就返回空列表
-		return gList{}
-=======
 		return gList{}, 0
->>>>>>> d5c58085
 	}
 	var waitms int32
 	if delay < 0 {
