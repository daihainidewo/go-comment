--- conflicted
+++ resolved
@@ -40,14 +40,6 @@
 	waitsema uint32 // semaphore for parking on locks
 }
 
-<<<<<<< HEAD
-// 调用系统调用 futex
-// man 手册 https://man7.org/linux/man-pages/man2/futex.2.html
-//go:noescape
-func futex(addr unsafe.Pointer, op int32, val uint32, ts, addr2 unsafe.Pointer, val3 uint32) int32
-
-=======
->>>>>>> e8ed85d6
 // Linux futex.
 //
 //	futexsleep(uint32 *addr, uint32 val)
@@ -123,12 +115,8 @@
 	*(*int32)(unsafe.Pointer(uintptr(0x1006))) = 0x1006
 }
 
-<<<<<<< HEAD
 // getproccount 获取CPU核心数
-func getproccount() int32 {
-=======
 func getCPUCount() int32 {
->>>>>>> e8ed85d6
 	// This buffer is huge (8 kB) but we are on the system stack
 	// and there should be plenty of space (64 kB).
 	// Also this is a leaf, so we're not holding up the memory for long.
@@ -596,9 +584,6 @@
 //go:noescape
 func rt_sigaction(sig uintptr, new, old *sigactiont, size uintptr) int32
 
-<<<<<<< HEAD
-// getpid 获取进程id
-=======
 // fixSigactionForCgo is called when we are using cgo to call the
 // C sigaction function. On 386 the C function does not expect the
 // SA_RESTORER flag to be set, and in some cases will fail if it is set:
@@ -614,7 +599,7 @@
 	}
 }
 
->>>>>>> e8ed85d6
+// getpid 获取进程id
 func getpid() int
 // tgkill 向线程组 tgid 的线程 tid 发送信号 sig
 func tgkill(tgid, tid, sig int)
