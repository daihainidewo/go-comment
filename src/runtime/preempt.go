// Copyright 2019 The Go Authors. All rights reserved.
// Use of this source code is governed by a BSD-style
// license that can be found in the LICENSE file.

// Goroutine preemption
//
// A goroutine can be preempted at any safe-point. Currently, there
// are a few categories of safe-points:
//
// 1. A blocked safe-point occurs for the duration that a goroutine is
//    descheduled, blocked on synchronization, or in a system call.
//
// 2. Synchronous safe-points occur when a running goroutine checks
//    for a preemption request.
//
// 3. Asynchronous safe-points occur at any instruction in user code
//    where the goroutine can be safely paused and a conservative
//    stack and register scan can find stack roots. The runtime can
//    stop a goroutine at an async safe-point using a signal.
//
// At both blocked and synchronous safe-points, a goroutine's CPU
// state is minimal and the garbage collector has complete information
// about its entire stack. This makes it possible to deschedule a
// goroutine with minimal space, and to precisely scan a goroutine's
// stack.
//
// Synchronous safe-points are implemented by overloading the stack
// bound check in function prologues. To preempt a goroutine at the
// next synchronous safe-point, the runtime poisons the goroutine's
// stack bound to a value that will cause the next stack bound check
// to fail and enter the stack growth implementation, which will
// detect that it was actually a preemption and redirect to preemption
// handling.
//
// Preemption at asynchronous safe-points is implemented by suspending
// the thread using an OS mechanism (e.g., signals) and inspecting its
// state to determine if the goroutine was at an asynchronous
// safe-point. Since the thread suspension itself is generally
// asynchronous, it also checks if the running goroutine wants to be
// preempted, since this could have changed. If all conditions are
// satisfied, it adjusts the signal context to make it look like the
// signaled thread just called asyncPreempt and resumes the thread.
// asyncPreempt spills all registers and enters the scheduler.
//
// (An alternative would be to preempt in the signal handler itself.
// This would let the OS save and restore the register state and the
// runtime would only need to know how to extract potentially
// pointer-containing registers from the signal context. However, this
// would consume an M for every preempted G, and the scheduler itself
// is not designed to run from a signal handler, as it tends to
// allocate memory and start threads in the preemption path.)

package runtime

import (
	"internal/abi"
	"internal/goarch"
	"internal/stringslite"
)

type suspendGState struct {
	g *g

	// dead indicates the goroutine was not suspended because it
	// is dead. This goroutine could be reused after the dead
	// state was observed, so the caller must not assume that it
	// remains dead.
	dead bool

	// stopped indicates that this suspendG transitioned the G to
	// _Gwaiting via g.preemptStop and thus is responsible for
	// readying it when done.
	stopped bool
}

// suspendG suspends goroutine gp at a safe-point and returns the
// state of the suspended goroutine. The caller gets read access to
// the goroutine until it calls resumeG.
//
// It is safe for multiple callers to attempt to suspend the same
// goroutine at the same time. The goroutine may execute between
// subsequent successful suspend operations. The current
// implementation grants exclusive access to the goroutine, and hence
// multiple callers will serialize. However, the intent is to grant
// shared read access, so please don't depend on exclusive access.
//
// This must be called from the system stack and the user goroutine on
// the current M (if any) must be in a preemptible state. This
// prevents deadlocks where two goroutines attempt to suspend each
// other and both are in non-preemptible states. There are other ways
// to resolve this deadlock, but this seems simplest.
//
// TODO(austin): What if we instead required this to be called from a
// user goroutine? Then we could deschedule the goroutine while
// waiting instead of blocking the thread. If two goroutines tried to
// suspend each other, one of them would win and the other wouldn't
// complete the suspend until it was resumed. We would have to be
// careful that they couldn't actually queue up suspend for each other
// and then both be suspended. This would also avoid the need for a
// kernel context switch in the synchronous case because we could just
// directly schedule the waiter. The context switch is unavoidable in
// the signal case.
//
//go:systemstack
func suspendG(gp *g) suspendGState {
	if mp := getg().m; mp.curg != nil && readgstatus(mp.curg) == _Grunning {
		// Since we're on the system stack of this M, the user
		// G is stuck at an unsafe point. If another goroutine
		// were to try to preempt m.curg, it could deadlock.
		throw("suspendG from non-preemptible goroutine")
	}

	// See https://golang.org/cl/21503 for justification of the yield delay.
	const yieldDelay = 10 * 1000
	var nextYield int64

	// Drive the goroutine to a preemption point.
	stopped := false
	var asyncM *m
	var asyncGen uint32
	var nextPreemptM int64
	for i := 0; ; i++ {
		switch s := readgstatus(gp); s {
		default:
			if s&_Gscan != 0 {
				// Someone else is suspending it. Wait
				// for them to finish.
				//
				// TODO: It would be nicer if we could
				// coalesce suspends.
				break
			}

			dumpgstatus(gp)
			throw("invalid g status")

		case _Gdead, _Gdeadextra:
			// Nothing to suspend.
			//
			// preemptStop may need to be cleared, but
			// doing that here could race with goroutine
			// reuse. Instead, goexit0 clears it.
			return suspendGState{dead: true}

		case _Gcopystack:
			// The stack is being copied. We need to wait
			// until this is done.

		case _Gpreempted:
			// We (or someone else) suspended the G. Claim
			// ownership of it by transitioning it to
			// _Gwaiting.
			if !casGFromPreempted(gp, _Gpreempted, _Gwaiting) {
				break
			}

			// We stopped the G, so we have to ready it later.
			stopped = true

			s = _Gwaiting
			fallthrough

		case _Grunnable, _Gsyscall, _Gwaiting, _Gleaked:
			// Claim goroutine by setting scan bit.
			// This may race with execution or readying of gp.
			// The scan bit keeps it from transition state.
			if !castogscanstatus(gp, s, s|_Gscan) {
				break
			}

			// Clear the preemption request. It's safe to
			// reset the stack guard because we hold the
			// _Gscan bit and thus own the stack.
			gp.preemptStop = false
			gp.preempt = false
			gp.stackguard0 = gp.stack.lo + stackGuard

			// The goroutine was already at a safe-point
			// and we've now locked that in.
			//
			// TODO: It would be much better if we didn't
			// leave it in _Gscan, but instead gently
			// prevented its scheduling until resumption.
			// Maybe we only use this to bump a suspended
			// count and the scheduler skips suspended
			// goroutines? That wouldn't be enough for
			// {_Gsyscall,_Gwaiting} -> _Grunning. Maybe
			// for all those transitions we need to check
			// suspended and deschedule?
			return suspendGState{g: gp, stopped: stopped}

		case _Grunning:
			// Optimization: if there is already a pending preemption request
			// (from the previous loop iteration), don't bother with the atomics.
			if gp.preemptStop && gp.preempt && gp.stackguard0 == stackPreempt && asyncM == gp.m && asyncM.preemptGen.Load() == asyncGen {
				break
			}

			// Temporarily block state transitions.
			if !castogscanstatus(gp, _Grunning, _Gscanrunning) {
				break
			}

			// Request synchronous preemption.
			gp.preemptStop = true
			gp.preempt = true
			gp.stackguard0 = stackPreempt

			// Prepare for asynchronous preemption.
			asyncM2 := gp.m
			asyncGen2 := asyncM2.preemptGen.Load()
			needAsync := asyncM != asyncM2 || asyncGen != asyncGen2
			asyncM = asyncM2
			asyncGen = asyncGen2

			casfrom_Gscanstatus(gp, _Gscanrunning, _Grunning)

			// Send asynchronous preemption. We do this
			// after CASing the G back to _Grunning
			// because preemptM may be synchronous and we
			// don't want to catch the G just spinning on
			// its status.
			if preemptMSupported && debug.asyncpreemptoff == 0 && needAsync {
				// Rate limit preemptM calls. This is
				// particularly important on Windows
				// where preemptM is actually
				// synchronous and the spin loop here
				// can lead to live-lock.
				now := nanotime()
				if now >= nextPreemptM {
					nextPreemptM = now + yieldDelay/2
					preemptM(asyncM)
				}
			}
		}

		// TODO: Don't busy wait. This loop should really only
		// be a simple read/decide/CAS loop that only fails if
		// there's an active race. Once the CAS succeeds, we
		// should queue up the preemption (which will require
		// it to be reliable in the _Grunning case, not
		// best-effort) and then sleep until we're notified
		// that the goroutine is suspended.
		if i == 0 {
			nextYield = nanotime() + yieldDelay
		}
		if nanotime() < nextYield {
			procyield(10)
		} else {
			osyield()
			nextYield = nanotime() + yieldDelay/2
		}
	}
}

// resumeG undoes the effects of suspendG, allowing the suspended
// goroutine to continue from its current safe-point.
func resumeG(state suspendGState) {
	if state.dead {
		// We didn't actually stop anything.
		return
	}

	gp := state.g
	switch s := readgstatus(gp); s {
	default:
		dumpgstatus(gp)
		throw("unexpected g status")

	case _Grunnable | _Gscan,
		_Gwaiting | _Gscan,
		_Gleaked | _Gscan,
		_Gsyscall | _Gscan:
		casfrom_Gscanstatus(gp, s, s&^_Gscan)
	}

	if state.stopped {
		// We stopped it, so we need to re-schedule it.
		ready(gp, 0, true)
	}
}

// canPreemptM 返回m是否可以被抢占
// canPreemptM reports whether mp is in a state that is safe to preempt.
//
// It is nosplit because it has nosplit callers.
//
//go:nosplit
func canPreemptM(mp *m) bool {
<<<<<<< HEAD
	// m 没有被 g 锁定
	// m 没有申请内存
	// m 可以抢占
	// p 状态可用
	return mp.locks == 0 && mp.mallocing == 0 && mp.preemptoff == "" && mp.p.ptr().status == _Prunning
=======
	return mp.locks == 0 && mp.mallocing == 0 && mp.preemptoff == "" && mp.p.ptr().status == _Prunning && mp.curg != nil && readgstatus(mp.curg)&^_Gscan != _Gsyscall
>>>>>>> e8ed85d6
}

//go:generate go run mkpreempt.go

// asyncPreempt saves all user registers and calls asyncPreempt2.
//
// It saves GP registers (anything that might contain a pointer) to the G stack.
// Hence, when stack scanning encounters an asyncPreempt frame, it scans that
// frame and its parent frame conservatively.
//
// On some platforms, it saves large additional scalar-only register state such
// as vector registers to an "extended register state" on the P.
//
// asyncPreempt is implemented in assembly.
func asyncPreempt()

// asyncPreempt2 is the Go continuation of asyncPreempt.
//
// It must be deeply nosplit because there's untyped data on the stack from
// asyncPreempt.
//
// It must not have any write barriers because we need to limit the amount of
// stack it uses.
//
//go:nosplit
//go:nowritebarrierrec
func asyncPreempt2() {
	// We can't grow the stack with untyped data from asyncPreempt, so switch to
	// the system stack right away.
	mcall(func(gp *g) {
		gp.asyncSafePoint = true

		// Move the extended register state from the P to the G. We do this now that
		// we're on the system stack to avoid stack splits.
		xRegSave(gp)

		if gp.preemptStop {
			preemptPark(gp)
		} else {
			gopreempt_m(gp)
		}
		// The above functions never return.
	})

	// Do not grow the stack below here!

	gp := getg()

	// Put the extended register state back on the M so resumption can find it.
	// We can't do this in asyncPreemptM because the park calls never return.
	xRegRestore(gp)

	gp.asyncSafePoint = false
}

// asyncPreemptStack is the bytes of stack space required to inject an
// asyncPreempt call.
var asyncPreemptStack = ^uintptr(0)

func init() {
	f := findfunc(abi.FuncPCABI0(asyncPreempt))
	total := funcMaxSPDelta(f)
	f = findfunc(abi.FuncPCABIInternal(asyncPreempt2))
	total += funcMaxSPDelta(f)
	f = findfunc(abi.FuncPCABIInternal(xRegRestore))
	total += funcMaxSPDelta(f)
	// Add some overhead for return PCs, etc.
	asyncPreemptStack = uintptr(total) + 8*goarch.PtrSize
	if asyncPreemptStack > stackNosplit {
		// We need more than the nosplit limit. This isn't unsafe, but it may
		// limit asynchronous preemption. Consider moving state into xRegState.
		print("runtime: asyncPreemptStack=", asyncPreemptStack, "\n")
		throw("async stack too large")
	}
}

// wantAsyncPreempt returns whether an asynchronous preemption is
// queued for gp.
func wantAsyncPreempt(gp *g) bool {
	// Check both the G and the P.
	return (gp.preempt || gp.m.p != 0 && gp.m.p.ptr().preempt) && readgstatus(gp)&^_Gscan == _Grunning
}

// isAsyncSafePoint reports whether gp at instruction PC is an
// asynchronous safe point. This indicates that:
//
// 1. It's safe to suspend gp and conservatively scan its stack and
// registers. There are no potentially hidden pointer values and it's
// not in the middle of an atomic sequence like a write barrier.
//
// 2. gp has enough stack space to inject the asyncPreempt call.
//
// 3. It's generally safe to interact with the runtime, even if we're
// in a signal handler stopped here. For example, there are no runtime
// locks held, so acquiring a runtime lock won't self-deadlock.
//
// In some cases the PC is safe for asynchronous preemption but it
// also needs to adjust the resumption PC. The new PC is returned in
// the second result.
func isAsyncSafePoint(gp *g, pc, sp, lr uintptr) (bool, uintptr) {
	mp := gp.m

	// Only user Gs can have safe-points. We check this first
	// because it's extremely common that we'll catch mp in the
	// scheduler processing this G preemption.
	if mp.curg != gp {
		return false, 0
	}

	// Check M state.
	if mp.p == 0 || !canPreemptM(mp) {
		return false, 0
	}

	// Check stack space.
	if sp < gp.stack.lo || sp-gp.stack.lo < asyncPreemptStack {
		return false, 0
	}

	// Check if PC is an unsafe-point.
	f := findfunc(pc)
	if !f.valid() {
		// Not Go code.
		return false, 0
	}
	if (GOARCH == "mips" || GOARCH == "mipsle" || GOARCH == "mips64" || GOARCH == "mips64le") && lr == pc+8 && funcspdelta(f, pc) == 0 {
		// We probably stopped at a half-executed CALL instruction,
		// where the LR is updated but the PC has not. If we preempt
		// here we'll see a seemingly self-recursive call, which is in
		// fact not.
		// This is normally ok, as we use the return address saved on
		// stack for unwinding, not the LR value. But if this is a
		// call to morestack, we haven't created the frame, and we'll
		// use the LR for unwinding, which will be bad.
		return false, 0
	}
	up, startpc := pcdatavalue2(f, abi.PCDATA_UnsafePoint, pc)
	if up == abi.UnsafePointUnsafe {
		// Unsafe-point marked by compiler. This includes
		// atomic sequences (e.g., write barrier) and nosplit
		// functions (except at calls).
		return false, 0
	}
	if fd := funcdata(f, abi.FUNCDATA_LocalsPointerMaps); fd == nil || f.flag&abi.FuncFlagAsm != 0 {
		// This is assembly code. Don't assume it's well-formed.
		// TODO: Empirically we still need the fd == nil check. Why?
		//
		// TODO: Are there cases that are safe but don't have a
		// locals pointer map, like empty frame functions?
		// It might be possible to preempt any assembly functions
		// except the ones that have funcFlag_SPWRITE set in f.flag.
		return false, 0
	}
	// Check the inner-most name
	u, uf := newInlineUnwinder(f, pc)
	name := u.srcFunc(uf).name()
	if stringslite.HasPrefix(name, "runtime.") ||
		stringslite.HasPrefix(name, "internal/runtime/") ||
		stringslite.HasPrefix(name, "reflect.") {
		// For now we never async preempt the runtime or
		// anything closely tied to the runtime. Known issues
		// include: various points in the scheduler ("don't
		// preempt between here and here"), much of the defer
		// implementation (untyped info on stack), bulk write
		// barriers (write barrier check), atomic functions in
		// internal/runtime/atomic, reflect.{makeFuncStub,methodValueCall}.
		//
		// Note that this is a subset of the runtimePkgs in pkgspecial.go
		// and these checks are theoretically redundant because the compiler
		// marks "all points" in runtime functions as unsafe for async preemption.
		// But for some reason, we can't eliminate these checks until https://go.dev/issue/72031
		// is resolved.
		//
		// TODO(austin): We should improve this, or opt things
		// in incrementally.
		return false, 0
	}
	switch up {
	case abi.UnsafePointRestart1, abi.UnsafePointRestart2:
		// Restartable instruction sequence. Back off PC to
		// the start PC.
		if startpc == 0 || startpc > pc || pc-startpc > 20 {
			throw("bad restart PC")
		}
		return true, startpc
	case abi.UnsafePointRestartAtEntry:
		// Restart from the function entry at resumption.
		return true, f.entry()
	}
	return true, pc
}<|MERGE_RESOLUTION|>--- conflicted
+++ resolved
@@ -287,15 +287,11 @@
 //
 //go:nosplit
 func canPreemptM(mp *m) bool {
-<<<<<<< HEAD
 	// m 没有被 g 锁定
 	// m 没有申请内存
 	// m 可以抢占
 	// p 状态可用
-	return mp.locks == 0 && mp.mallocing == 0 && mp.preemptoff == "" && mp.p.ptr().status == _Prunning
-=======
 	return mp.locks == 0 && mp.mallocing == 0 && mp.preemptoff == "" && mp.p.ptr().status == _Prunning && mp.curg != nil && readgstatus(mp.curg)&^_Gscan != _Gsyscall
->>>>>>> e8ed85d6
 }
 
 //go:generate go run mkpreempt.go
