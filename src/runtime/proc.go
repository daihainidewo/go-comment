--- conflicted
+++ resolved
@@ -2672,9 +2672,6 @@
 func execute(gp *g, inheritTime bool) {
 	_g_ := getg()
 
-<<<<<<< HEAD
-	// m 和 gp 互相绑定
-=======
 	if goroutineProfile.active {
 		// Make sure that gp has had its stack written out to the goroutine
 		// profile, exactly as it was when the goroutine profiler first stopped
@@ -2684,7 +2681,7 @@
 
 	// Assign gp.m before entering _Grunning so running Gs have an
 	// M.
->>>>>>> 2bea43b0
+	// m 和 gp 互相绑定
 	_g_.m.curg = gp
 	gp.m = _g_.m
 	casgstatus(gp, _Grunnable, _Grunning) // 转换状态
@@ -4029,9 +4026,7 @@
 	_g_.waitsince = 0
 	oldp := _g_.m.oldp.ptr() // 获取原来的P
 	_g_.m.oldp = 0
-<<<<<<< HEAD
-	if exitsyscallfast(oldp) { // 尝试获取系统调用前绑定的p
-=======
+	// 尝试获取系统调用前绑定的p
 	if exitsyscallfast(oldp) {
 		// When exitsyscallfast returns success, we have a P so can now use
 		// write barriers
@@ -4043,7 +4038,6 @@
 				tryRecordGoroutineProfileWB(_g_)
 			})
 		}
->>>>>>> 2bea43b0
 		if trace.enabled {
 			if oldp != _g_.m.p.ptr() || _g_.m.syscalltick != _g_.m.p.ptr().syscalltick {
 				systemstack(traceGoStart)
