// Copyright 2014 The Go Authors. All rights reserved.
// Use of this source code is governed by a BSD-style
// license that can be found in the LICENSE file.

package runtime

import (
	"internal/abi"
	"internal/cpu"
	"internal/goarch"
	"runtime/internal/atomic"
	"runtime/internal/sys"
	"unsafe"
)

// set using cmd/go/internal/modload.ModInfoProg
var modinfo string

// Goroutine scheduler
// The scheduler's job is to distribute ready-to-run goroutines over worker threads.
//
// The main concepts are:
// G - goroutine.
// M - worker thread, or machine.
// P - processor, a resource that is required to execute Go code.
//     M must have an associated P to execute Go code, however it can be
//     blocked or in a syscall w/o an associated P.
//
// Design doc at https://golang.org/s/go11sched.

// Worker thread parking/unparking.
// We need to balance between keeping enough running worker threads to utilize
// available hardware parallelism and parking excessive running worker threads
// to conserve CPU resources and power. This is not simple for two reasons:
// (1) scheduler state is intentionally distributed (in particular, per-P work
// queues), so it is not possible to compute global predicates on fast paths;
// (2) for optimal thread management we would need to know the future (don't park
// a worker thread when a new goroutine will be readied in near future).
//
// Three rejected approaches that would work badly:
// 1. Centralize all scheduler state (would inhibit scalability).
// 2. Direct goroutine handoff. That is, when we ready a new goroutine and there
//    is a spare P, unpark a thread and handoff it the thread and the goroutine.
//    This would lead to thread state thrashing, as the thread that readied the
//    goroutine can be out of work the very next moment, we will need to park it.
//    Also, it would destroy locality of computation as we want to preserve
//    dependent goroutines on the same thread; and introduce additional latency.
// 3. Unpark an additional thread whenever we ready a goroutine and there is an
//    idle P, but don't do handoff. This would lead to excessive thread parking/
//    unparking as the additional threads will instantly park without discovering
//    any work to do.
//
// The current approach:
//
// This approach applies to three primary sources of potential work: readying a
// goroutine, new/modified-earlier timers, and idle-priority GC. See below for
// additional details.
//
// We unpark an additional thread when we submit work if (this is wakep()):
// 1. There is an idle P, and
// 2. There are no "spinning" worker threads.
//
// A worker thread is considered spinning if it is out of local work and did
// not find work in the global run queue or netpoller; the spinning state is
// denoted in m.spinning and in sched.nmspinning. Threads unparked this way are
// also considered spinning; we don't do goroutine handoff so such threads are
// out of work initially. Spinning threads spin on looking for work in per-P
// run queues and timer heaps or from the GC before parking. If a spinning
// thread finds work it takes itself out of the spinning state and proceeds to
// execution. If it does not find work it takes itself out of the spinning
// state and then parks.
//
// If there is at least one spinning thread (sched.nmspinning>1), we don't
// unpark new threads when submitting work. To compensate for that, if the last
// spinning thread finds work and stops spinning, it must unpark a new spinning
// thread.  This approach smooths out unjustified spikes of thread unparking,
// but at the same time guarantees eventual maximal CPU parallelism
// utilization.
//
// The main implementation complication is that we need to be very careful
// during spinning->non-spinning thread transition. This transition can race
// with submission of new work, and either one part or another needs to unpark
// another worker thread. If they both fail to do that, we can end up with
// semi-persistent CPU underutilization.
//
// The general pattern for submission is:
// 1. Submit work to the local run queue, timer heap, or GC state.
// 2. #StoreLoad-style memory barrier.
// 3. Check sched.nmspinning.
//
// The general pattern for spinning->non-spinning transition is:
// 1. Decrement nmspinning.
// 2. #StoreLoad-style memory barrier.
// 3. Check all per-P work queues and GC for new work.
//
// Note that all this complexity does not apply to global run queue as we are
// not sloppy about thread unparking when submitting to global queue. Also see
// comments for nmspinning manipulation.
//
// How these different sources of work behave varies, though it doesn't affect
// the synchronization approach:
// * Ready goroutine: this is an obvious source of work; the goroutine is
//   immediately ready and must run on some thread eventually.
// * New/modified-earlier timer: The current timer implementation (see time.go)
//   uses netpoll in a thread with no work available to wait for the soonest
//   timer. If there is no thread waiting, we want a new spinning thread to go
//   wait.
// * Idle-priority GC: The GC wakes a stopped idle thread to contribute to
//   background GC work (note: currently disabled per golang.org/issue/19112).
//   Also see golang.org/issue/44313, as this should be extended to all GC
//   workers.

var (
	// 进程主线程
	m0 m
	// m0绑定的g0
	g0 g
	// 临时内存分配池
	mcache0      *mcache // 由mallocinit初始化设置，到 procresize 清除
	raceprocctx0 uintptr
)

// runtime_inittask 表示 runtime 的 init 函数
//go:linkname runtime_inittask runtime..inittask
var runtime_inittask initTask

// main_inittask 表示 main 的 init 函数
//go:linkname main_inittask main..inittask
var main_inittask initTask

// main_init_done is a signal used by cgocallbackg that initialization
// has been completed. It is made before _cgo_notify_runtime_init_done,
// so all cgo calls can rely on it existing. When main_init is complete,
// it is closed, meaning cgocallbackg can reliably receive from it.
var main_init_done chan bool

// main_main 表示 main 的 main 函数
//go:linkname main_main main.main
func main_main()

// mainStarted indicates that the main M has started.
var mainStarted bool

// runtimeInitTime is the nanotime() at which the runtime started.
var runtimeInitTime int64

// Value to use for signal mask for newly created M's.
var initSigmask sigset

// The main goroutine.
func main() {
	g := getg()

	// Racectx of m0->g0 is used only as the parent of the main goroutine.
	// It must not be used for anything else.
	g.m.g0.racectx = 0

	// Max stack size is 1 GB on 64-bit, 250 MB on 32-bit.
	// Using decimal instead of binary GB and MB because
	// they look nicer in the stack overflow failure message.
	if goarch.PtrSize == 8 {
		maxstacksize = 1000000000
	} else {
		maxstacksize = 250000000
	}

	// An upper limit for max stack size. Used to avoid random crashes
	// after calling SetMaxStack and trying to allocate a stack that is too big,
	// since stackalloc works with 32-bit sizes.
	maxstackceiling = 2 * maxstacksize

	// Allow newproc to start new Ms.
	mainStarted = true // 标志 newproc 时可以启动 m

	if GOARCH != "wasm" { // no threads on wasm yet, so no sysmon
		// For runtime_syscall_doAllThreadsSyscall, we
		// register sysmon is not ready for the world to be
		// stopped.
		atomic.Store(&sched.sysmonStarting, 1)
		systemstack(func() {
			newm(sysmon, nil, -1) // 新建m去执行sysmon
		})
	}

	// Lock the main goroutine onto this, the main OS thread,
	// during initialization. Most programs won't care, but a few
	// do require certain calls to be made by the main thread.
	// Those can arrange for main.main to run in the main thread
	// by calling runtime.LockOSThread during initialization
	// to preserve the lock.
	lockOSThread()

	if g.m != &m0 {
		throw("runtime.main not on m0")
	}
	m0.doesPark = true

	// Record when the world started.
	// Must be before doInit for tracing init.
	runtimeInitTime = nanotime()
	if runtimeInitTime == 0 {
		throw("nanotime returning zero")
	}

	if debug.inittrace != 0 {
		inittrace.id = getg().goid
		inittrace.active = true
	}

	doInit(&runtime_inittask) // Must be before defer.

	// Defer unlock so that runtime.Goexit during init does the unlock too.
	needUnlock := true
	defer func() {
		if needUnlock {
			unlockOSThread()
		}
	}()

	gcenable() // 开启GC

	main_init_done = make(chan bool)
	if iscgo {
		if _cgo_thread_start == nil {
			throw("_cgo_thread_start missing")
		}
		if GOOS != "windows" {
			if _cgo_setenv == nil {
				throw("_cgo_setenv missing")
			}
			if _cgo_unsetenv == nil {
				throw("_cgo_unsetenv missing")
			}
		}
		if _cgo_notify_runtime_init_done == nil {
			throw("_cgo_notify_runtime_init_done missing")
		}
		// Start the template thread in case we enter Go from
		// a C-created thread and need to create a new thread.
		startTemplateThread()
		cgocall(_cgo_notify_runtime_init_done, nil)
	}

	doInit(&main_inittask) // 执行main包中的init函数

	// Disable init tracing after main init done to avoid overhead
	// of collecting statistics in malloc and newproc
	inittrace.active = false

	close(main_init_done)

	needUnlock = false
	unlockOSThread()

	if isarchive || islibrary {
		// A program compiled with -buildmode=c-archive or c-shared
		// has a main, but it is not executed.
		return
	}
	fn := main_main // make an indirect call, as the linker doesn't know the address of the main package when laying down the runtime
	fn()            // 执行main包的main函数
	if raceenabled {
		racefini()
	}

	// Make racy client program work: if panicking on
	// another goroutine at the same time as main returns,
	// let the other goroutine finish printing the panic trace.
	// Once it does, it will exit. See issues 3934 and 20018.
	if atomic.Load(&runningPanicDefers) != 0 {
		// Running deferred functions should not take long.
		for c := 0; c < 1000; c++ {
			if atomic.Load(&runningPanicDefers) == 0 {
				break
			}
			Gosched()
		}
	}
	if atomic.Load(&panicking) != 0 {
		gopark(nil, nil, waitReasonPanicWait, traceEvGoStop, 1)
	}

	exit(0)
	for {
		var x *int32
		*x = 0
	}
}

// os_beforeExit is called from os.Exit(0).
//go:linkname os_beforeExit os.runtime_beforeExit
func os_beforeExit() {
	if raceenabled {
		racefini()
	}
}

// start forcegc helper goroutine
func init() {
	go forcegchelper()
}

// forcegchelper 启动强制GC
func forcegchelper() {
	forcegc.g = getg()
	lockInit(&forcegc.lock, lockRankForcegc)
	for {
		lock(&forcegc.lock)
		if forcegc.idle != 0 {
			throw("forcegc: phase error")
		}
		atomic.Store(&forcegc.idle, 1)
		goparkunlock(&forcegc.lock, waitReasonForceGCIdle, traceEvGoBlock, 1)
		// this goroutine is explicitly resumed by sysmon
		if debug.gctrace > 0 {
			println("GC forced")
		}
		// Time-triggered, fully concurrent.
		gcStart(gcTrigger{kind: gcTriggerTime, now: nanotime()})
	}
}

//go:nosplit

// Gosched yields the processor, allowing other goroutines to run. It does not
// suspend the current goroutine, so execution resumes automatically.
func Gosched() {
	checkTimeouts()
	mcall(gosched_m)
}

// goschedguarded yields the processor like gosched, but also checks
// for forbidden states and opts out of the yield in those cases.
//go:nosplit
func goschedguarded() {
	mcall(goschedguarded_m)
}

// gopark 休眠当前m
// Puts the current goroutine into a waiting state and calls unlockf on the
// system stack.
//
// If unlockf returns false, the goroutine is resumed.
//
// unlockf must not access this G's stack, as it may be moved between
// the call to gopark and the call to unlockf.
//
// Note that because unlockf is called after putting the G into a waiting
// state, the G may have already been readied by the time unlockf is called
// unless there is external synchronization preventing the G from being
// readied. If unlockf returns false, it must guarantee that the G cannot be
// externally readied.
//
// Reason explains why the goroutine has been parked. It is displayed in stack
// traces and heap dumps. Reasons should be unique and descriptive. Do not
// re-use reasons, add new ones.
func gopark(unlockf func(*g, unsafe.Pointer) bool, lock unsafe.Pointer, reason waitReason, traceEv byte, traceskip int) {
	if reason != waitReasonSleep {
		checkTimeouts() // timeouts may expire while two goroutines keep the scheduler busy
	}
	mp := acquirem()
	gp := mp.curg
	status := readgstatus(gp)
	if status != _Grunning && status != _Gscanrunning {
		throw("gopark: bad g status")
	}
	// 填充相关参数
	mp.waitlock = lock           // 锁对象
	mp.waitunlockf = unlockf     // 附加函数
	gp.waitreason = reason       // 锁住原因
	mp.waittraceev = traceEv     // 跟踪事件
	mp.waittraceskip = traceskip // 跟踪跳数
	releasem(mp)
	// can't do anything that might move the G between Ms here.
	mcall(park_m)
}

// Puts the current goroutine into a waiting state and unlocks the lock.
// The goroutine can be made runnable again by calling goready(gp).
func goparkunlock(lock *mutex, reason waitReason, traceEv byte, traceskip int) {
	gopark(parkunlock_c, unsafe.Pointer(lock), reason, traceEv, traceskip)
}

func goready(gp *g, traceskip int) {
	systemstack(func() {
		ready(gp, traceskip, true)
	})
}

// acquireSudog 获取sudog
//go:nosplit
func acquireSudog() *sudog {
	// Delicate dance: the semaphore implementation calls
	// acquireSudog, acquireSudog calls new(sudog),
	// new calls malloc, malloc can call the garbage collector,
	// and the garbage collector calls the semaphore implementation
	// in stopTheWorld.
	// Break the cycle by doing acquirem/releasem around new(sudog).
	// The acquirem/releasem increments m.locks during new(sudog),
	// which keeps the garbage collector from being invoked.
	mp := acquirem()
	pp := mp.p.ptr()
	if len(pp.sudogcache) == 0 {
		// 本地P没有缓存，则从全局的获取
		lock(&sched.sudoglock)
		// 从全局获取当前P容量一半的 sudog 到本地P缓存中
		// First, try to grab a batch from central cache.
		for len(pp.sudogcache) < cap(pp.sudogcache)/2 && sched.sudogcache != nil {
			s := sched.sudogcache
			sched.sudogcache = s.next
			s.next = nil
			pp.sudogcache = append(pp.sudogcache, s)
		}
		unlock(&sched.sudoglock)
		// 如果依旧为空就新建一个 sudog
		// If the central cache is empty, allocate a new one.
		if len(pp.sudogcache) == 0 {
			pp.sudogcache = append(pp.sudogcache, new(sudog))
		}
	}
	// 取最后一个元素返回
	n := len(pp.sudogcache)
	s := pp.sudogcache[n-1]
	pp.sudogcache[n-1] = nil
	pp.sudogcache = pp.sudogcache[:n-1]
	if s.elem != nil {
		throw("acquireSudog: found s.elem != nil in cache")
	}
	releasem(mp)
	return s
}

// releaseSudog 释放/归还sudog
//go:nosplit
func releaseSudog(s *sudog) {
	// s 必须是无关联的
	if s.elem != nil {
		throw("runtime: sudog with non-nil elem")
	}
	if s.isSelect {
		throw("runtime: sudog with non-false isSelect")
	}
	if s.next != nil {
		throw("runtime: sudog with non-nil next")
	}
	if s.prev != nil {
		throw("runtime: sudog with non-nil prev")
	}
	if s.waitlink != nil {
		throw("runtime: sudog with non-nil waitlink")
	}
	if s.c != nil {
		throw("runtime: sudog with non-nil c")
	}
	gp := getg()
	if gp.param != nil {
		throw("runtime: releaseSudog with non-nil gp.param")
	}
	mp := acquirem() // avoid rescheduling to another P
	pp := mp.p.ptr()
	if len(pp.sudogcache) == cap(pp.sudogcache) {
		// 本地队列满了就将本地P的一半放到全局队列中
		// Transfer half of local cache to the central cache.
		var first, last *sudog
		for len(pp.sudogcache) > cap(pp.sudogcache)/2 {
			n := len(pp.sudogcache)
			p := pp.sudogcache[n-1]
			pp.sudogcache[n-1] = nil
			pp.sudogcache = pp.sudogcache[:n-1]
			if first == nil {
				first = p
			} else {
				last.next = p
			}
			last = p
		}
		lock(&sched.sudoglock)
		// 放到全局链表头部
		last.next = sched.sudogcache
		sched.sudogcache = first
		unlock(&sched.sudoglock)
	}
	// 将s存放到P本地的缓冲中
	pp.sudogcache = append(pp.sudogcache, s)
	releasem(mp)
}

// called from assembly
func badmcall(fn func(*g)) {
	throw("runtime: mcall called on m->g0 stack")
}

func badmcall2(fn func(*g)) {
	throw("runtime: mcall function returned")
}

func badreflectcall() {
	panic(plainError("arg size to reflect.call more than 1GB"))
}

var badmorestackg0Msg = "fatal: morestack on g0\n"

//go:nosplit
//go:nowritebarrierrec
func badmorestackg0() {
	sp := stringStructOf(&badmorestackg0Msg)
	write(2, sp.str, int32(sp.len))
}

var badmorestackgsignalMsg = "fatal: morestack on gsignal\n"

//go:nosplit
//go:nowritebarrierrec
func badmorestackgsignal() {
	sp := stringStructOf(&badmorestackgsignalMsg)
	write(2, sp.str, int32(sp.len))
}

//go:nosplit
func badctxt() {
	throw("ctxt != 0")
}

// lockedOSThread 返回当前gp是否被锁住
func lockedOSThread() bool {
	gp := getg()
	return gp.lockedm != 0 && gp.m.lockedg != 0
}

var (
	// allgs contains all Gs ever created (including dead Gs), and thus
	// never shrinks.
	//
	// Access via the slice is protected by allglock or stop-the-world.
	// Readers that cannot take the lock may (carefully!) use the atomic
	// variables below.
	allgs    []*g  // 全部的G
	allglock mutex // 全局G列表锁

	// allglen and allgptr are atomic variables that contain len(allgs) and
	// &allgs[0] respectively. Proper ordering depends on totally-ordered
	// loads and stores. Writes are protected by allglock.
	//
	// allgptr is updated before allglen. Readers should read allglen
	// before allgptr to ensure that allglen is always <= len(allgptr). New
	// Gs appended during the race can be missed. For a consistent view of
	// all Gs, allglock must be held.
	//
	// allgptr copies should always be stored as a concrete type or
	// unsafe.Pointer, not uintptr, to ensure that GC can still reach it
	// even if it points to a stale array.
	allglen uintptr
	allgptr **g
)

// allgadd 将gp追加到allgs队尾
func allgadd(gp *g) {
	if readgstatus(gp) == _Gidle {
		throw("allgadd: bad status Gidle")
	}

	lock(&allglock)
	allgs = append(allgs, gp)
	if &allgs[0] != allgptr {
		atomicstorep(unsafe.Pointer(&allgptr), unsafe.Pointer(&allgs[0]))
	}
	atomic.Storeuintptr(&allglen, uintptr(len(allgs)))
	unlock(&allglock)
}

// atomicAllG returns &allgs[0] and len(allgs) for use with atomicAllGIndex.
func atomicAllG() (**g, uintptr) {
	length := atomic.Loaduintptr(&allglen)
	ptr := (**g)(atomic.Loadp(unsafe.Pointer(&allgptr)))
	return ptr, length
}

// atomicAllGIndex returns ptr[i] with the allgptr returned from atomicAllG.
func atomicAllGIndex(ptr **g, i uintptr) *g {
	return *(**g)(add(unsafe.Pointer(ptr), i*goarch.PtrSize))
}

// forEachG calls fn on every G from allgs.
//
// forEachG takes a lock to exclude concurrent addition of new Gs.
func forEachG(fn func(gp *g)) {
	lock(&allglock)
	for _, gp := range allgs {
		fn(gp)
	}
	unlock(&allglock)
}

// forEachGRace calls fn on every G from allgs.
//
// forEachGRace avoids locking, but does not exclude addition of new Gs during
// execution, which may be missed.
func forEachGRace(fn func(gp *g)) {
	ptr, length := atomicAllG()
	for i := uintptr(0); i < length; i++ {
		gp := atomicAllGIndex(ptr, i)
		fn(gp)
	}
	return
}

const (
	// 每次从 schedt.goidgen 中获取 goroutine id 到本地缓存的数量
	// Number of goroutine ids to grab from sched.goidgen to local per-P cache at once.
	// 16 seems to provide enough amortization, but other than that it's mostly arbitrary number.
	_GoidCacheBatch = 16
)

// cpuinit 在类 Unix 操作系统的环境中获取 GODEBUG 环境变量，并调用 internal/cpu.Initialize
// cpuinit extracts the environment variable GODEBUG from the environment on
// Unix-like operating systems and calls internal/cpu.Initialize.
func cpuinit() {
	const prefix = "GODEBUG="
	var env string

	switch GOOS {
	case "aix", "darwin", "ios", "dragonfly", "freebsd", "netbsd", "openbsd", "illumos", "solaris", "linux":
		cpu.DebugOptions = true

		// Similar to goenv_unix but extracts the environment value for
		// GODEBUG directly.
		// TODO(moehrmann): remove when general goenvs() can be called before cpuinit()
		n := int32(0)
		for argv_index(argv, argc+1+n) != nil {
			n++
		}

		for i := int32(0); i < n; i++ {
			p := argv_index(argv, argc+1+i)
			s := *(*string)(unsafe.Pointer(&stringStruct{unsafe.Pointer(p), findnull(p)}))

			if hasPrefix(s, prefix) {
				env = gostring(p)[len(prefix):]
				break
			}
		}
	}

	cpu.Initialize(env)

	// 支持cpu功能变量在编译器生成的代码中使用，以保护不能被假定总是受支持的指令执行。
	// Support cpu feature variables are used in code generated by the compiler
	// to guard execution of instructions that can not be assumed to be always supported.
	switch GOARCH {
	case "386", "amd64":
		x86HasPOPCNT = cpu.X86.HasPOPCNT
		x86HasSSE41 = cpu.X86.HasSSE41
		x86HasFMA = cpu.X86.HasFMA

	case "arm":
		armHasVFPv4 = cpu.ARM.HasVFPv4

	case "arm64":
		arm64HasATOMICS = cpu.ARM64.HasATOMICS
	}
}

// 引导程序流程：
// call osinit 			获取 cpu 个数和物理页大小
//	call schedinit
//	make & queue new G
//	call runtime·mstart
//
// 新G调用runtime.main
// The bootstrap sequence is:
//
//	call osinit
//	call schedinit
//	make & queue new G
//	call runtime·mstart
//
// The new G calls runtime·main.
func schedinit() {
	// 初始化锁
	lockInit(&sched.lock, lockRankSched)
	lockInit(&sched.sysmonlock, lockRankSysmon)
	lockInit(&sched.deferlock, lockRankDefer)
	lockInit(&sched.sudoglock, lockRankSudog)
	lockInit(&deadlock, lockRankDeadlock)
	lockInit(&paniclk, lockRankPanic)
	lockInit(&allglock, lockRankAllg)
	lockInit(&allpLock, lockRankAllp)
	lockInit(&reflectOffs.lock, lockRankReflectOffs)
	lockInit(&finlock, lockRankFin)
	lockInit(&trace.bufLock, lockRankTraceBuf)
	lockInit(&trace.stringsLock, lockRankTraceStrings)
	lockInit(&trace.lock, lockRankTrace)
	lockInit(&cpuprof.lock, lockRankCpuprof)
	lockInit(&trace.stackTab.lock, lockRankTraceStackTab)
	// Enforce that this lock is always a leaf lock.
	// All of this lock's critical sections should be
	// extremely short.
	lockInit(&memstats.heapStats.noPLock, lockRankLeafRank)

	// raceenabled 为 false 不会调用 raceinit()
	// raceinit must be the first call to race detector.
	// In particular, it must be done before mallocinit below calls racemapshadow.
	_g_ := getg()
	if raceenabled {
		_g_.racectx, raceprocctx0 = raceinit()
	}

	// 限制M的数量
	sched.maxmcount = 10000

	// The world starts stopped.
	worldStopped()

	moduledataverify()
<<<<<<< HEAD
	stackinit()  // 初始化空闲栈池
	mallocinit() // 初始化内存池
	// 初始化随机数，必须在 mcommoninit 之前执行
=======
	stackinit()
	mallocinit()
	cpuinit()      // must run before alginit
	alginit()      // maps, hash, fastrand must not be used before this call
>>>>>>> d2d21d98
	fastrandinit() // must run before mcommoninit
	mcommoninit(_g_.m, -1)
	modulesinit()   // provides activeModules
	typelinksinit() // uses maps, activeModules
	itabsinit()     // uses activeModules
	stkobjinit()    // must run before GC starts

	sigsave(&_g_.m.sigmask)
	initSigmask = _g_.m.sigmask

	if offset := unsafe.Offsetof(sched.timeToRun); offset%8 != 0 {
		println(offset)
		throw("sched.timeToRun not aligned to 8 bytes")
	}

	goargs()
	goenvs()
	parsedebugvars()
	gcinit()

	lock(&sched.lock)
	sched.lastpoll = uint64(nanotime())
	procs := ncpu
	if n, ok := atoi32(gogetenv("GOMAXPROCS")); ok && n > 0 {
		procs = n
	}
	if procresize(procs) != nil { // 初始化p，如果有返回表示当前有p拥有可执行队列
		throw("unknown runnable goroutine during bootstrap")
	}
	unlock(&sched.lock)

	// World is effectively started now, as P's can run.
	worldStarted()

	// For cgocheck > 1, we turn on the write barrier at all times
	// and check all pointer writes. We can't do this until after
	// procresize because the write barrier needs a P.
	if debug.cgocheck > 1 {
		writeBarrier.cgo = true
		writeBarrier.enabled = true
		for _, p := range allp {
			p.wbBuf.reset()
		}
	}

	if buildVersion == "" {
		// Condition should never trigger. This code just serves
		// to ensure runtime·buildVersion is kept in the resulting binary.
		buildVersion = "unknown"
	}
	if len(modinfo) == 1 {
		// Condition should never trigger. This code just serves
		// to ensure runtime·modinfo is kept in the resulting binary.
		modinfo = ""
	}
}

// dumpgstatus 打印gp的状态
func dumpgstatus(gp *g) {
	_g_ := getg()
	print("runtime: gp: gp=", gp, ", goid=", gp.goid, ", gp->atomicstatus=", readgstatus(gp), "\n")
	print("runtime:  g:  g=", _g_, ", goid=", _g_.goid, ",  g->atomicstatus=", readgstatus(_g_), "\n")
}

// checkmcount 检查M的个数是否超过限制
// sched.lock must be held.
func checkmcount() {
	assertLockHeld(&sched.lock)

	if mcount() > sched.maxmcount {
		print("runtime: program exceeds ", sched.maxmcount, "-thread limit\n")
		throw("thread exhaustion")
	}
}

// mReserveID 为 M 生成一个 id
// mReserveID returns the next ID to use for a new m. This new m is immediately
// considered 'running' by checkdead.
//
// sched.lock must be held.
func mReserveID() int64 {
	assertLockHeld(&sched.lock)

	if sched.mnext+1 < sched.mnext {
		throw("runtime: thread ID overflow")
	}
	id := sched.mnext
	sched.mnext++
	checkmcount()
	return id
}

// mcommoninit 设置 mp.id 为 id
// Pre-allocated ID may be passed as 'id', or omitted by passing -1.
func mcommoninit(mp *m, id int64) {
	_g_ := getg()

	// g0栈对于用户没有意义，所以不用展开
	// g0 stack won't make sense for user (and is not necessary unwindable).
	if _g_ != _g_.m.g0 {
		callers(1, mp.createstack[:])
	}

	lock(&sched.lock)

	if id >= 0 {
		mp.id = id
	} else {
		mp.id = mReserveID()
	}

<<<<<<< HEAD
	// 填充mp的随机种子，如果计算结果相同则标记后者为1
	mp.fastrand[0] = uint32(int64Hash(uint64(mp.id), fastrandseed))
	mp.fastrand[1] = uint32(int64Hash(uint64(cputicks()), ^fastrandseed))
	if mp.fastrand[0]|mp.fastrand[1] == 0 {
		mp.fastrand[1] = 1
	}
=======
	// cputicks is not very random in startup virtual machine
	mp.fastrand = uint64(int64Hash(uint64(mp.id), fastrandseed^uintptr(cputicks())))
>>>>>>> d2d21d98

	// 为mp添加处理信号的g
	mpreinit(mp)
	if mp.gsignal != nil {
		// 填充处理信号g的c栈指针基址
		mp.gsignal.stackguard1 = mp.gsignal.stack.lo + _StackGuard
	}

	// 添加到allm以便垃圾收集器仅在寄存器或线程本地存储中时不会释放g->m
	// Add to allm so garbage collector doesn't free g->m
	// when it is just in a register or thread-local storage.
	mp.alllink = allm

	// 原子的执行 allm = mp
	// NumCgoCall() iterates over allm w/o schedlock,
	// so we need to publish it safely.
	atomicstorep(unsafe.Pointer(&allm), unsafe.Pointer(mp))
	unlock(&sched.lock)

	// Allocate memory to hold a cgo traceback if the cgo call crashes.
	if iscgo || GOOS == "solaris" || GOOS == "illumos" || GOOS == "windows" {
		mp.cgoCallers = new(cgoCallers)
	}
}

var fastrandseed uintptr

// fastrandinit 初始化随机种子
func fastrandinit() {
	s := (*[unsafe.Sizeof(fastrandseed)]byte)(unsafe.Pointer(&fastrandseed))[:]
	getRandomData(s)
}

// ready 将gp标记为可执行
// Mark gp ready to run.
func ready(gp *g, traceskip int, next bool) {
	if trace.enabled {
		traceGoUnpark(gp, traceskip)
	}

	status := readgstatus(gp)

	// Mark runnable.
	_g_ := getg()    // g0
	mp := acquirem() // disable preemption because it can be holding p in a local var
	if status&^_Gscan != _Gwaiting {
		dumpgstatus(gp)
		throw("bad g->status in ready")
	}

	// status is Gwaiting or Gscanwaiting, make Grunnable and put on runq
	casgstatus(gp, _Gwaiting, _Grunnable)
	runqput(_g_.m.p.ptr(), gp, next) // 存放到本地可执行队列中
	wakep()                          // 尝试去唤起p去执行
	releasem(mp)
}

// freezeStopWait 将sched.stopwait设置为该值，以请求所有G永久停止。
// freezeStopWait is a large value that freezetheworld sets
// sched.stopwait to in order to request that all Gs permanently stop.
const freezeStopWait = 0x7fffffff

// 如果runtime想要冻结世界，则将freezing置为非零值
// freezing is set to non-zero if the runtime is trying to freeze the
// world.
var freezing uint32

// freezetheworld 与 stopTheWorld 相似，但是尽力而为，可以多次调用。
// 崩溃期间没有反向操作。
// 此函数不得锁定任何互斥锁。
// Similar to stopTheWorld but best-effort and can be called several times.
// There is no reverse operation, used during crashing.
// This function must not lock any mutexes.
func freezetheworld() {
	atomic.Store(&freezing, 1)
	// stopwait and preemption requests can be lost
	// due to races with concurrently executing threads,
	// so try several times
	for i := 0; i < 5; i++ {
		// this should tell the scheduler to not start any new goroutines
		sched.stopwait = freezeStopWait
		atomic.Store(&sched.gcwaiting, 1)
		// this should stop running goroutines
		if !preemptall() {
			break // no running goroutines
		}
		usleep(1000)
	}
	// to be sure
	usleep(1000)
	preemptall()
	usleep(1000)
}

// readgstatus 获取gp的状态
// 所有对gp状态的读写需要通过 readgstatus casgstatus castogscanstatus casfrom_Gscanstatus 函数操作
// All reads and writes of g's status go through readgstatus, casgstatus
// castogscanstatus, casfrom_Gscanstatus.
//go:nosplit
func readgstatus(gp *g) uint32 {
	return atomic.Load(&gp.atomicstatus)
}

// casfrom_Gscanstatus cas操作并释放锁
// The Gscanstatuses are acting like locks and this releases them.
// If it proves to be a performance hit we should be able to make these
// simple atomic stores but for now we are going to throw if
// we see an inconsistent state.
func casfrom_Gscanstatus(gp *g, oldval, newval uint32) {
	success := false

	// Check that transition is valid.
	switch oldval {
	default:
		print("runtime: casfrom_Gscanstatus bad oldval gp=", gp, ", oldval=", hex(oldval), ", newval=", hex(newval), "\n")
		dumpgstatus(gp)
		throw("casfrom_Gscanstatus:top gp->status is not in scan state")
	case _Gscanrunnable,
		_Gscanwaiting,
		_Gscanrunning,
		_Gscansyscall,
		_Gscanpreempted:
		if newval == oldval&^_Gscan {
			success = atomic.Cas(&gp.atomicstatus, oldval, newval)
		}
	}
	if !success {
		print("runtime: casfrom_Gscanstatus failed gp=", gp, ", oldval=", hex(oldval), ", newval=", hex(newval), "\n")
		dumpgstatus(gp)
		throw("casfrom_Gscanstatus: gp->status is not in scan state")
	}
	releaseLockRank(lockRankGscan)
}

// castogscanstatus 将gp的状态切换GC扫描状态
// This will return false if the gp is not in the expected status and the cas fails.
// This acts like a lock acquire while the casfromgstatus acts like a lock release.
func castogscanstatus(gp *g, oldval, newval uint32) bool {
	switch oldval {
	case _Grunnable,
		_Grunning,
		_Gwaiting,
		_Gsyscall:
		if newval == oldval|_Gscan {
			r := atomic.Cas(&gp.atomicstatus, oldval, newval)
			if r {
				acquireLockRank(lockRankGscan)
			}
			return r

		}
	}
	print("runtime: castogscanstatus oldval=", hex(oldval), " newval=", hex(newval), "\n")
	throw("castogscanstatus")
	panic("not reached")
}

// casgstatus 将 gp 的状态有 oldval 转为 newval
// If asked to move to or from a Gscanstatus this will throw. Use the castogscanstatus
// and casfrom_Gscanstatus instead.
// casgstatus will loop if the g->atomicstatus is in a Gscan status until the routine that
// put it in the Gscan state is finished.
//go:nosplit
func casgstatus(gp *g, oldval, newval uint32) {
	if (oldval&_Gscan != 0) || (newval&_Gscan != 0) || oldval == newval {
		systemstack(func() {
			print("runtime: casgstatus: oldval=", hex(oldval), " newval=", hex(newval), "\n")
			throw("casgstatus: bad incoming values")
		})
	}

	acquireLockRank(lockRankGscan)
	releaseLockRank(lockRankGscan)

	// See https://golang.org/cl/21503 for justification of the yield delay.
	const yieldDelay = 5 * 1000
	var nextYield int64

	// loop if gp->atomicstatus is in a scan state giving
	// GC time to finish and change the state to oldval.
	for i := 0; !atomic.Cas(&gp.atomicstatus, oldval, newval); i++ {
		if oldval == _Gwaiting && gp.atomicstatus == _Grunnable {
			throw("casgstatus: waiting for Gwaiting but is Grunnable")
		}
		if i == 0 {
			nextYield = nanotime() + yieldDelay
		}
		if nanotime() < nextYield {
			for x := 0; x < 10 && gp.atomicstatus != oldval; x++ {
				procyield(1)
			}
		} else {
			osyield()
			nextYield = nanotime() + yieldDelay/2
		}
	}

	// Handle tracking for scheduling latencies.
	if oldval == _Grunning {
		// Track every 8th time a goroutine transitions out of running.
		if gp.trackingSeq%gTrackingPeriod == 0 {
			gp.tracking = true
		}
		gp.trackingSeq++
	}
	if gp.tracking {
		now := nanotime()
		if oldval == _Grunnable {
			// We transitioned out of runnable, so measure how much
			// time we spent in this state and add it to
			// runnableTime.
			gp.runnableTime += now - gp.runnableStamp
			gp.runnableStamp = 0
		}
		if newval == _Grunnable {
			// We just transitioned into runnable, so record what
			// time that happened.
			gp.runnableStamp = now
		} else if newval == _Grunning {
			// We're transitioning into running, so turn off
			// tracking and record how much time we spent in
			// runnable.
			gp.tracking = false
			sched.timeToRun.record(gp.runnableTime)
			gp.runnableTime = 0
		}
	}
}

// casgcopystack 切换gp的状态为 _Gcopystack ，并返回原来的状态
// casgstatus(gp, oldstatus, Gcopystack), assuming oldstatus is Gwaiting or Grunnable.
// Returns old status. Cannot call casgstatus directly, because we are racing with an
// async wakeup that might come in from netpoll. If we see Gwaiting from the readgstatus,
// it might have become Grunnable by the time we get to the cas. If we called casgstatus,
// it would loop waiting for the status to go back to Gwaiting, which it never will.
//go:nosplit
func casgcopystack(gp *g) uint32 {
	for {
		oldstatus := readgstatus(gp) &^ _Gscan
		if oldstatus != _Gwaiting && oldstatus != _Grunnable {
			throw("copystack: bad status, not Gwaiting or Grunnable")
		}
		if atomic.Cas(&gp.atomicstatus, oldstatus, _Gcopystack) {
			return oldstatus
		}
	}
}

// casGToPreemptScan 将gp的状态从 _Grunning 转换为 _Gscan | _Gpreempted 直至成功
// casGToPreemptScan transitions gp from _Grunning to _Gscan|_Gpreempted.
//
// TODO(austin): This is the only status operation that both changes
// the status and locks the _Gscan bit. Rethink this.
func casGToPreemptScan(gp *g, old, new uint32) {
	if old != _Grunning || new != _Gscan|_Gpreempted {
		throw("bad g transition")
	}
	acquireLockRank(lockRankGscan)
	for !atomic.Cas(&gp.atomicstatus, _Grunning, _Gscan|_Gpreempted) {
	}
}

// casGFromPreempted 将gp的状态从 _Gpreempted 转为 _Gwaiting
// casGFromPreempted attempts to transition gp from _Gpreempted to
// _Gwaiting. If successful, the caller is responsible for
// re-scheduling gp.
func casGFromPreempted(gp *g, old, new uint32) bool {
	if old != _Gpreempted || new != _Gwaiting {
		throw("bad g transition")
	}
	return atomic.Cas(&gp.atomicstatus, _Gpreempted, _Gwaiting)
}

// stopTheWorld 停止所有的P执行goroutine，返回时只有当前goroutine的P运行。
// 不得从系统堆栈中调用 stopTheWorld，并且调用方不得持有 worldsema。
// 当其他P恢复执行时，调用者必须调用 startTheWorld。
//
// stopTheWorld 协程安全的并发调用，每个都会执行自己的停止，并且停止会是序列化的。
// stopTheWorld 也被用于堆栈dump。
// 如果系统panic或者退出，则可能无法可靠的停止所有goroutine。
// stopTheWorld stops all P's from executing goroutines, interrupting
// all goroutines at GC safe points and records reason as the reason
// for the stop. On return, only the current goroutine's P is running.
// stopTheWorld must not be called from a system stack and the caller
// must not hold worldsema. The caller must call startTheWorld when
// other P's should resume execution.
//
// stopTheWorld is safe for multiple goroutines to call at the
// same time. Each will execute its own stop, and the stops will
// be serialized.
//
// This is also used by routines that do stack dumps. If the system is
// in panic or being exited, this may not reliably stop all
// goroutines.
func stopTheWorld(reason string) {
	semacquire(&worldsema)
	gp := getg()
	gp.m.preemptoff = reason
	systemstack(func() {
		// Mark the goroutine which called stopTheWorld preemptible so its
		// stack may be scanned.
		// This lets a mark worker scan us while we try to stop the world
		// since otherwise we could get in a mutual preemption deadlock.
		// We must not modify anything on the G stack because a stack shrink
		// may occur. A stack shrink is otherwise OK though because in order
		// to return from this function (and to leave the system stack) we
		// must have preempted all goroutines, including any attempting
		// to scan our stack, in which case, any stack shrinking will
		// have already completed by the time we exit.
		casgstatus(gp, _Grunning, _Gwaiting)
		stopTheWorldWithSema()
		casgstatus(gp, _Gwaiting, _Grunning)
	})
}

// startTheWorld 恢复 stopTheWorld 的影响
// startTheWorld undoes the effects of stopTheWorld.
func startTheWorld() {
	systemstack(func() { startTheWorldWithSema(false) })

	// worldsema must be held over startTheWorldWithSema to ensure
	// gomaxprocs cannot change while worldsema is held.
	//
	// Release worldsema with direct handoff to the next waiter, but
	// acquirem so that semrelease1 doesn't try to yield our time.
	//
	// Otherwise if e.g. ReadMemStats is being called in a loop,
	// it might stomp on other attempts to stop the world, such as
	// for starting or ending GC. The operation this blocks is
	// so heavy-weight that we should just try to be as fair as
	// possible here.
	//
	// We don't want to just allow us to get preempted between now
	// and releasing the semaphore because then we keep everyone
	// (including, for example, GCs) waiting longer.
	mp := acquirem()
	mp.preemptoff = ""
	semrelease1(&worldsema, true, 0)
	releasem(mp)
}

// stopTheWorldGC has the same effect as stopTheWorld, but blocks
// until the GC is not running. It also blocks a GC from starting
// until startTheWorldGC is called.
func stopTheWorldGC(reason string) {
	semacquire(&gcsema)
	stopTheWorld(reason)
}

// startTheWorldGC undoes the effects of stopTheWorldGC.
func startTheWorldGC() {
	startTheWorld()
	semrelease(&gcsema)
}

// Holding worldsema grants an M the right to try to stop the world.
var worldsema uint32 = 1

// Holding gcsema grants the M the right to block a GC, and blocks
// until the current GC is done. In particular, it prevents gomaxprocs
// from changing concurrently.
//
// TODO(mknyszek): Once gomaxprocs and the execution tracer can handle
// being changed/enabled during a GC, remove this.
var gcsema uint32 = 1

// stopTheWorldWithSema 调用者负责获取 worldsema 并先禁用抢占，
// 然后应在系统堆栈上执行 stopTheWorldWithSema ：
//
//	semacquire(&worldsema, 0)
//	m.preemptoff = "reason"
//	systemstack(stopTheWorldWithSema)
//
// 结束后必须调用 startTheWorld 或者撤消上面的操作：
//
//	m.preemptoff = ""
//	systemstack(startTheWorldWithSema)
//	semrelease(&worldsema)
//
// 允许一次获得 worldsema 执行多次 startTheWorldWithSema / stopTheWorldWithSema 操作对。
// 其他P能够在连续调用 startTheWorldWithSema 和 stopTheWorldWithSema。
// 持有锁 worldsema 会导致其他goroutine调用 stopTheWorld 会阻塞。
// stopTheWorldWithSema is the core implementation of stopTheWorld.
// The caller is responsible for acquiring worldsema and disabling
// preemption first and then should stopTheWorldWithSema on the system
// stack:
//
//	semacquire(&worldsema, 0)
//	m.preemptoff = "reason"
//	systemstack(stopTheWorldWithSema)
//
// When finished, the caller must either call startTheWorld or undo
// these three operations separately:
//
//	m.preemptoff = ""
//	systemstack(startTheWorldWithSema)
//	semrelease(&worldsema)
//
// It is allowed to acquire worldsema once and then execute multiple
// startTheWorldWithSema/stopTheWorldWithSema pairs.
// Other P's are able to execute between successive calls to
// startTheWorldWithSema and stopTheWorldWithSema.
// Holding worldsema causes any other goroutines invoking
// stopTheWorld to block.
func stopTheWorldWithSema() {
	_g_ := getg() // g0

	// If we hold a lock, then we won't be able to stop another M
	// that is blocked trying to acquire the lock.
	if _g_.m.locks > 0 {
		throw("stopTheWorld: holding locks")
	}

	lock(&sched.lock)
	sched.stopwait = gomaxprocs
	atomic.Store(&sched.gcwaiting, 1)
	// 向所有p发送抢占信号
	preemptall()
	// stop current P
	_g_.m.p.ptr().status = _Pgcstop // Pgcstop is only diagnostic.
	sched.stopwait--
	// 将所有P中处于 _Psyscall 状态转为 _Pgcstop
	// try to retake all P's in Psyscall status
	for _, p := range allp {
		s := p.status
		if s == _Psyscall && atomic.Cas(&p.status, s, _Pgcstop) {
			if trace.enabled {
				traceGoSysBlock(p)
				traceProcStop(p)
			}
			p.syscalltick++
			sched.stopwait--
		}
	}
	// 将空闲的P的状态转为 _Pgcstop
	// stop idle P's
	for {
		p := pidleget()
		if p == nil {
			break
		}
		p.status = _Pgcstop
		sched.stopwait--
	}
	wait := sched.stopwait > 0
	unlock(&sched.lock)

	// 等待所有的P停止
	// wait for remaining P's to stop voluntarily
	if wait {
		for {
			// wait for 100us, then try to re-preempt in case of any races
			if notetsleep(&sched.stopnote, 100*1000) {
				noteclear(&sched.stopnote)
				break
			}
			// 轮询向所有的P发出抢占
			preemptall()
		}
	}

	// sanity checks
	bad := ""
	if sched.stopwait != 0 {
		bad = "stopTheWorld: not stopped (stopwait != 0)"
	} else {
		for _, p := range allp {
			if p.status != _Pgcstop {
				bad = "stopTheWorld: not stopped (status != _Pgcstop)"
			}
		}
	}
	if atomic.Load(&freezing) != 0 {
		// Some other thread is panicking. This can cause the
		// sanity checks above to fail if the panic happens in
		// the signal handler on a stopped thread. Either way,
		// we should halt this thread.
		lock(&deadlock)
		lock(&deadlock)
	}
	if bad != "" {
		throw(bad)
	}

	worldStopped()
}

// startTheWorldWithSema
func startTheWorldWithSema(emitTraceEvent bool) int64 {
	assertWorldStopped()

	mp := acquirem()     // disable preemption because it can be holding p in a local var
	if netpollinited() { // 获取网络就绪的g
		list := netpoll(0) // non-blocking
		injectglist(&list) // 将就绪的g加入到可执行列表中
	}
	lock(&sched.lock)

	procs := gomaxprocs
	if newprocs != 0 {
		procs = newprocs
		newprocs = 0
	}
	p1 := procresize(procs) // 调整p个数，获取可执行p队列
	sched.gcwaiting = 0
	if sched.sysmonwait != 0 {
		sched.sysmonwait = 0
		notewakeup(&sched.sysmonnote)
	}
	unlock(&sched.lock)

	worldStarted()

	for p1 != nil { // 遍历p1链表，实现m和p互相绑定
		p := p1
		p1 = p1.link.ptr()
		if p.m != 0 {
			mp := p.m.ptr()
			p.m = 0 // 让被唤醒的m主动绑定当前p
			if mp.nextp != 0 {
				throw("startTheWorld: inconsistent mp->nextp")
			}
			mp.nextp.set(p)
			notewakeup(&mp.park) // 唤醒当前m
		} else { // 如果p没有绑定一个m
			// Start M to run P.  Do not start another M below.
			newm(nil, p, -1) // 绑定一个m
		}
	}

	// Capture start-the-world time before doing clean-up tasks.
	startTime := nanotime()
	if emitTraceEvent {
		traceGCSTWDone()
	}

	// Wakeup an additional proc in case we have excessive runnable goroutines
	// in local queues or in the global queue. If we don't, the proc will park itself.
	// If we have lots of excessive work, resetspinning will unpark additional procs as necessary.
	wakep() // 让空闲的p去绑定m进入自旋

	releasem(mp)

	return startTime
}

// usesLibcall indicates whether this runtime performs system calls
// via libcall.
func usesLibcall() bool {
	switch GOOS {
	case "aix", "darwin", "illumos", "ios", "solaris", "windows":
		return true
	case "openbsd":
		return GOARCH == "386" || GOARCH == "amd64" || GOARCH == "arm" || GOARCH == "arm64"
	}
	return false
}

// mStackIsSystemAllocated indicates whether this runtime starts on a
// system-allocated stack.
func mStackIsSystemAllocated() bool {
	switch GOOS {
	case "aix", "darwin", "plan9", "illumos", "ios", "solaris", "windows":
		return true
	case "openbsd":
		switch GOARCH {
		case "386", "amd64", "arm", "arm64":
			return true
		}
	}
	return false
}

// mstart 启动m
// 这绝不能拆分堆栈，因为我们甚至可能尚未设置堆栈边界。
// 可能在STW期间运行（因为它还没有P），因此不允许写障碍。
// mstart is the entry-point for new Ms.
// It is written in assembly, uses ABI0, is marked TOPFRAME, and calls mstart0.
func mstart()

// mstart0 is the Go entry-point for new Ms.
// This must not split the stack because we may not even have stack
// bounds set up yet.
//
// May run during STW (because it doesn't have a P yet), so write
// barriers are not allowed.
//
//go:nosplit
//go:nowritebarrierrec
func mstart0() {
	_g_ := getg()

	osStack := _g_.stack.lo == 0
	if osStack {
		// Initialize stack bounds from system stack.
		// Cgo may have left stack size in stack.hi.
		// minit may update the stack bounds.
		//
		// Note: these bounds may not be very accurate.
		// We set hi to &size, but there are things above
		// it. The 1024 is supposed to compensate this,
		// but is somewhat arbitrary.
		size := _g_.stack.hi
		if size == 0 {
			size = 8192 * sys.StackGuardMultiplier
		}
		_g_.stack.hi = uintptr(noescape(unsafe.Pointer(&size)))
		_g_.stack.lo = _g_.stack.hi - size + 1024
	}
	// Initialize stack guard so that we can start calling regular
	// Go code.
	_g_.stackguard0 = _g_.stack.lo + _StackGuard
	// This is the g0, so we can also call go:systemstack
	// functions, which check stackguard1.
	_g_.stackguard1 = _g_.stackguard0
	mstart1()

	// Exit this thread.
	if mStackIsSystemAllocated() {
		// Windows, Solaris, illumos, Darwin, AIX and Plan 9 always system-allocate
		// the stack, but put it in _g_.stack before mstart,
		// so the logic above hasn't set osStack yet.
		osStack = true
	}
	mexit(osStack)
}

// mstart1 启动m
// The go:noinline is to guarantee the getcallerpc/getcallersp below are safe,
// so that we can set up g0.sched to return to the call of mstart1 above.
//go:noinline
func mstart1() {
	_g_ := getg()

	// 只能是g0执行mstart1
	if _g_ != _g_.m.g0 {
		throw("bad runtime·mstart")
	}

	// 记录用户g的调度信息
	// Set up m.g0.sched as a label returning to just
	// after the mstart1 call in mstart0 above, for use by goexit0 and mcall.
	// We're never coming back to mstart1 after we call schedule,
	// so other calls can reuse the current frame.
	// And goexit0 does a gogo that needs to return from mstart1
	// and let mstart0 exit the thread.
	_g_.sched.g = guintptr(unsafe.Pointer(_g_))
	_g_.sched.pc = getcallerpc()
	_g_.sched.sp = getcallersp()

	asminit()
	// minit 初始化m信号
	minit()

	// 启动信号处理程序
	// 在 minit 之后，以便 minit 可以准备线程以处理信号。
	// Install signal handlers; after minit so that minit can
	// prepare the thread to be able to handle the signals.
	if _g_.m == &m0 {
		// 如果启动的是m0则设置m0的信号
		mstartm0()
	}

	if fn := _g_.m.mstartfn; fn != nil {
		// 如果有设置 m.mstartfn 则调用
		fn()
	}

	if _g_.m != &m0 {
		// 如果不是m0就关联一个p
		acquirep(_g_.m.nextp.ptr())
		_g_.m.nextp = 0
	}
	schedule() // 调度
}

// mstartm0 只在 m0 执行 mstart1 时调用
// mstartm0 implements part of mstart1 that only runs on the m0.
//
// Write barriers are allowed here because we know the GC can't be
// running yet, so they'll be no-ops.
//
//go:yeswritebarrierrec
func mstartm0() {
	// Create an extra M for callbacks on threads not created by Go.
	// An extra M is also needed on Windows for callbacks created by
	// syscall.NewCallback. See issue #6751 for details.
	if (iscgo || GOOS == "windows") && !cgoHasExtraM {
		cgoHasExtraM = true
		newextram()
	}
	initsig(false)
}

// mPark 休眠m，这是m唯一的方式休眠
// mPark causes a thread to park itself - temporarily waking for
// fixups but otherwise waiting to be fully woken. This is the
// only way that m's should park themselves.
//go:nosplit
func mPark() {
	g := getg()
	for {
		notesleep(&g.m.park)
		// Note, because of signal handling by this parked m,
		// a preemptive mDoFixup() may actually occur via
		// mDoFixupAndOSYield(). (See golang.org/issue/44193)
		noteclear(&g.m.park)
		if !mDoFixup() {
			return
		}
	}
}

// mexit 退出当前线程
// 不要直接调用它退出线程，因为它必须在线程堆栈的顶部运行，
// 而是使用gogo(＆_g_.m.g0.sched)将堆栈展开到退出线程的位置。
// mexit tears down and exits the current thread.
//
// Don't call this directly to exit the thread, since it must run at
// the top of the thread stack. Instead, use gogo(&_g_.m.g0.sched) to
// unwind the stack to the point that exits the thread.
//
// It is entered with m.p != nil, so write barriers are allowed. It
// will release the P before exiting.
//
//go:yeswritebarrierrec
func mexit(osStack bool) {
	g := getg()
	m := g.m

	if m == &m0 {
		// 在Linux上，退出主线程会使进程进入不可等待的僵尸状态。
		// This is the main thread. Just wedge it.
		//
		// On Linux, exiting the main thread puts the process
		// into a non-waitable zombie state. On Plan 9,
		// exiting the main thread unblocks wait even though
		// other threads are still running. On Solaris we can
		// neither exitThread nor return from mstart. Other
		// bad things probably happen on other platforms.
		//
		// We could try to clean up this M more before wedging
		// it, but that complicates signal handling.
		handoffp(releasep())
		lock(&sched.lock)
		sched.nmfreed++
		checkdead()
		unlock(&sched.lock)
		mPark()
		throw("locked m0 woke up")
	}

	sigblock(true)
	unminit()

	// 释放gsignal的堆栈
	// Free the gsignal stack.
	if m.gsignal != nil {
		stackfree(m.gsignal.stack)
		// On some platforms, when calling into VDSO (e.g. nanotime)
		// we store our g on the gsignal stack, if there is one.
		// Now the stack is freed, unlink it from the m, so we
		// won't write to it when calling VDSO code.
		m.gsignal = nil
	}

	// 将m从allm中移除
	// Remove m from allm.
	lock(&sched.lock)
	for pprev := &allm; *pprev != nil; pprev = &(*pprev).alllink {
		if *pprev == m {
			*pprev = m.alllink
			goto found
		}
	}
	throw("m not found in allm")
found:
	if !osStack {
		// Delay reaping m until it's done with the stack.
		//
		// If this is using an OS stack, the OS will free it
		// so there's no need for reaping.
		atomic.Store(&m.freeWait, 1)
		// Put m on the free list, though it will not be reaped until
		// freeWait is 0. Note that the free list must not be linked
		// through alllink because some functions walk allm without
		// locking, so may be using alllink.
		m.freelink = sched.freem
		sched.freem = m
	}
	unlock(&sched.lock)

	atomic.Xadd64(&ncgocall, int64(m.ncgocall))

	// 解绑当前p，让p去结合其他的m
	// Release the P.
	handoffp(releasep())
	// After this point we must not have write barriers.

	// Invoke the deadlock detector. This must happen after
	// handoffp because it may have started a new M to take our
	// P's work.
	lock(&sched.lock)
	sched.nmfreed++
	checkdead()
	unlock(&sched.lock)

	if GOOS == "darwin" || GOOS == "ios" {
		// Make sure pendingPreemptSignals is correct when an M exits.
		// For #41702.
		if atomic.Load(&m.signalPending) != 0 {
			atomic.Xadd(&pendingPreemptSignals, -1)
		}
	}

	// Destroy all allocated resources. After this is called, we may no
	// longer take any locks.
	mdestroy(m)

	if osStack {
		// Return from mstart and let the system thread
		// library free the g0 stack and terminate the thread.
		return
	}

	// mstart is the thread's entry point, so there's nothing to
	// return to. Exit the thread directly. exitThread will clear
	// m.freeWait when it's done with the stack and the m can be
	// reaped.
	exitThread(&m.freeWait)
}

// forEachP 对所有的到达GC安全点的p调用fn。
// 如果P当前正在执行代码，这会将P带到GC安全点并对该P执行fn。
// 如果P没有执行代码（它是空闲的或在系统调用中），则这将直接调用fn，同时防止P退出其状态。
// 这不能确保fn将在执行Go代码的每个CPU上运行，但是它会充当全局内存屏障。
// 该操作必须要持有 worldsema
// forEachP calls fn(p) for every P p when p reaches a GC safe point.
// If a P is currently executing code, this will bring the P to a GC
// safe point and execute fn on that P. If the P is not executing code
// (it is idle or in a syscall), this will call fn(p) directly while
// preventing the P from exiting its state. This does not ensure that
// fn will run on every CPU executing Go code, but it acts as a global
// memory barrier. GC uses this as a "ragged barrier."
//
// The caller must hold worldsema.
//
//go:systemstack
func forEachP(fn func(*p)) {
	mp := acquirem()
	_p_ := getg().m.p.ptr()

	lock(&sched.lock)
	if sched.safePointWait != 0 {
		throw("forEachP: sched.safePointWait != 0")
	}
	sched.safePointWait = gomaxprocs - 1
	sched.safePointFn = fn

	// Ask all Ps to run the safe point function.
	for _, p := range allp {
		if p != _p_ {
			atomic.Store(&p.runSafePointFn, 1)
		}
	}
	preemptall()

	// Any P entering _Pidle or _Psyscall from now on will observe
	// p.runSafePointFn == 1 and will call runSafePointFn when
	// changing its status to _Pidle/_Psyscall.

	// Run safe point function for all idle Ps. sched.pidle will
	// not change because we hold sched.lock.
	for p := sched.pidle.ptr(); p != nil; p = p.link.ptr() {
		if atomic.Cas(&p.runSafePointFn, 1, 0) {
			fn(p)
			sched.safePointWait--
		}
	}

	wait := sched.safePointWait > 0
	unlock(&sched.lock)

	// Run fn for the current P.
	fn(_p_)

	// Force Ps currently in _Psyscall into _Pidle and hand them
	// off to induce safe point function execution.
	for _, p := range allp {
		s := p.status
		if s == _Psyscall && p.runSafePointFn == 1 && atomic.Cas(&p.status, s, _Pidle) {
			// 正在系统调用 且 在下一个安全点执行安全函数 且 可以将其状态改为_Pidle
			if trace.enabled {
				traceGoSysBlock(p)
				traceProcStop(p)
			}
			p.syscalltick++
			handoffp(p)
		}
	}

	// Wait for remaining Ps to run fn.
	if wait {
		for {
			// Wait for 100us, then try to re-preempt in
			// case of any races.
			//
			// Requires system stack.
			if notetsleep(&sched.safePointNote, 100*1000) {
				noteclear(&sched.safePointNote)
				break
			}
			preemptall()
		}
	}
	if sched.safePointWait != 0 {
		throw("forEachP: not done")
	}
	for _, p := range allp {
		if p.runSafePointFn != 0 {
			throw("forEachP: P did not run fn")
		}
	}

	lock(&sched.lock)
	sched.safePointFn = nil
	unlock(&sched.lock)
	releasem(mp)
}

// syscall_runtime_doAllThreadsSyscall 所有的 m 执行 fn
// fn 参数表示返回值是否有意义
// fn(true) 的返回值表示fn是否执行成功，fn(false) 的返回值无意义
// syscall_runtime_doAllThreadsSyscall serializes Go execution and
// executes a specified fn() call on all m's.
//
// The boolean argument to fn() indicates whether the function's
// return value will be consulted or not. That is, fn(true) should
// return true if fn() succeeds, and fn(true) should return false if
// it failed. When fn(false) is called, its return status will be
// ignored.
//
// syscall_runtime_doAllThreadsSyscall first invokes fn(true) on a
// single, coordinating, m, and only if it returns true does it go on
// to invoke fn(false) on all of the other m's known to the process.
//
//go:linkname syscall_runtime_doAllThreadsSyscall syscall.runtime_doAllThreadsSyscall
func syscall_runtime_doAllThreadsSyscall(fn func(bool) bool) {
	if iscgo {
		panic("doAllThreadsSyscall not supported with cgo enabled")
	}
	if fn == nil {
		return
	}
	for atomic.Load(&sched.sysmonStarting) != 0 {
		osyield()
	}

	// We don't want this thread to handle signals for the
	// duration of this critical section. The underlying issue
	// being that this locked coordinating m is the one monitoring
	// for fn() execution by all the other m's of the runtime,
	// while no regular go code execution is permitted (the world
	// is stopped). If this present m were to get distracted to
	// run signal handling code, and find itself waiting for a
	// second thread to execute go code before being able to
	// return from that signal handling, a deadlock will result.
	// (See golang.org/issue/44193.)
	lockOSThread()
	var sigmask sigset
	sigsave(&sigmask)
	sigblock(false)

	stopTheWorldGC("doAllThreadsSyscall")
	if atomic.Load(&newmHandoff.haveTemplateThread) != 0 {
		// Ensure that there are no in-flight thread
		// creations: don't want to race with allm.
		lock(&newmHandoff.lock)
		for !newmHandoff.waiting {
			unlock(&newmHandoff.lock)
			osyield()
			lock(&newmHandoff.lock)
		}
		unlock(&newmHandoff.lock)
	}
	if netpollinited() {
		netpollBreak()
	}
	sigRecvPrepareForFixup()
	_g_ := getg()
	if raceenabled {
		// For m's running without racectx, we loan out the
		// racectx of this call.
		lock(&mFixupRace.lock)
		mFixupRace.ctx = _g_.racectx
		unlock(&mFixupRace.lock)
	}
	if ok := fn(true); ok {
		tid := _g_.m.procid
		for mp := allm; mp != nil; mp = mp.alllink {
			if mp.procid == tid {
				// This m has already completed fn()
				// call.
				continue
			}
			// Be wary of mp's without procid values if
			// they are known not to park. If they are
			// marked as parking with a zero procid, then
			// they will be racing with this code to be
			// allocated a procid and we will annotate
			// them with the need to execute the fn when
			// they acquire a procid to run it.
			if mp.procid == 0 && !mp.doesPark {
				// Reaching here, we are either
				// running Windows, or cgo linked
				// code. Neither of which are
				// currently supported by this API.
				throw("unsupported runtime environment")
			}
			// stopTheWorldGC() doesn't guarantee stopping
			// all the threads, so we lock here to avoid
			// the possibility of racing with mp.
			lock(&mp.mFixup.lock)
			mp.mFixup.fn = fn
			atomic.Store(&mp.mFixup.used, 1)
			if mp.doesPark {
				// For non-service threads this will
				// cause the wakeup to be short lived
				// (once the mutex is unlocked). The
				// next real wakeup will occur after
				// startTheWorldGC() is called.
				notewakeup(&mp.park)
			}
			unlock(&mp.mFixup.lock)
		}
		for {
			done := true
			for mp := allm; done && mp != nil; mp = mp.alllink {
				if mp.procid == tid {
					continue
				}
				done = atomic.Load(&mp.mFixup.used) == 0
			}
			if done {
				break
			}
			// if needed force sysmon and/or newmHandoff to wakeup.
			lock(&sched.lock)
			if atomic.Load(&sched.sysmonwait) != 0 {
				atomic.Store(&sched.sysmonwait, 0)
				notewakeup(&sched.sysmonnote)
			}
			unlock(&sched.lock)
			lock(&newmHandoff.lock)
			if newmHandoff.waiting {
				newmHandoff.waiting = false
				notewakeup(&newmHandoff.wake)
			}
			unlock(&newmHandoff.lock)
			osyield()
		}
	}
	if raceenabled {
		lock(&mFixupRace.lock)
		mFixupRace.ctx = 0
		unlock(&mFixupRace.lock)
	}
	startTheWorldGC()
	msigrestore(sigmask)
	unlockOSThread()
}

// runSafePointFn 返回这个P的安全函数
// 必须在向_Pidle或_Psyscall进行的任何转换中都检查runSafePointFn，以避免发生竞争，
// 其中forEachP认为P在P进入 _Pidle / _Psyscall 之前正在运行，并且forEachP和P都不运行安全点功能。
// runSafePointFn runs the safe point function, if any, for this P.
// This should be called like
//
//     if getg().m.p.runSafePointFn != 0 {
//         runSafePointFn()
//     }
//
// runSafePointFn must be checked on any transition in to _Pidle or
// _Psyscall to avoid a race where forEachP sees that the P is running
// just before the P goes into _Pidle/_Psyscall and neither forEachP
// nor the P run the safe-point function.
func runSafePointFn() {
	p := getg().m.p.ptr()
	// Resolve the race between forEachP running the safe-point
	// function on this P's behalf and this P running the
	// safe-point function directly.
	if !atomic.Cas(&p.runSafePointFn, 1, 0) {
		return
	}
	sched.safePointFn(p)
	lock(&sched.lock)
	sched.safePointWait--
	if sched.safePointWait == 0 {
		notewakeup(&sched.safePointNote)
	}
	unlock(&sched.lock)
}

// When running with cgo, we call _cgo_thread_start
// to start threads for us so that we can play nicely with
// foreign code.
var cgoThreadStart unsafe.Pointer

type cgothreadstart struct {
	g   guintptr
	tls *uint64
	fn  unsafe.Pointer
}

// allocm 分配一个无线程无关的M，可能会用到P的上下文
// Allocate a new m unassociated with any thread.
// Can use p for allocation context if needed.
// fn is recorded as the new m's m.mstartfn.
// id is optional pre-allocated m ID. Omit by passing -1.
//
// This function is allowed to have write barriers even if the caller
// isn't because it borrows _p_.
//
//go:yeswritebarrierrec
func allocm(_p_ *p, fn func(), id int64) *m {
	_g_ := getg()
	acquirem() // disable GC because it can be called from sysmon
	if _g_.m.p == 0 {
		acquirep(_p_) // 临时绑定p
	}

	// Release the free M list. We need to do this somewhere and
	// this may free up a stack we can use.
	if sched.freem != nil { // 清理可以安全删除的m的g0栈信息
		lock(&sched.lock)
		var newList *m
		for freem := sched.freem; freem != nil; {
			if freem.freeWait != 0 {
				next := freem.freelink
				freem.freelink = newList
				newList = freem
				freem = next
				continue
			}
			// 清空freem.g0的栈信息
			// stackfree must be on the system stack, but allocm is
			// reachable off the system stack transitively from
			// startm.
			systemstack(func() {
				stackfree(freem.g0.stack)
			})
			freem = freem.freelink
		}
		sched.freem = newList // 更新已被释放的m列表
		unlock(&sched.lock)
	}

	mp := new(m)
	mp.mstartfn = fn    // 绑定m启动函数
	mcommoninit(mp, id) // 绑定mp的id

	// In case of cgo or Solaris or illumos or Darwin, pthread_create will make us a stack.
	// Windows and Plan 9 will layout sched stack on OS stack.
	if iscgo || mStackIsSystemAllocated() {
		mp.g0 = malg(-1)
	} else {
		mp.g0 = malg(8192 * sys.StackGuardMultiplier)
	}
	mp.g0.m = mp

	if _p_ == _g_.m.p.ptr() {
		releasep() // 解绑p
	}
	releasem(_g_.m)

	return mp
}

// needm is called when a cgo callback happens on a
// thread without an m (a thread not created by Go).
// In this case, needm is expected to find an m to use
// and return with m, g initialized correctly.
// Since m and g are not set now (likely nil, but see below)
// needm is limited in what routines it can call. In particular
// it can only call nosplit functions (textflag 7) and cannot
// do any scheduling that requires an m.
//
// In order to avoid needing heavy lifting here, we adopt
// the following strategy: there is a stack of available m's
// that can be stolen. Using compare-and-swap
// to pop from the stack has ABA races, so we simulate
// a lock by doing an exchange (via Casuintptr) to steal the stack
// head and replace the top pointer with MLOCKED (1).
// This serves as a simple spin lock that we can use even
// without an m. The thread that locks the stack in this way
// unlocks the stack by storing a valid stack head pointer.
//
// In order to make sure that there is always an m structure
// available to be stolen, we maintain the invariant that there
// is always one more than needed. At the beginning of the
// program (if cgo is in use) the list is seeded with a single m.
// If needm finds that it has taken the last m off the list, its job
// is - once it has installed its own m so that it can do things like
// allocate memory - to create a spare m and put it on the list.
//
// Each of these extra m's also has a g0 and a curg that are
// pressed into service as the scheduling stack and current
// goroutine for the duration of the cgo callback.
//
// When the callback is done with the m, it calls dropm to
// put the m back on the list.
//go:nosplit
func needm() {
	if (iscgo || GOOS == "windows") && !cgoHasExtraM {
		// Can happen if C/C++ code calls Go from a global ctor.
		// Can also happen on Windows if a global ctor uses a
		// callback created by syscall.NewCallback. See issue #6751
		// for details.
		//
		// Can not throw, because scheduler is not initialized yet.
		write(2, unsafe.Pointer(&earlycgocallback[0]), int32(len(earlycgocallback)))
		exit(1)
	}

	// Save and block signals before getting an M.
	// The signal handler may call needm itself,
	// and we must avoid a deadlock. Also, once g is installed,
	// any incoming signals will try to execute,
	// but we won't have the sigaltstack settings and other data
	// set up appropriately until the end of minit, which will
	// unblock the signals. This is the same dance as when
	// starting a new m to run Go code via newosproc.
	var sigmask sigset
	sigsave(&sigmask)
	sigblock(false)

	// Lock extra list, take head, unlock popped list.
	// nilokay=false is safe here because of the invariant above,
	// that the extra list always contains or will soon contain
	// at least one m.
	mp := lockextra(false)

	// Set needextram when we've just emptied the list,
	// so that the eventual call into cgocallbackg will
	// allocate a new m for the extra list. We delay the
	// allocation until then so that it can be done
	// after exitsyscall makes sure it is okay to be
	// running at all (that is, there's no garbage collection
	// running right now).
	mp.needextram = mp.schedlink == 0
	extraMCount--
	unlockextra(mp.schedlink.ptr())

	// Store the original signal mask for use by minit.
	mp.sigmask = sigmask

	// Install TLS on some platforms (previously setg
	// would do this if necessary).
	osSetupTLS(mp)

	// Install g (= m->g0) and set the stack bounds
	// to match the current stack. We don't actually know
	// how big the stack is, like we don't know how big any
	// scheduling stack is, but we assume there's at least 32 kB,
	// which is more than enough for us.
	setg(mp.g0)
	_g_ := getg()
	_g_.stack.hi = getcallersp() + 1024
	_g_.stack.lo = getcallersp() - 32*1024
	_g_.stackguard0 = _g_.stack.lo + _StackGuard

	// Initialize this thread to use the m.
	asminit()
	minit()

	// mp.curg is now a real goroutine.
	casgstatus(mp.curg, _Gdead, _Gsyscall)
	atomic.Xadd(&sched.ngsys, -1)
}

var earlycgocallback = []byte("fatal error: cgo callback before cgo call\n")

// newextram 分配m并将它们放在额外列表中。
// 它通过工作的本地m进行调用，因此它可以执行诸如调用 schedlock 和分配之类的操作。
// newextram allocates m's and puts them on the extra list.
// It is called with a working local m, so that it can do things
// like call schedlock and allocate.
func newextram() {
	c := atomic.Xchg(&extraMWaiters, 0)
	if c > 0 {
		for i := uint32(0); i < c; i++ {
			oneNewExtraM()
		}
	} else {
		// Make sure there is at least one extra M.
		mp := lockextra(true)
		unlockextra(mp)
		if mp == nil {
			oneNewExtraM()
		}
	}
}

// oneNewExtraM 分配一个新的M到额外的列表中
// oneNewExtraM allocates an m and puts it on the extra list.
func oneNewExtraM() {
	// 创建一个g绑定到m，g是调用cgo后的回调上下文
	// sched.pc将永远不会返回，但是将其设置为goexit，可以在goroutine堆栈结束时追溯。
	// Create extra goroutine locked to extra m.
	// The goroutine is the context in which the cgo callback will run.
	// The sched.pc will never be returned to, but setting it to
	// goexit makes clear to the traceback routines where
	// the goroutine stack ends.
	mp := allocm(nil, nil, -1)
	gp := malg(4096)
	gp.sched.pc = abi.FuncPCABI0(goexit) + sys.PCQuantum
	gp.sched.sp = gp.stack.hi
	gp.sched.sp -= 4 * goarch.PtrSize // extra space in case of reads slightly beyond frame
	gp.sched.lr = 0
	gp.sched.g = guintptr(unsafe.Pointer(gp))
	gp.syscallpc = gp.sched.pc
	gp.syscallsp = gp.sched.sp
	gp.stktopsp = gp.sched.sp
	// malg returns status as _Gidle. Change to _Gdead before
	// adding to allg where GC can see it. We use _Gdead to hide
	// this from tracebacks and stack scans since it isn't a
	// "real" goroutine until needm grabs it.
	casgstatus(gp, _Gidle, _Gdead)
	gp.m = mp
	mp.curg = gp
	mp.lockedInt++
	mp.lockedg.set(gp)
	gp.lockedm.set(mp)
	gp.goid = int64(atomic.Xadd64(&sched.goidgen, 1))
	if raceenabled {
		gp.racectx = racegostart(abi.FuncPCABIInternal(newextram) + sys.PCQuantum)
	}
	// 将gp添加进全部g列表
	// put on allg for garbage collector
	allgadd(gp)

	// gp is now on the allg list, but we don't want it to be
	// counted by gcount. It would be more "proper" to increment
	// sched.ngfree, but that requires locking. Incrementing ngsys
	// has the same effect.
	atomic.Xadd(&sched.ngsys, +1)

	// 将m添加进额外列表
	// Add m to the extra list.
	mnext := lockextra(true)
	mp.schedlink.set(mnext)
	extraMCount++
	unlockextra(mp)
}

// dropm 当cgo回调调用了 needm 时，将调用 dropm ，但现在已经完成了该回调并返回到非Go线程。
// dropm is called when a cgo callback has called needm but is now
// done with the callback and returning back into the non-Go thread.
// It puts the current m back onto the extra list.
//
// The main expense here is the call to signalstack to release the
// m's signal stack, and then the call to needm on the next callback
// from this thread. It is tempting to try to save the m for next time,
// which would eliminate both these costs, but there might not be
// a next time: the current thread (which Go does not control) might exit.
// If we saved the m for that thread, there would be an m leak each time
// such a thread exited. Instead, we acquire and release an m on each
// call. These should typically not be scheduling operations, just a few
// atomics, so the cost should be small.
//
// TODO(rsc): An alternative would be to allocate a dummy pthread per-thread
// variable using pthread_key_create. Unlike the pthread keys we already use
// on OS X, this dummy key would never be read by Go code. It would exist
// only so that we could register at thread-exit-time destructor.
// That destructor would put the m back onto the extra list.
// This is purely a performance optimization. The current version,
// in which dropm happens on each cgo call, is still correct too.
// We may have to keep the current version on systems with cgo
// but without pthreads, like Windows.
func dropm() {
	// Clear m and g, and return m to the extra list.
	// After the call to setg we can only call nosplit functions
	// with no pointer manipulation.
	mp := getg().m

	// Return mp.curg to dead state.
	casgstatus(mp.curg, _Gsyscall, _Gdead)
	mp.curg.preemptStop = false
	atomic.Xadd(&sched.ngsys, +1)

	// Block signals before unminit.
	// Unminit unregisters the signal handling stack (but needs g on some systems).
	// Setg(nil) clears g, which is the signal handler's cue not to run Go handlers.
	// It's important not to try to handle a signal between those two steps.
	sigmask := mp.sigmask
	sigblock(false)
	unminit()

	mnext := lockextra(true)
	extraMCount++
	mp.schedlink.set(mnext)

	setg(nil)

	// Commit the release of mp.
	unlockextra(mp)

	msigrestore(sigmask)
}

// A helper function for EnsureDropM.
func getm() uintptr {
	return uintptr(unsafe.Pointer(getg().m))
}

var extram uintptr
var extraMCount uint32 // Protected by lockextra
var extraMWaiters uint32

// lockextra locks the extra list and returns the list head.
// The caller must unlock the list by storing a new list head
// to extram. If nilokay is true, then lockextra will
// return a nil list head if that's what it finds. If nilokay is false,
// lockextra will keep waiting until the list head is no longer nil.
//go:nosplit
func lockextra(nilokay bool) *m {
	const locked = 1

	incr := false
	for {
		old := atomic.Loaduintptr(&extram)
		if old == locked {
			osyield_no_g()
			continue
		}
		if old == 0 && !nilokay {
			if !incr {
				// Add 1 to the number of threads
				// waiting for an M.
				// This is cleared by newextram.
				atomic.Xadd(&extraMWaiters, 1)
				incr = true
			}
			usleep_no_g(1)
			continue
		}
		if atomic.Casuintptr(&extram, old, locked) {
			return (*m)(unsafe.Pointer(old))
		}
		osyield_no_g()
		continue
	}
}

//go:nosplit
func unlockextra(mp *m) {
	atomic.Storeuintptr(&extram, uintptr(unsafe.Pointer(mp)))
}

// execLock serializes exec and clone to avoid bugs or unspecified behaviour
// around exec'ing while creating/destroying threads.  See issue #19546.
var execLock rwmutex

// newmHandoff contains a list of m structures that need new OS threads.
// This is used by newm in situations where newm itself can't safely
// start an OS thread.
var newmHandoff struct {
	lock mutex

	// newm points to a list of M structures that need new OS
	// threads. The list is linked through m.schedlink.
	newm muintptr

	// waiting indicates that wake needs to be notified when an m
	// is put on the list.
	waiting bool
	wake    note

	// haveTemplateThread indicates that the templateThread has
	// been started. This is not protected by lock. Use cas to set
	// to 1.
	haveTemplateThread uint32
}

// newm 创建一个M
// Create a new m. It will start off with a call to fn, or else the scheduler.
// fn needs to be static and not a heap allocated closure.
// May run with m.p==nil, so write barriers are not allowed.
//
// id is optional pre-allocated m ID. Omit by passing -1.
//go:nowritebarrierrec
func newm(fn func(), _p_ *p, id int64) {
	mp := allocm(_p_, fn, id) // 创建新m
	mp.doesPark = (_p_ != nil)
	mp.nextp.set(_p_)        // 暂存p
	mp.sigmask = initSigmask // 信号掩码
	if gp := getg(); gp != nil && gp.m != nil && (gp.m.lockedExt != 0 || gp.m.incgo) && GOOS != "plan9" {
		// We're on a locked M or a thread that may have been
		// started by C. The kernel state of this thread may
		// be strange (the user may have locked it for that
		// purpose). We don't want to clone that into another
		// thread. Instead, ask a known-good thread to create
		// the thread for us.
		//
		// This is disabled on Plan 9. See golang.org/issue/22227.
		//
		// TODO: This may be unnecessary on Windows, which
		// doesn't model thread creation off fork.
		lock(&newmHandoff.lock)
		if newmHandoff.haveTemplateThread == 0 {
			throw("on a locked thread with no template thread")
		}
		mp.schedlink = newmHandoff.newm
		newmHandoff.newm.set(mp)
		if newmHandoff.waiting {
			newmHandoff.waiting = false
			notewakeup(&newmHandoff.wake)
		}
		unlock(&newmHandoff.lock)
		return
	}
	newm1(mp) // 绑定操作系统线程
}

// newm1 绑定操作系统线程
func newm1(mp *m) {
	if iscgo {
		var ts cgothreadstart
		if _cgo_thread_start == nil {
			throw("_cgo_thread_start missing")
		}
		ts.g.set(mp.g0)
		ts.tls = (*uint64)(unsafe.Pointer(&mp.tls[0]))
		ts.fn = unsafe.Pointer(abi.FuncPCABI0(mstart))
		if msanenabled {
			msanwrite(unsafe.Pointer(&ts), unsafe.Sizeof(ts))
		}
		execLock.rlock() // Prevent process clone.
		asmcgocall(_cgo_thread_start, unsafe.Pointer(&ts))
		execLock.runlock()
		return
	}
	execLock.rlock() // Prevent process clone.
	newosproc(mp)    // 绑定操作系统线程
	execLock.runlock()
}

// startTemplateThread starts the template thread if it is not already
// running.
//
// The calling thread must itself be in a known-good state.
func startTemplateThread() {
	if GOARCH == "wasm" { // no threads on wasm yet
		return
	}

	// Disable preemption to guarantee that the template thread will be
	// created before a park once haveTemplateThread is set.
	mp := acquirem()
	if !atomic.Cas(&newmHandoff.haveTemplateThread, 0, 1) {
		releasem(mp)
		return
	}
	newm(templateThread, nil, -1)
	releasem(mp)
}

// mFixupRace is used to temporarily borrow the race context from the
// coordinating m during a syscall_runtime_doAllThreadsSyscall and
// loan it out to each of the m's of the runtime so they can execute a
// mFixup.fn in that context.
var mFixupRace struct {
	lock mutex
	ctx  uintptr
}

// mDoFixup runs any outstanding fixup function for the running m.
// Returns true if a fixup was outstanding and actually executed.
//
// Note: to avoid deadlocks, and the need for the fixup function
// itself to be async safe, signals are blocked for the working m
// while it holds the mFixup lock. (See golang.org/issue/44193)
//
//go:nosplit
func mDoFixup() bool {
	_g_ := getg()
	if used := atomic.Load(&_g_.m.mFixup.used); used == 0 {
		return false
	}

	// slow path - if fixup fn is used, block signals and lock.
	var sigmask sigset
	// 临时保存信号掩码
	sigsave(&sigmask)
	// 破坏当前的信号掩码
	sigblock(false)
	lock(&_g_.m.mFixup.lock)
	fn := _g_.m.mFixup.fn
	if fn != nil {
		if gcphase != _GCoff {
			// We can't have a write barrier in this
			// context since we may not have a P, but we
			// clear fn to signal that we've executed the
			// fixup. As long as fn is kept alive
			// elsewhere, technically we should have no
			// issues with the GC, but fn is likely
			// generated in a different package altogether
			// that may change independently. Just assert
			// the GC is off so this lack of write barrier
			// is more obviously safe.
			throw("GC must be disabled to protect validity of fn value")
		}
		if _g_.racectx != 0 || !raceenabled {
			fn(false)
		} else {
			// 临时获取 syscall_runtime_doAllThreadsSyscall 的调用者并阻止其他者在修复期间使用
			// temporarily acquire the context of the
			// originator of the
			// syscall_runtime_doAllThreadsSyscall and
			// block others from using it for the duration
			// of the fixup call.
			lock(&mFixupRace.lock)
			_g_.racectx = mFixupRace.ctx
			fn(false)
			_g_.racectx = 0
			unlock(&mFixupRace.lock)
		}
		// 将fn置空
		*(*uintptr)(unsafe.Pointer(&_g_.m.mFixup.fn)) = 0
		atomic.Store(&_g_.m.mFixup.used, 0)
	}
	unlock(&_g_.m.mFixup.lock)
	// 恢复m的信号掩码
	msigrestore(sigmask)
	return fn != nil
}

// mDoFixupAndOSYield is called when an m is unable to send a signal
// because the allThreadsSyscall mechanism is in progress. That is, an
// mPark() has been interrupted with this signal handler so we need to
// ensure the fixup is executed from this context.
//go:nosplit
func mDoFixupAndOSYield() {
	mDoFixup()
	osyield()
}

// templateThread是处于已知状态的线程
// 仅在调用线程可能处于不良状态时才以已知状态启动新线程
// templateThread is a thread in a known-good state that exists solely
// to start new threads in known-good states when the calling thread
// may not be in a good state.
//
// Many programs never need this, so templateThread is started lazily
// when we first enter a state that might lead to running on a thread
// in an unknown state.
//
// templateThread runs on an M without a P, so it must not have write
// barriers.
//
//go:nowritebarrierrec
func templateThread() {
	lock(&sched.lock)
	sched.nmsys++
	checkdead()
	unlock(&sched.lock)

	for {
		lock(&newmHandoff.lock)
		for newmHandoff.newm != 0 {
			newm := newmHandoff.newm.ptr()
			newmHandoff.newm = 0
			unlock(&newmHandoff.lock)
			for newm != nil {
				next := newm.schedlink.ptr()
				newm.schedlink = 0
				newm1(newm)
				newm = next
			}
			lock(&newmHandoff.lock)
		}
		newmHandoff.waiting = true
		noteclear(&newmHandoff.wake)
		unlock(&newmHandoff.lock)
		notesleep(&newmHandoff.wake)
		mDoFixup()
	}
}

// stopm 停止执行当前的m，直到有新工作可用。
// Stops execution of the current m until new work is available.
// Returns with acquired P.
func stopm() {
	_g_ := getg()

	if _g_.m.locks != 0 {
		// 不能被标记占用
		throw("stopm holding locks")
	}
	if _g_.m.p != 0 {
		// 不能拥有p
		throw("stopm holding p")
	}
	if _g_.m.spinning {
		// 不能自旋
		throw("stopm spinning")
	}

	lock(&sched.lock)
	mput(_g_.m) // 放入m空闲列表中
	unlock(&sched.lock)
	mPark()
	// 尝试绑定上次标记的p
	acquirep(_g_.m.nextp.ptr())
	_g_.m.nextp = 0
}

// mspinning startm的调用者增加了nmspinning。
func mspinning() {
	// startm's caller incremented nmspinning. Set the new M's spinning.
	getg().m.spinning = true
}

// startm 调度M执行P（没有M可以用，就创建），如果_p_为nil则从空闲P列表中获取。
// Schedules some M to run the p (creates an M if necessary).
// If p==nil, tries to get an idle P, if no idle P's does nothing.
// May run with m.p==nil, so write barriers are not allowed.
// If spinning is set, the caller has incremented nmspinning and startm will
// either decrement nmspinning or set m.spinning in the newly started M.
//
// Callers passing a non-nil P must call from a non-preemptible context. See
// comment on acquirem below.
//
// Must not have write barriers because this may be called without a P.
//go:nowritebarrierrec
func startm(_p_ *p, spinning bool) {
	// Disable preemption.
	//
	// Every owned P must have an owner that will eventually stop it in the
	// event of a GC stop request. startm takes transient ownership of a P
	// (either from argument or pidleget below) and transfers ownership to
	// a started M, which will be responsible for performing the stop.
	//
	// Preemption must be disabled during this transient ownership,
	// otherwise the P this is running on may enter GC stop while still
	// holding the transient P, leaving that P in limbo and deadlocking the
	// STW.
	//
	// Callers passing a non-nil P must already be in non-preemptible
	// context, otherwise such preemption could occur on function entry to
	// startm. Callers passing a nil P may be preemptible, so we must
	// disable preemption before acquiring a P from pidleget below.
	mp := acquirem()
	lock(&sched.lock)
	if _p_ == nil { // _p_ 为空
		_p_ = pidleget() // 从p空闲列表中获取一个
		if _p_ == nil {  // 获取失败
			unlock(&sched.lock)
			if spinning {
				// The caller incremented nmspinning, but there are no idle Ps,
				// so it's okay to just undo the increment and give up.
				// 如果是自旋状态，调用方增加了nmspinning，但是没有空闲的P，因此可以取消增量并放弃
				if int32(atomic.Xadd(&sched.nmspinning, -1)) < 0 {
					throw("startm: negative nmspinning")
				}
			}
			releasem(mp)
			return
		}
	}
	// 从空闲列表中获取m 没有就创建
	nmp := mget()
	if nmp == nil {
		// No M is available, we must drop sched.lock and call newm.
		// However, we already own a P to assign to the M.
		//
		// Once sched.lock is released, another G (e.g., in a syscall),
		// could find no idle P while checkdead finds a runnable G but
		// no running M's because this new M hasn't started yet, thus
		// throwing in an apparent deadlock.
		//
		// Avoid this situation by pre-allocating the ID for the new M,
		// thus marking it as 'running' before we drop sched.lock. This
		// new M will eventually run the scheduler to execute any
		// queued G's.
		id := mReserveID() // 获取 m id
		unlock(&sched.lock)

		var fn func()
		if spinning {
			// The caller incremented nmspinning, so set m.spinning in the new M.
			fn = mspinning // 设置 m 的自旋状态函数
		}
		newm(fn, _p_, id)
		// Ownership transfer of _p_ committed by start in newm.
		// Preemption is now safe.
		releasem(mp)
		return
	}

	//  从空闲列表中取出的m
	unlock(&sched.lock)
	if nmp.spinning {
		throw("startm: m is spinning")
	}
	if nmp.nextp != 0 {
		throw("startm: m has p")
	}
	if spinning && !runqempty(_p_) {
		throw("startm: p has runnable gs")
	}
	// The caller incremented nmspinning, so set m.spinning in the new M.
	nmp.spinning = spinning
	nmp.nextp.set(_p_)
	notewakeup(&nmp.park)
	// Ownership transfer of _p_ committed by wakeup. Preemption is now
	// safe.
	releasem(mp)
}

// handoffp 从系统调用中释放P或锁定M中。
// 新建m去绑定p，执行
// Hands off P from syscall or locked M.
// Always runs without a P, so write barriers are not allowed.
//go:nowritebarrierrec
func handoffp(_p_ *p) {
	// handoffp must start an M in any situation where
	// findrunnable would return a G to run on _p_.

	// 如果本地有可执行的G或全局可执行队列长度不为0，则直接开始执行
	// if it has local work, start it straight away
	if !runqempty(_p_) || sched.runqsize != 0 {
		startm(_p_, false)
		return
	}
	// 如果可以执行GC，则立即执行
	// if it has GC work, start it straight away
	if gcBlackenEnabled != 0 && gcMarkWorkAvailable(_p_) {
		startm(_p_, false)
		return
	}
	// 如果没有自旋的m和空闲的p，并且增加自旋数成功，则让_p_绑定一个m进入自旋
	// no local work, check that there are no spinning/idle M's,
	// otherwise our help is not required
	if atomic.Load(&sched.nmspinning)+atomic.Load(&sched.npidle) == 0 && atomic.Cas(&sched.nmspinning, 0, 1) { // TODO: fast atomic
		startm(_p_, true)
		return
	}
	lock(&sched.lock)
	if sched.gcwaiting != 0 { // 即将GC
		_p_.status = _Pgcstop
		sched.stopwait--
		if sched.stopwait == 0 {
			notewakeup(&sched.stopnote)
		}
		unlock(&sched.lock)
		return
	}
	if _p_.runSafePointFn != 0 && atomic.Cas(&_p_.runSafePointFn, 1, 0) {
		sched.safePointFn(_p_)
		sched.safePointWait--
		if sched.safePointWait == 0 {
			notewakeup(&sched.safePointNote)
		}
	}
	// 此时如果全局队列有可执行的g，则执行
	if sched.runqsize != 0 {
		unlock(&sched.lock)
		startm(_p_, false)
		return
	}
	// 如果这是最后运行的P并且没有人正在轮询网络，则需要唤醒另一个M来轮询网络。
	// If this is the last running P and nobody is polling network,
	// need to wakeup another M to poll network.
	if sched.npidle == uint32(gomaxprocs-1) && atomic.Load64(&sched.lastpoll) != 0 {
		unlock(&sched.lock)
		startm(_p_, false)
		return
	}

	// The scheduler lock cannot be held when calling wakeNetPoller below
	// because wakeNetPoller may call wakep which may call startm.
	when := nobarrierWakeTime(_p_)
	// 都没有则将_p_存放到空闲P列表中
	pidleput(_p_)
	unlock(&sched.lock)

	if when != 0 {
		wakeNetPoller(when)
	}
}

// wakep 尝试添加一个P去执行G，当状态转为可执行才会调用，例如 newproc, ready
// 尝试找一个p去绑定m进入自旋状态
// Tries to add one more P to execute G's.
// Called when a G is made runnable (newproc, ready).
func wakep() {
	if atomic.Load(&sched.npidle) == 0 {
		return
	}
	// 自旋状态则保持不变
	// be conservative about spinning threads
	if atomic.Load(&sched.nmspinning) != 0 || !atomic.Cas(&sched.nmspinning, 0, 1) {
		return
	}
	startm(nil, true)
}

// stoplockedm 停止执行锁定到g的当前m，直到g可再次运行。
// 解绑p和m，
// Stops execution of the current m that is locked to a g until the g is runnable again.
// Returns with acquired P.
func stoplockedm() {
	_g_ := getg()

	if _g_.m.lockedg == 0 || _g_.m.lockedg.ptr().lockedm.ptr() != _g_.m {
		throw("stoplockedm: inconsistent locking")
	}
	if _g_.m.p != 0 {
		// Schedule another M to run this p.
		_p_ := releasep() // 解绑p和m
		handoffp(_p_)     // 让_p_找其他事干
	}
	incidlelocked(1) // 增加锁定状态
	// Wait until another thread schedules lockedg again.
	mPark()
	status := readgstatus(_g_.m.lockedg.ptr())
	if status&^_Gscan != _Grunnable {
		print("runtime:stoplockedm: lockedg (atomicstatus=", status, ") is not Grunnable or Gscanrunnable\n")
		dumpgstatus(_g_.m.lockedg.ptr())
		throw("stoplockedm: not runnable")
	}
	acquirep(_g_.m.nextp.ptr()) // 绑定_g_.m和_g_.m.nextp
	_g_.m.nextp = 0
}

// startlockedm 调度锁定的m去执行锁定的gp
// Schedules the locked m to run the locked gp.
// May run during STW, so write barriers are not allowed.
//go:nowritebarrierrec
func startlockedm(gp *g) {
	_g_ := getg()

	mp := gp.lockedm.ptr()
	if mp == _g_.m {
		throw("startlockedm: locked to me")
	}
	if mp.nextp != 0 {
		throw("startlockedm: m has p")
	}
	// directly handoff current P to the locked m
	incidlelocked(-1)
	_p_ := releasep() // 解绑p和m
	mp.nextp.set(_p_)
	notewakeup(&mp.park)
	stopm() // 将m存入空闲列表
}

// gcstopm 为STW停止当前的m，返回时恢复
// Stops the current m for stopTheWorld.
// Returns when the world is restarted.
func gcstopm() {
	_g_ := getg()

	if sched.gcwaiting == 0 {
		throw("gcstopm: not waiting for gc")
	}
	if _g_.m.spinning {
		// 自旋的m状态改成不自旋
		_g_.m.spinning = false
		// OK to just drop nmspinning here,
		// startTheWorld will unpark threads as necessary.
		if int32(atomic.Xadd(&sched.nmspinning, -1)) < 0 {
			throw("gcstopm: negative nmspinning")
		}
	}
	// 解绑当前m和p
	_p_ := releasep()
	lock(&sched.lock)
	// 将p的状态设置为gc stop
	_p_.status = _Pgcstop
	sched.stopwait--
	if sched.stopwait == 0 {
		notewakeup(&sched.stopnote)
	}
	unlock(&sched.lock)
	// 回收当前m
	stopm()
}

// execute 在当前的m上运行gp，inheritTime表示是否继承时间片，永不返回。
// 允许写障碍，因为在多个位置获取P后立即调用写障碍。
// Schedules gp to run on the current M.
// If inheritTime is true, gp inherits the remaining time in the
// current time slice. Otherwise, it starts a new time slice.
// Never returns.
//
// Write barriers are allowed because this is called immediately after
// acquiring a P in several places.
//
//go:yeswritebarrierrec
func execute(gp *g, inheritTime bool) {
	_g_ := getg()

	// m 和 gp 互相绑定
	_g_.m.curg = gp
	gp.m = _g_.m
	casgstatus(gp, _Grunnable, _Grunning) // 转换状态
	gp.waitsince = 0
	// 重置抢占标志位
	gp.preempt = false
	gp.stackguard0 = gp.stack.lo + _StackGuard
	if !inheritTime {
		_g_.m.p.ptr().schedtick++
	}

	// Check whether the profiler needs to be turned on or off.
	hz := sched.profilehz
	if _g_.m.profilehz != hz {
		// 更新m的采样率
		setThreadCPUProfiler(hz)
	}

	if trace.enabled {
		// GoSysExit has to happen when we have a P, but before GoStart.
		// So we emit it here.
		if gp.syscallsp != 0 && gp.sysblocktraced {
			traceGoSysExit(gp.sysexitticks)
		}
		traceGoStart()
	}

	gogo(&gp.sched)
}

// findrunnable 找一个可执行的goroutine去执行
// 尝试从其他P窃取，从本地或全局队列获取g，轮询网络。
// Finds a runnable goroutine to execute.
// Tries to steal from other P's, get g from local or global queue, poll network.
func findrunnable() (gp *g, inheritTime bool) {
	_g_ := getg()

	// The conditions here and in handoffp must agree: if
	// findrunnable would return a G to run, handoffp must start
	// an M.

top:
	_p_ := _g_.m.p.ptr()
	if sched.gcwaiting != 0 {
		gcstopm()
		goto top
	}
	if _p_.runSafePointFn != 0 {
		runSafePointFn()
	}

	now, pollUntil, _ := checkTimers(_p_, 0)

	// 如果有finalizer可用，直接唤醒
	if fingwait && fingwake {
		if gp := wakefing(); gp != nil {
			ready(gp, 0, true)
		}
	}
	if *cgo_yield != nil {
		asmcgocall(*cgo_yield, nil)
	}

	// 本地获取
	if gp, inheritTime := runqget(_p_); gp != nil {
		return gp, inheritTime
	}

	// 全局获取
	// global runq
	if sched.runqsize != 0 {
		lock(&sched.lock)
		gp := globrunqget(_p_, 0)
		unlock(&sched.lock)
		if gp != nil {
			return gp, false
		}
	}

	// 没有可以执行的goroutine

	// 获取事件完成的gp
	// 获取网络就绪事件的g
	// Poll network.
	// This netpoll is only an optimization before we resort to stealing.
	// We can safely skip it if there are no waiters or a thread is blocked
	// in netpoll already. If there is any kind of logical race with that
	// blocked thread (e.g. it has already returned from netpoll, but does
	// not set lastpoll yet), this thread will do blocking netpoll below
	// anyway.
	if netpollinited() && atomic.Load(&netpollWaiters) > 0 && atomic.Load64(&sched.lastpoll) != 0 {
		if list := netpoll(0); !list.empty() { // non-blocking
			gp := list.pop()
			injectglist(&list)
			casgstatus(gp, _Gwaiting, _Grunnable)
			if trace.enabled {
				traceGoUnpark(gp, 0)
			}
			return gp, false
		}
	}

	// 偷取其他P的可执行g
	// Spinning Ms: steal work from other Ps.
	//
	// Limit the number of spinning Ms to half the number of busy Ps.
	// This is necessary to prevent excessive CPU consumption when
	// GOMAXPROCS>>1 but the program parallelism is low.
	procs := uint32(gomaxprocs)
	if _g_.m.spinning || 2*atomic.Load(&sched.nmspinning) < procs-atomic.Load(&sched.npidle) {
		if !_g_.m.spinning {
			_g_.m.spinning = true
			atomic.Xadd(&sched.nmspinning, 1)
		}

		gp, inheritTime, tnow, w, newWork := stealWork(now)
		now = tnow
		if gp != nil {
			// Successfully stole.
			return gp, inheritTime
		}
		if newWork {
			// There may be new timer or GC work; restart to
			// discover.
			goto top
		}
		if w != 0 && (pollUntil == 0 || w < pollUntil) {
			// Earlier timer to wait for.
			pollUntil = w
		}
	}

	// We have nothing to do.
	//
	// If we're in the GC mark phase, can safely scan and blacken objects,
	// and have work to do, run idle-time marking rather than give up the
	// P.
	if gcBlackenEnabled != 0 && gcMarkWorkAvailable(_p_) {
		node := (*gcBgMarkWorkerNode)(gcBgMarkWorkerPool.pop())
		if node != nil {
			_p_.gcMarkWorkerMode = gcMarkWorkerIdleMode
			gp := node.gp.ptr()
			casgstatus(gp, _Gwaiting, _Grunnable)
			if trace.enabled {
				traceGoUnpark(gp, 0)
			}
			return gp, false
		}
	}

	// wasm only:
	// If a callback returned and no other goroutine is awake,
	// then wake event handler goroutine which pauses execution
	// until a callback was triggered.
	gp, otherReady := beforeIdle(now, pollUntil)
	if gp != nil {
		casgstatus(gp, _Gwaiting, _Grunnable)
		if trace.enabled {
			traceGoUnpark(gp, 0)
		}
		return gp, false
	}
	if otherReady {
		goto top
	}

	// Before we drop our P, make a snapshot of the allp slice,
	// which can change underfoot once we no longer block
	// safe-points. We don't need to snapshot the contents because
	// everything up to cap(allp) is immutable.
	allpSnapshot := allp
	// Also snapshot masks. Value changes are OK, but we can't allow
	// len to change out from under us.
	idlepMaskSnapshot := idlepMask
	timerpMaskSnapshot := timerpMask

	// return P and block
	lock(&sched.lock)
	if sched.gcwaiting != 0 || _p_.runSafePointFn != 0 {
		unlock(&sched.lock)
		goto top
	}
	// 再次尝试从全局可执行g队列中获取
	if sched.runqsize != 0 {
		gp := globrunqget(_p_, 0)
		unlock(&sched.lock)
		return gp, false
	}
	if releasep() != _p_ {
		throw("findrunnable: wrong p")
	}
	// 将p存进空闲列表中
	pidleput(_p_)
	unlock(&sched.lock)

	// Delicate dance: thread transitions from spinning to non-spinning
	// state, potentially concurrently with submission of new work. We must
	// drop nmspinning first and then check all sources again (with
	// #StoreLoad memory barrier in between). If we do it the other way
	// around, another thread can submit work after we've checked all
	// sources but before we drop nmspinning; as a result nobody will
	// unpark a thread to run the work.
	//
	// This applies to the following sources of work:
	//
	// * Goroutines added to a per-P run queue.
	// * New/modified-earlier timers on a per-P timer heap.
	// * Idle-priority GC work (barring golang.org/issue/19112).
	//
	// If we discover new work below, we need to restore m.spinning as a signal
	// for resetspinning to unpark a new worker thread (because there can be more
	// than one starving goroutine). However, if after discovering new work
	// we also observe no idle Ps it is OK to skip unparking a new worker
	// thread: the system is fully loaded so no spinning threads are required.
	// Also see "Worker thread parking/unparking" comment at the top of the file.
	wasSpinning := _g_.m.spinning
	if _g_.m.spinning {
		_g_.m.spinning = false
		if int32(atomic.Xadd(&sched.nmspinning, -1)) < 0 {
			throw("findrunnable: negative nmspinning")
		}

		// Note the for correctness, only the last M transitioning from
		// spinning to non-spinning must perform these rechecks to
		// ensure no missed work. We are performing it on every M that
		// transitions as a conservative change to monitor effects on
		// latency. See golang.org/issue/43997.

		// 再次尝试从其他p偷取
		// Check all runqueues once again.
		_p_ = checkRunqsNoP(allpSnapshot, idlepMaskSnapshot)
		if _p_ != nil {
			// 再次绑定p
			acquirep(_p_)
			// 重置自旋状态
			_g_.m.spinning = true
			atomic.Xadd(&sched.nmspinning, 1)
			// 重新偷取
			goto top
		}

		// 再次尝试获取空闲的GC worker
		// Check for idle-priority GC work again.
		_p_, gp = checkIdleGCNoP()
		if _p_ != nil {
			acquirep(_p_)
			_g_.m.spinning = true
			atomic.Xadd(&sched.nmspinning, 1)

			// 启动这个worker
			// Run the idle worker.
			_p_.gcMarkWorkerMode = gcMarkWorkerIdleMode
			casgstatus(gp, _Gwaiting, _Grunnable)
			if trace.enabled {
				traceGoUnpark(gp, 0)
			}
			return gp, false
		}

		// Finally, check for timer creation or expiry concurrently with
		// transitioning from spinning to non-spinning.
		//
		// Note that we cannot use checkTimers here because it calls
		// adjusttimers which may need to allocate memory, and that isn't
		// allowed when we don't have an active P.
		pollUntil = checkTimersNoP(allpSnapshot, timerpMaskSnapshot, pollUntil)
	}

	// 等待网络工作协程直到下一个计时器
	// Poll network until next timer.
	if netpollinited() && (atomic.Load(&netpollWaiters) > 0 || pollUntil != 0) && atomic.Xchg64(&sched.lastpoll, 0) != 0 {
		atomic.Store64(&sched.pollUntil, uint64(pollUntil))
		if _g_.m.p != 0 {
			throw("findrunnable: netpoll with p")
		}
		if _g_.m.spinning {
			throw("findrunnable: netpoll with spinning")
		}
		// 计算等待时间
		delay := int64(-1)
		if pollUntil != 0 {
			if now == 0 {
				now = nanotime()
			}
			delay = pollUntil - now
			if delay < 0 {
				delay = 0
			}
		}
		if faketime != 0 {
			// When using fake time, just poll.
			delay = 0
		}
		// 阻塞获取可用的网络协程
		list := netpoll(delay) // block until new work is available
		atomic.Store64(&sched.pollUntil, 0)
		atomic.Store64(&sched.lastpoll, uint64(nanotime()))
		if faketime != 0 && list.empty() {
			// 如果使用 faketime 并且没有就绪的协程则休眠m
			// Using fake time and nothing is ready; stop M.
			// When all M's stop, checkdead will call timejump.
			stopm()
			goto top
		}
		lock(&sched.lock)
		_p_ = pidleget()
		unlock(&sched.lock)
		if _p_ == nil {
			// 没有空闲的p就将就绪的list存进全局可执行g链表中
			injectglist(&list)
		} else {
			// 有空闲的p就绑定当前m
			acquirep(_p_)
			if !list.empty() {
				// 取第一个，剩下的放到全局可执行g链表中
				gp := list.pop()
				injectglist(&list)
				casgstatus(gp, _Gwaiting, _Grunnable)
				if trace.enabled {
					traceGoUnpark(gp, 0)
				}
				return gp, false
			}
			// list为空
			if wasSpinning {
				// 恢复自旋状态
				_g_.m.spinning = true
				atomic.Xadd(&sched.nmspinning, 1)
			}
			goto top
		}
	} else if pollUntil != 0 && netpollinited() {
		pollerPollUntil := int64(atomic.Load64(&sched.pollUntil))
		if pollerPollUntil == 0 || pollerPollUntil > pollUntil {
			netpollBreak()
		}
	}
	// 将m加入空闲列表，等待被唤醒
	stopm()
	// 被唤醒后重新开始调度
	goto top
}

// pollWork reports whether there is non-background work this P could
// be doing. This is a fairly lightweight check to be used for
// background work loops, like idle GC. It checks a subset of the
// conditions checked by the actual scheduler.
func pollWork() bool {
	if sched.runqsize != 0 {
		return true
	}
	p := getg().m.p.ptr()
	if !runqempty(p) {
		return true
	}
	if netpollinited() && atomic.Load(&netpollWaiters) > 0 && sched.lastpoll != 0 {
		if list := netpoll(0); !list.empty() {
			injectglist(&list)
			return true
		}
	}
	return false
}

// stealWork attempts to steal a runnable goroutine or timer from any P.
//
// If newWork is true, new work may have been readied.
//
// If now is not 0 it is the current time. stealWork returns the passed time or
// the current time if now was passed as 0.
func stealWork(now int64) (gp *g, inheritTime bool, rnow, pollUntil int64, newWork bool) {
	pp := getg().m.p.ptr()

	ranTimer := false

	const stealTries = 4
	for i := 0; i < stealTries; i++ {
		stealTimersOrRunNextG := i == stealTries-1

		for enum := stealOrder.start(fastrand()); !enum.done(); enum.next() {
			if sched.gcwaiting != 0 {
				// GC work may be available.
				return nil, false, now, pollUntil, true
			}
			p2 := allp[enum.position()]
			if pp == p2 {
				continue
			}

			// Steal timers from p2. This call to checkTimers is the only place
			// where we might hold a lock on a different P's timers. We do this
			// once on the last pass before checking runnext because stealing
			// from the other P's runnext should be the last resort, so if there
			// are timers to steal do that first.
			//
			// We only check timers on one of the stealing iterations because
			// the time stored in now doesn't change in this loop and checking
			// the timers for each P more than once with the same value of now
			// is probably a waste of time.
			//
			// timerpMask tells us whether the P may have timers at all. If it
			// can't, no need to check at all.
			if stealTimersOrRunNextG && timerpMask.read(enum.position()) {
				tnow, w, ran := checkTimers(p2, now)
				now = tnow
				if w != 0 && (pollUntil == 0 || w < pollUntil) {
					pollUntil = w
				}
				if ran {
					// Running the timers may have
					// made an arbitrary number of G's
					// ready and added them to this P's
					// local run queue. That invalidates
					// the assumption of runqsteal
					// that it always has room to add
					// stolen G's. So check now if there
					// is a local G to run.
					if gp, inheritTime := runqget(pp); gp != nil {
						return gp, inheritTime, now, pollUntil, ranTimer
					}
					ranTimer = true
				}
			}

			// Don't bother to attempt to steal if p2 is idle.
			if !idlepMask.read(enum.position()) {
				if gp := runqsteal(pp, p2, stealTimersOrRunNextG); gp != nil {
					return gp, false, now, pollUntil, ranTimer
				}
			}
		}
	}

	// No goroutines found to steal. Regardless, running a timer may have
	// made some goroutine ready that we missed. Indicate the next timer to
	// wait for.
	return nil, false, now, pollUntil, ranTimer
}

// 检测是否有p的可执行g可偷，返回一个空闲的p
// Check all Ps for a runnable G to steal.
//
// On entry we have no P. If a G is available to steal and a P is available,
// the P is returned which the caller should acquire and attempt to steal the
// work to.
func checkRunqsNoP(allpSnapshot []*p, idlepMaskSnapshot pMask) *p {
	for id, p2 := range allpSnapshot {
		if !idlepMaskSnapshot.read(uint32(id)) && !runqempty(p2) {
			lock(&sched.lock)
			pp := pidleget()
			unlock(&sched.lock)
			if pp != nil {
				return pp
			}

			// Can't get a P, don't bother checking remaining Ps.
			break
		}
	}

	return nil
}

// 检测是否有比 pollUntil 更在的 timer，返回更新后的值
// Check all Ps for a timer expiring sooner than pollUntil.
//
// Returns updated pollUntil value.
func checkTimersNoP(allpSnapshot []*p, timerpMaskSnapshot pMask, pollUntil int64) int64 {
	for id, p2 := range allpSnapshot {
		if timerpMaskSnapshot.read(uint32(id)) {
			w := nobarrierWakeTime(p2)
			if w != 0 && (pollUntil == 0 || w < pollUntil) {
				pollUntil = w
			}
		}
	}

	return pollUntil
}

// Check for idle-priority GC, without a P on entry.
//
// If some GC work, a P, and a worker G are all available, the P and G will be
// returned. The returned P has not been wired yet.
func checkIdleGCNoP() (*p, *g) {
	// N.B. Since we have no P, gcBlackenEnabled may change at any time; we
	// must check again after acquiring a P.
	if atomic.Load(&gcBlackenEnabled) == 0 {
		return nil, nil
	}
	if !gcMarkWorkAvailable(nil) {
		return nil, nil
	}

	// Work is available; we can start an idle GC worker only if there is
	// an available P and available worker G.
	//
	// We can attempt to acquire these in either order, though both have
	// synchronization concerns (see below). Workers are almost always
	// available (see comment in findRunnableGCWorker for the one case
	// there may be none). Since we're slightly less likely to find a P,
	// check for that first.
	//
	// Synchronization: note that we must hold sched.lock until we are
	// committed to keeping it. Otherwise we cannot put the unnecessary P
	// back in sched.pidle without performing the full set of idle
	// transition checks.
	//
	// If we were to check gcBgMarkWorkerPool first, we must somehow handle
	// the assumption in gcControllerState.findRunnableGCWorker that an
	// empty gcBgMarkWorkerPool is only possible if gcMarkDone is running.
	lock(&sched.lock)
	pp := pidleget()
	if pp == nil {
		unlock(&sched.lock)
		return nil, nil
	}

	// Now that we own a P, gcBlackenEnabled can't change (as it requires
	// STW).
	if gcBlackenEnabled == 0 {
		pidleput(pp)
		unlock(&sched.lock)
		return nil, nil
	}

	node := (*gcBgMarkWorkerNode)(gcBgMarkWorkerPool.pop())
	if node == nil {
		pidleput(pp)
		unlock(&sched.lock)
		return nil, nil
	}

	unlock(&sched.lock)

	return pp, node.gp.ptr()
}

// wakeNetPoller wakes up the thread sleeping in the network poller if it isn't
// going to wake up before the when argument; or it wakes an idle P to service
// timers and the network poller if there isn't one already.
func wakeNetPoller(when int64) {
	if atomic.Load64(&sched.lastpoll) == 0 {
		// In findrunnable we ensure that when polling the pollUntil
		// field is either zero or the time to which the current
		// poll is expected to run. This can have a spurious wakeup
		// but should never miss a wakeup.
		pollerPollUntil := int64(atomic.Load64(&sched.pollUntil))
		if pollerPollUntil == 0 || pollerPollUntil > when {
			netpollBreak()
		}
	} else {
		// There are no threads in the network poller, try to get
		// one there so it can handle new timers.
		if GOOS != "plan9" { // Temporary workaround - see issue #42303.
			wakep()
		}
	}
}

// resetspinning 重置 m 的自旋状态
func resetspinning() {
	_g_ := getg()
	if !_g_.m.spinning {
		throw("resetspinning: not a spinning m")
	}
	_g_.m.spinning = false
	nmspinning := atomic.Xadd(&sched.nmspinning, -1)
	if int32(nmspinning) < 0 {
		throw("findrunnable: negative nmspinning")
	}
	// M wakeup policy is deliberately somewhat conservative, so check if we
	// need to wakeup another P here. See "Worker thread parking/unparking"
	// comment at the top of the file for details.
	wakep()
}

// injectglist 将glist的可运行G添加到运行队列中，并清空glist。
// 如果没有当前的P，则将它们添加到全局队列中，并最多启动 schedt.npidle 个M来运行它们。
// 否则，对于每个空闲的P，这会将G添加到全局队列并启动M。
// 将所有剩余的G添加到当前P的本地运行队列中。
// 可能会临时获取 schedt.lock ，可以与 GC 并发执行。
// injectglist adds each runnable G on the list to some run queue,
// and clears glist. If there is no current P, they are added to the
// global queue, and up to npidle M's are started to run them.
// Otherwise, for each idle P, this adds a G to the global queue
// and starts an M. Any remaining G's are added to the current P's
// local run queue.
// This may temporarily acquire sched.lock.
// Can run concurrently with GC.
func injectglist(glist *gList) {
	if glist.empty() {
		return
	}
	if trace.enabled {
		for gp := glist.head.ptr(); gp != nil; gp = gp.schedlink.ptr() {
			traceGoUnpark(gp, 0)
		}
	}

	// 将所有goroutine放入运行队列前将状态设置为 _Grunnable
	// Mark all the goroutines as runnable before we put them
	// on the run queues.
	head := glist.head.ptr()
	var tail *g
	qsize := 0
	for gp := head; gp != nil; gp = gp.schedlink.ptr() {
		tail = gp
		qsize++
		casgstatus(gp, _Gwaiting, _Grunnable) // 切换状态
	}

	// Turn the gList into a gQueue.
	var q gQueue
	q.head.set(head)
	q.tail.set(tail)
	*glist = gList{}

	// 启动所有空闲的P
	startIdle := func(n int) {
		for ; n != 0 && sched.npidle != 0; n-- {
			startm(nil, false)
		}
	}

	pp := getg().m.p.ptr()
	if pp == nil { // m没有绑定p就将其添加到全局可执行队列中
		lock(&sched.lock)
		globrunqputbatch(&q, int32(qsize)) // 添加到全局可执行队列
		unlock(&sched.lock)
		// 尝试启动所有的P
		startIdle(qsize)
		return
	}

	// 有绑定的p
	npidle := int(atomic.Load(&sched.npidle))
	var globq gQueue
	var n int
	for n = 0; n < npidle && !q.empty(); n++ { // 只向全局可执行队列最多添加空闲p的个数个
		g := q.pop()
		globq.pushBack(g)
	}
	if n > 0 {
		// 将 globg 的G放入全局队列中，启动所有空闲P
		lock(&sched.lock)
		globrunqputbatch(&globq, int32(n))
		unlock(&sched.lock)
		startIdle(n)
		qsize -= n
	}

	// 其余的放到p的本地可执行队列中
	if !q.empty() {
		// q还有G则放入本地可运行队列中
		runqputbatch(pp, &q, qsize)
	}
}

// schedule 执行一个可执行的goroutine
// One round of scheduler: find a runnable goroutine and execute it.
// Never returns.
func schedule() {
	_g_ := getg()

	if _g_.m.locks != 0 {
		throw("schedule: holding locks")
	}

	// 如果_g_绑定的m有锁定的g，则抛弃_g_，转而执行锁定的g
	if _g_.m.lockedg != 0 {
		stoplockedm()
		execute(_g_.m.lockedg.ptr(), false) // Never returns.
	}

	// We should not schedule away from a g that is executing a cgo call,
	// since the cgo call is using the m's g0 stack.
	if _g_.m.incgo {
		throw("schedule: in cgo")
	}

top:
	pp := _g_.m.p.ptr()
	// 已经在进行调度所以将p的抢占标志置为false
	pp.preempt = false

	// 如果准备GC，则休眠当前m，直到被唤醒
	if sched.gcwaiting != 0 {
		gcstopm()
		goto top
	}
	if pp.runSafePointFn != 0 {
		runSafePointFn()
	}

	// Sanity check: if we are spinning, the run queue should be empty.
	// Check this before calling checkTimers, as that might call
	// goready to put a ready goroutine on the local run queue.
	if _g_.m.spinning && (pp.runnext != 0 || pp.runqhead != pp.runqtail) {
		throw("schedule: spinning with local work")
	}

	checkTimers(pp, 0)

	var gp *g
	var inheritTime bool

	// Normal goroutines will check for need to wakeP in ready,
	// but GCworkers and tracereaders will not, so the check must
	// be done here instead.
	tryWakeP := false
	if trace.enabled || trace.shutdown {
		gp = traceReader()
		if gp != nil {
			casgstatus(gp, _Gwaiting, _Grunnable)
			traceGoUnpark(gp, 0)
			tryWakeP = true
		}
	}
	if gp == nil && gcBlackenEnabled != 0 {
		// 找GCWorker
		gp = gcController.findRunnableGCWorker(_g_.m.p.ptr())
		if gp != nil {
			tryWakeP = true
		}
	}
	if gp == nil {
		// 为了让全局可执行队列的g能够运行，这里每操作一定次数就从全局队列中获取
		if _g_.m.p.ptr().schedtick%61 == 0 && sched.runqsize > 0 {
			lock(&sched.lock)
			gp = globrunqget(_g_.m.p.ptr(), 1)
			unlock(&sched.lock)
		}
	}
	if gp == nil {
		// 从本地可执行队列中获取
		gp, inheritTime = runqget(_g_.m.p.ptr())
		// We can see gp != nil here even if the M is spinning,
		// if checkTimers added a local goroutine via goready.
	}
	if gp == nil {
		// 从其他地方找一个g来执行，如果没有则阻塞在这里
		gp, inheritTime = findrunnable() // blocks until work is available
	}

	// This thread is going to run a goroutine and is not spinning anymore,
	// so if it was marked as spinning we need to reset it now and potentially
	// start a new spinning M.
	if _g_.m.spinning { // 到了这，说明已经获取到了一个可以执行的g，修改m的自选状态
		// 如果当前m正在自旋，则重置自旋状态
		resetspinning()
	}

	if sched.disable.user && !schedEnabled(gp) {
		// Scheduling of this goroutine is disabled. Put it on
		// the list of pending runnable goroutines for when we
		// re-enable user scheduling and look again.
		lock(&sched.lock)
		if schedEnabled(gp) {
			// Something re-enabled scheduling while we
			// were acquiring the lock.
			unlock(&sched.lock)
		} else {
			sched.disable.runnable.pushBack(gp)
			sched.disable.n++
			unlock(&sched.lock)
			goto top
		}
	}

	// If about to schedule a not-normal goroutine (a GCworker or tracereader),
	// wake a P if there is one.
	if tryWakeP {
		wakep() // GCworker 或 tracereader 需要唤醒p
	}
	if gp.lockedm != 0 {
		// 当前m将自己的p交给gp锁定的m，自己等待新p
		startlockedm(gp) // 当前m会休眠
		goto top
	}

	execute(gp, inheritTime) // 执行gp
}

// dropg 通过g0解绑g0的m和m绑定的curg
// dropg removes the association between m and the current goroutine m->curg (gp for short).
// Typically a caller sets gp's status away from Grunning and then
// immediately calls dropg to finish the job. The caller is also responsible
// for arranging that gp will be restarted using ready at an
// appropriate time. After calling dropg and arranging for gp to be
// readied later, the caller can do other work but eventually should
// call schedule to restart the scheduling of goroutines on this m.
func dropg() {
	_g_ := getg()

	setMNoWB(&_g_.m.curg.m, nil)
	setGNoWB(&_g_.m.curg, nil)
}

// checkTimers 为P运行任何已准备好的计时器。
// checkTimers runs any timers for the P that are ready.
// If now is not 0 it is the current time.
// It returns the passed time or the current time if now was passed as 0.
// and the time when the next timer should run or 0 if there is no next timer,
// and reports whether it ran any timers.
// If the time when the next timer should run is not 0,
// it is always larger than the returned time.
// We pass now in and out to avoid extra calls of nanotime.
//go:yeswritebarrierrec
func checkTimers(pp *p, now int64) (rnow, pollUntil int64, ran bool) {
	// If it's not yet time for the first timer, or the first adjusted
	// timer, then there is nothing to do.
	next := int64(atomic.Load64(&pp.timer0When))
	nextAdj := int64(atomic.Load64(&pp.timerModifiedEarliest))
	if next == 0 || (nextAdj != 0 && nextAdj < next) {
		next = nextAdj
	}

	if next == 0 {
		// No timers to run or adjust.
		return now, 0, false
	}

	if now == 0 {
		now = nanotime()
	}
	if now < next {
		// Next timer is not ready to run, but keep going
		// if we would clear deleted timers.
		// This corresponds to the condition below where
		// we decide whether to call clearDeletedTimers.
		if pp != getg().m.p.ptr() || int(atomic.Load(&pp.deletedTimers)) <= int(atomic.Load(&pp.numTimers)/4) {
			return now, next, false
		}
	}

	lock(&pp.timersLock)

	if len(pp.timers) > 0 {
		adjusttimers(pp, now)
		for len(pp.timers) > 0 {
			// Note that runtimer may temporarily unlock
			// pp.timersLock.
			if tw := runtimer(pp, now); tw != 0 {
				if tw > 0 {
					pollUntil = tw
				}
				break
			}
			ran = true
		}
	}

	// If this is the local P, and there are a lot of deleted timers,
	// clear them out. We only do this for the local P to reduce
	// lock contention on timersLock.
	if pp == getg().m.p.ptr() && int(atomic.Load(&pp.deletedTimers)) > len(pp.timers)/4 {
		clearDeletedTimers(pp)
	}

	unlock(&pp.timersLock)

	return now, pollUntil, ran
}

// shouldStealTimers 报告我们是否应该尝试从p2窃取计时器。
// 我们不会从未标记为抢占的正在运行的P中窃取计时器，前提是该计时器将运行自己的计时器。
// 这减少了计时器锁定上的争用。
// shouldStealTimers reports whether we should try stealing the timers from p2.
// We don't steal timers from a running P that is not marked for preemption,
// on the assumption that it will run its own timers. This reduces
// contention on the timers lock.
func shouldStealTimers(p2 *p) bool {
	if p2.status != _Prunning {
		return true
	}
	mp := p2.m.ptr()
	if mp == nil || mp.locks > 0 {
		return false
	}
	gp := mp.curg
	if gp == nil || gp.atomicstatus != _Grunning || !gp.preempt {
		return false
	}
	return true
}

func parkunlock_c(gp *g, lock unsafe.Pointer) bool {
	unlock((*mutex)(lock))
	return true
}

// park_m 在g0上继续执行 gopark 操作
// park continuation on g0.
func park_m(gp *g) {
	_g_ := getg()

	if trace.enabled {
		traceGoPark(_g_.m.waittraceev, _g_.m.waittraceskip)
	}

	casgstatus(gp, _Grunning, _Gwaiting)
	dropg() // 解绑curg和m

	if fn := _g_.m.waitunlockf; fn != nil {
		ok := fn(gp, _g_.m.waitlock) // 在开始下一次调度前执行附加操作
		_g_.m.waitunlockf = nil
		_g_.m.waitlock = nil
		if !ok {
			// 不成功继续执行
			if trace.enabled {
				traceGoUnpark(gp, 2)
			}
			casgstatus(gp, _Gwaiting, _Grunnable)
			execute(gp, true) // 直接执行gp
		}
	}
	schedule() // 下一次调度
}

// goschedImpl 将g解绑m放进全局可执行队列中，启动下一次调度
func goschedImpl(gp *g) {
	status := readgstatus(gp)
	if status&^_Gscan != _Grunning {
		dumpgstatus(gp)
		throw("bad g status")
	}
	casgstatus(gp, _Grunning, _Grunnable)
	dropg() // 解绑g和m
	lock(&sched.lock)
	globrunqput(gp) // 放入全局可执行队列
	unlock(&sched.lock)

	schedule() // 下一次调度
}

// Gosched continuation on g0.
func gosched_m(gp *g) {
	if trace.enabled {
		traceGoSched()
	}
	goschedImpl(gp)
}

// goschedguarded is a forbidden-states-avoided version of gosched_m
func goschedguarded_m(gp *g) {

	if !canPreemptM(gp.m) {
		gogo(&gp.sched) // never return
	}

	if trace.enabled {
		traceGoSched()
	}
	goschedImpl(gp)
}

func gopreempt_m(gp *g) {
	if trace.enabled {
		traceGoPreempt()
	}
	goschedImpl(gp)
}

// preemptPark 解绑 m 和 g 并将 g 状态置为 _Gpreempted，并进行调度
// preemptPark parks gp and puts it in _Gpreempted.
//
//go:systemstack
func preemptPark(gp *g) {
	if trace.enabled {
		traceGoPark(traceEvGoBlock, 0)
	}
	status := readgstatus(gp)
	if status&^_Gscan != _Grunning {
		dumpgstatus(gp)
		throw("bad g status")
	}
	gp.waitreason = waitReasonPreempted

	if gp.asyncSafePoint {
		// Double-check that async preemption does not
		// happen in SPWRITE assembly functions.
		// isAsyncSafePoint must exclude this case.
		f := findfunc(gp.sched.pc)
		if !f.valid() {
			throw("preempt at unknown pc")
		}
		if f.flag&funcFlag_SPWRITE != 0 {
			println("runtime: unexpected SPWRITE function", funcname(f), "in async preempt")
			throw("preempt SPWRITE")
		}
	}

	// 解绑 m 和 m.curg
	// Transition from _Grunning to _Gscan|_Gpreempted. We can't
	// be in _Grunning when we dropg because then we'd be running
	// without an M, but the moment we're in _Gpreempted,
	// something could claim this G before we've fully cleaned it
	// up. Hence, we set the scan bit to lock down further
	// transitions until we can dropg.
	casGToPreemptScan(gp, _Grunning, _Gscan|_Gpreempted)
	dropg()
	casfrom_Gscanstatus(gp, _Gscan|_Gpreempted, _Gpreempted)
	schedule()
}

// goyield is like Gosched, but it:
// - emits a GoPreempt trace event instead of a GoSched trace event
// - puts the current G on the runq of the current P instead of the globrunq
func goyield() {
	checkTimeouts()
	mcall(goyield_m)
}

// goyield_m 主动让出，将当前g变为可执行，开始下一次调度
func goyield_m(gp *g) {
	if trace.enabled {
		traceGoPreempt()
	}
	pp := gp.m.p.ptr()
	casgstatus(gp, _Grunning, _Grunnable)
	dropg()
	runqput(pp, gp, false)
	schedule()
}

// goexit1 使用系统栈执行 goexit0
// Finishes execution of the current goroutine.
func goexit1() {
	if raceenabled {
		racegoend()
	}
	if trace.enabled {
		traceGoEnd()
	}
	mcall(goexit0)
}

// goexit0 在 g0 栈上清理 gp
// goexit continuation on g0.
func goexit0(gp *g) {
	// 获取g0
	_g_ := getg()

	// 切换g的状态
	casgstatus(gp, _Grunning, _Gdead)
	// 标记系统goroutine
	if isSystemGoroutine(gp, false) {
		atomic.Xadd(&sched.ngsys, -1)
	}
	// 清理gp相关的数据
	gp.m = nil
	locked := gp.lockedm != 0
	gp.lockedm = 0
	_g_.m.lockedg = 0
	gp.preemptStop = false
	gp.paniconfault = false
	gp._defer = nil // should be true already but just in case.
	gp._panic = nil // non-nil for Goexit during panic. points at stack-allocated data.
	gp.writebuf = nil
	gp.waitreason = 0
	gp.param = nil
	gp.labels = nil
	gp.timer = nil

	if gcBlackenEnabled != 0 && gp.gcAssistBytes > 0 {
		// Flush assist credit to the global pool. This gives
		// better information to pacing if the application is
		// rapidly creating an exiting goroutines.
		assistWorkPerByte := float64frombits(atomic.Load64(&gcController.assistWorkPerByte))
		scanCredit := int64(assistWorkPerByte * float64(gp.gcAssistBytes))
		atomic.Xaddint64(&gcController.bgScanCredit, scanCredit)
		gp.gcAssistBytes = 0
	}

	dropg() // 解绑当前m和gp

	if GOARCH == "wasm" { // no threads yet on wasm
		gfput(_g_.m.p.ptr(), gp) // 将gp存放到p的空闲列表中
		schedule()               // 下一次调度
	}

	if _g_.m.lockedInt != 0 {
		print("invalid m->lockedInt = ", _g_.m.lockedInt, "\n")
		throw("internal lockOSThread error")
	}
	gfput(_g_.m.p.ptr(), gp) // 将gp存放到p的空闲列表中
	if locked {
		// 如果gp锁定了m，则将这个m杀死
		// The goroutine may have locked this thread because
		// it put it in an unusual kernel state. Kill it
		// rather than returning it to the thread pool.

		// Return to mstart, which will release the P and exit
		// the thread.
		if GOOS != "plan9" { // See golang.org/issue/22227.
			gogo(&_g_.m.g0.sched)
		} else {
			// Clear lockedExt on plan9 since we may end up re-using
			// this thread.
			_g_.m.lockedExt = 0
		}
	}
	schedule() // 下一次调度
}

// save 更新当前 g.sched 的 pc 和 sp，方便 gogo 恢复
// save updates getg().sched to refer to pc and sp so that a following
// gogo will restore pc and sp.
//
// save must not have write barriers because invoking a write barrier
// can clobber getg().sched.
//
//go:nosplit
//go:nowritebarrierrec
func save(pc, sp uintptr) {
	_g_ := getg()

	if _g_ == _g_.m.g0 || _g_ == _g_.m.gsignal {
		// m.g0.sched is special and must describe the context
		// for exiting the thread. mstart1 writes to it directly.
		// m.gsignal.sched should not be used at all.
		// This check makes sure save calls do not accidentally
		// run in contexts where they'd write to system g's.
		throw("save on system g not allowed")
	}

	_g_.sched.pc = pc // gogo 跳转的指令
	_g_.sched.sp = sp // 栈地址
	_g_.sched.lr = 0
	_g_.sched.ret = 0
	// We need to ensure ctxt is zero, but can't have a write
	// barrier here. However, it should always already be zero.
	// Assert that.
	if _g_.sched.ctxt != nil {
		badctxt()
	}
}

// The goroutine g is about to enter a system call.
// Record that it's not using the cpu anymore.
// This is called only from the go syscall library and cgocall,
// not from the low-level system calls used by the runtime.
//
// Entersyscall cannot split the stack: the save must
// make g->sched refer to the caller's stack segment, because
// entersyscall is going to return immediately after.
//
// Nothing entersyscall calls can split the stack either.
// We cannot safely move the stack during an active call to syscall,
// because we do not know which of the uintptr arguments are
// really pointers (back into the stack).
// In practice, this means that we make the fast path run through
// entersyscall doing no-split things, and the slow path has to use systemstack
// to run bigger things on the system stack.
//
// reentersyscall is the entry point used by cgo callbacks, where explicitly
// saved SP and PC are restored. This is needed when exitsyscall will be called
// from a function further up in the call stack than the parent, as g->syscallsp
// must always point to a valid stack frame. entersyscall below is the normal
// entry point for syscalls, which obtains the SP and PC from the caller.
//
// Syscall tracing:
// At the start of a syscall we emit traceGoSysCall to capture the stack trace.
// If the syscall does not block, that is it, we do not emit any other events.
// If the syscall blocks (that is, P is retaken), retaker emits traceGoSysBlock;
// when syscall returns we emit traceGoSysExit and when the goroutine starts running
// (potentially instantly, if exitsyscallfast returns true) we emit traceGoStart.
// To ensure that traceGoSysExit is emitted strictly after traceGoSysBlock,
// we remember current value of syscalltick in m (_g_.m.syscalltick = _g_.m.p.ptr().syscalltick),
// whoever emits traceGoSysBlock increments p.syscalltick afterwards;
// and we wait for the increment before emitting traceGoSysExit.
// Note that the increment is done even if tracing is not enabled,
// because tracing can be enabled in the middle of syscall. We don't want the wait to hang.
//
//go:nosplit
func reentersyscall(pc, sp uintptr) {
	_g_ := getg()

	// Disable preemption because during this function g is in Gsyscall status,
	// but can have inconsistent g->sched, do not let GC observe it.
	_g_.m.locks++

	// Entersyscall must not call any function that might split/grow the stack.
	// (See details in comment above.)
	// Catch calls that might, by replacing the stack guard with something that
	// will trip any stack check and leaving a flag to tell newstack to die.
	_g_.stackguard0 = stackPreempt // 等待被抢占
	_g_.throwsplit = true

	// Leave SP around for GC and traceback.
	save(pc, sp)                          // 保存现场
	_g_.syscallsp = sp                    // 设置系统调用sp，用于GC
	_g_.syscallpc = pc                    // 设置系统调用pc，用于GC
	casgstatus(_g_, _Grunning, _Gsyscall) // 切换状态
	if _g_.syscallsp < _g_.stack.lo || _g_.stack.hi < _g_.syscallsp {
		systemstack(func() {
			print("entersyscall inconsistent ", hex(_g_.syscallsp), " [", hex(_g_.stack.lo), ",", hex(_g_.stack.hi), "]\n")
			throw("entersyscall")
		})
	}

	if trace.enabled {
		systemstack(traceGoSysCall)
		// systemstack itself clobbers g.sched.{pc,sp} and we might
		// need them later when the G is genuinely blocked in a
		// syscall
		save(pc, sp)
	}

	if atomic.Load(&sched.sysmonwait) != 0 {
		systemstack(entersyscall_sysmon)
		save(pc, sp)
	}

	if _g_.m.p.ptr().runSafePointFn != 0 {
		// runSafePointFn may stack split if run on this stack
		systemstack(runSafePointFn)
		save(pc, sp)
	}

	_g_.m.syscalltick = _g_.m.p.ptr().syscalltick
	_g_.sysblocktraced = true
	pp := _g_.m.p.ptr() // 解绑p和m
	pp.m = 0
	_g_.m.oldp.set(pp) // 将p设置成m的旧相好
	_g_.m.p = 0
	atomic.Store(&pp.status, _Psyscall) // 切换p的状态
	if sched.gcwaiting != 0 {
		systemstack(entersyscall_gcwait)
		save(pc, sp)
	}

	// 此时p不会去干其他事，而是等，直到收到抢占时，才会做其他的事情

	_g_.m.locks--
}

// Standard syscall entry used by the go syscall library and normal cgo calls.
//
// This is exported via linkname to assembly in the syscall package.
//
//go:nosplit
//go:linkname entersyscall
func entersyscall() {
	reentersyscall(getcallerpc(), getcallersp())
}

func entersyscall_sysmon() {
	lock(&sched.lock)
	if atomic.Load(&sched.sysmonwait) != 0 {
		atomic.Store(&sched.sysmonwait, 0)
		notewakeup(&sched.sysmonnote)
	}
	unlock(&sched.lock)
}

func entersyscall_gcwait() {
	_g_ := getg()
	_p_ := _g_.m.oldp.ptr()

	lock(&sched.lock)
	if sched.stopwait > 0 && atomic.Cas(&_p_.status, _Psyscall, _Pgcstop) {
		if trace.enabled {
			traceGoSysBlock(_p_)
			traceProcStop(_p_)
		}
		_p_.syscalltick++
		if sched.stopwait--; sched.stopwait == 0 {
			notewakeup(&sched.stopnote)
		}
	}
	unlock(&sched.lock)
}

// The same as entersyscall(), but with a hint that the syscall is blocking.
//go:nosplit
func entersyscallblock() {
	_g_ := getg()

	_g_.m.locks++ // see comment in entersyscall
	_g_.throwsplit = true
	_g_.stackguard0 = stackPreempt // see comment in entersyscall
	_g_.m.syscalltick = _g_.m.p.ptr().syscalltick
	_g_.sysblocktraced = true
	_g_.m.p.ptr().syscalltick++

	// Leave SP around for GC and traceback.
	pc := getcallerpc()
	sp := getcallersp()
	save(pc, sp)
	_g_.syscallsp = _g_.sched.sp
	_g_.syscallpc = _g_.sched.pc
	if _g_.syscallsp < _g_.stack.lo || _g_.stack.hi < _g_.syscallsp {
		sp1 := sp
		sp2 := _g_.sched.sp
		sp3 := _g_.syscallsp
		systemstack(func() {
			print("entersyscallblock inconsistent ", hex(sp1), " ", hex(sp2), " ", hex(sp3), " [", hex(_g_.stack.lo), ",", hex(_g_.stack.hi), "]\n")
			throw("entersyscallblock")
		})
	}
	casgstatus(_g_, _Grunning, _Gsyscall)
	if _g_.syscallsp < _g_.stack.lo || _g_.stack.hi < _g_.syscallsp {
		systemstack(func() {
			print("entersyscallblock inconsistent ", hex(sp), " ", hex(_g_.sched.sp), " ", hex(_g_.syscallsp), " [", hex(_g_.stack.lo), ",", hex(_g_.stack.hi), "]\n")
			throw("entersyscallblock")
		})
	}

	systemstack(entersyscallblock_handoff)

	// Resave for traceback during blocked call.
	save(getcallerpc(), getcallersp())

	_g_.m.locks--
}

func entersyscallblock_handoff() {
	if trace.enabled {
		traceGoSysCall()
		traceGoSysBlock(getg().m.p.ptr())
	}
	handoffp(releasep())
}

// The goroutine g exited its system call.
// Arrange for it to run on a cpu again.
// This is called only from the go syscall library, not
// from the low-level system calls used by the runtime.
//
// Write barriers are not allowed because our P may have been stolen.
//
// This is exported via linkname to assembly in the syscall package.
//
//go:nosplit
//go:nowritebarrierrec
//go:linkname exitsyscall
func exitsyscall() {
	_g_ := getg()

	_g_.m.locks++ // see comment in entersyscall
	if getcallersp() > _g_.syscallsp {
		throw("exitsyscall: syscall frame is no longer valid")
	}

	_g_.waitsince = 0
	oldp := _g_.m.oldp.ptr() // 获取原来的P
	_g_.m.oldp = 0
	if exitsyscallfast(oldp) { // 尝试获取系统调用前绑定的p
		if trace.enabled {
			if oldp != _g_.m.p.ptr() || _g_.m.syscalltick != _g_.m.p.ptr().syscalltick {
				systemstack(traceGoStart)
			}
		}
		// There's a cpu for us, so we can run.
		_g_.m.p.ptr().syscalltick++
		// We need to cas the status and scan before resuming...
		casgstatus(_g_, _Gsyscall, _Grunning)

		// Garbage collector isn't running (since we are),
		// so okay to clear syscallsp.
		_g_.syscallsp = 0
		_g_.m.locks--
		if _g_.preempt { // 如果抢占，就设置stackguard0为stackPreempt
			// restore the preemption request in case we've cleared it in newstack
			_g_.stackguard0 = stackPreempt
		} else { // 否则恢复真实栈帧
			// otherwise restore the real _StackGuard, we've spoiled it in entersyscall/entersyscallblock
			_g_.stackguard0 = _g_.stack.lo + _StackGuard
		}
		_g_.throwsplit = false

		if sched.disable.user && !schedEnabled(_g_) {
			// Scheduling of this goroutine is disabled.
			Gosched() // 开始调度
		}

		return
	}

	// 没有p被绑定的情况
	_g_.sysexitticks = 0
	if trace.enabled {
		// Wait till traceGoSysBlock event is emitted.
		// This ensures consistency of the trace (the goroutine is started after it is blocked).
		for oldp != nil && oldp.syscalltick == _g_.m.syscalltick {
			osyield()
		}
		// We can't trace syscall exit right now because we don't have a P.
		// Tracing code can invoke write barriers that cannot run without a P.
		// So instead we remember the syscall exit time and emit the event
		// in execute when we have a P.
		_g_.sysexitticks = cputicks()
	}

	_g_.m.locks--

	// Call the scheduler.
	mcall(exitsyscall0)

	// Scheduler returned, so we're allowed to run now.
	// Delete the syscallsp information that we left for
	// the garbage collector during the system call.
	// Must wait until now because until gosched returns
	// we don't know for sure that the garbage collector
	// is not running.
	_g_.syscallsp = 0
	_g_.m.p.ptr().syscalltick++
	_g_.throwsplit = false
}

// exitsyscallfast 尝试使用oldp，绑定当前的m
// 如果失败，尝试找一个空闲的p，绑定当前的m
//go:nosplit
func exitsyscallfast(oldp *p) bool {
	_g_ := getg()

	// Freezetheworld sets stopwait but does not retake P's.
	if sched.stopwait == freezeStopWait {
		return false
	}

	// Try to re-acquire the last P.
	if oldp != nil && oldp.status == _Psyscall && atomic.Cas(&oldp.status, _Psyscall, _Pidle) {
		// There's a cpu for us, so we can run.
		wirep(oldp)                  // p和m 互相绑定
		exitsyscallfast_reacquired() // 增加p系统调用次数
		return true
	}

	// Try to get any other idle P.
	if sched.pidle != 0 { // 尝试找一个空闲的p
		var ok bool
		systemstack(func() {
			ok = exitsyscallfast_pidle() // 获取一个空闲的p，绑定到当前的m
			if ok && trace.enabled {
				if oldp != nil {
					// Wait till traceGoSysBlock event is emitted.
					// This ensures consistency of the trace (the goroutine is started after it is blocked).
					for oldp.syscalltick == _g_.m.syscalltick {
						osyield()
					}
				}
				traceGoSysExit(0)
			}
		})
		if ok {
			return true
		}
	}
	return false
}

// exitsyscallfast_reacquired is the exitsyscall path on which this G
// has successfully reacquired the P it was running on before the
// syscall.
//
//go:nosplit
func exitsyscallfast_reacquired() {
	_g_ := getg()
	if _g_.m.syscalltick != _g_.m.p.ptr().syscalltick {
		if trace.enabled {
			// The p was retaken and then enter into syscall again (since _g_.m.syscalltick has changed).
			// traceGoSysBlock for this syscall was already emitted,
			// but here we effectively retake the p from the new syscall running on the same p.
			systemstack(func() {
				// Denote blocking of the new syscall.
				traceGoSysBlock(_g_.m.p.ptr())
				// Denote completion of the current syscall.
				traceGoSysExit(0)
			})
		}
		_g_.m.p.ptr().syscalltick++
	}
}

func exitsyscallfast_pidle() bool {
	lock(&sched.lock)
	_p_ := pidleget()
	if _p_ != nil && atomic.Load(&sched.sysmonwait) != 0 {
		atomic.Store(&sched.sysmonwait, 0)
		notewakeup(&sched.sysmonnote)
	}
	unlock(&sched.lock)
	if _p_ != nil {
		acquirep(_p_)
		return true
	}
	return false
}

// exitsyscall
// exitsyscall slow path on g0.
// Failed to acquire P, enqueue gp as runnable.
//
// Called via mcall, so gp is the calling g from this M.
//
//go:nowritebarrierrec
func exitsyscall0(gp *g) {
	casgstatus(gp, _Gsyscall, _Grunnable)
	// 解绑g和m
	dropg()
	lock(&sched.lock)
	var _p_ *p
	if schedEnabled(gp) {
		// 如果gp能被调度，尝试获取p
		_p_ = pidleget()
	}
	var locked bool
	if _p_ == nil {
		// 如果没有p，则将gp放到全局可执行队列中
		globrunqput(gp)

		// 记录gp是否有绑定的m
		// Below, we stoplockedm if gp is locked. globrunqput releases
		// ownership of gp, so we must check if gp is locked prior to
		// committing the release by unlocking sched.lock, otherwise we
		// could race with another M transitioning gp from unlocked to
		// locked.
		locked = gp.lockedm != 0
	} else if atomic.Load(&sched.sysmonwait) != 0 {
		atomic.Store(&sched.sysmonwait, 0)
		notewakeup(&sched.sysmonnote)
	}
	unlock(&sched.lock)
	if _p_ != nil { // 如果有可用的p
		acquirep(_p_)      // 直接绑定当前的m
		execute(gp, false) // 执行gp
	}
	if locked {
		// Wait until another thread schedules gp and so m again.
		//
		// N.B. lockedm must be this M, as this g was running on this M
		// before entersyscall.
		stoplockedm()
		execute(gp, false) // Never returns.
	}
	stopm()    // 将m休眠，并存于m空闲列表中
	schedule() // 唤醒m的第一件事进行下一次调度
}

// Called from syscall package before fork.
//go:linkname syscall_runtime_BeforeFork syscall.runtime_BeforeFork
//go:nosplit
func syscall_runtime_BeforeFork() {
	gp := getg().m.curg

	// Block signals during a fork, so that the child does not run
	// a signal handler before exec if a signal is sent to the process
	// group. See issue #18600.
	gp.m.locks++
	sigsave(&gp.m.sigmask)
	sigblock(false)

	// This function is called before fork in syscall package.
	// Code between fork and exec must not allocate memory nor even try to grow stack.
	// Here we spoil g->_StackGuard to reliably detect any attempts to grow stack.
	// runtime_AfterFork will undo this in parent process, but not in child.
	gp.stackguard0 = stackFork
}

// Called from syscall package after fork in parent.
//go:linkname syscall_runtime_AfterFork syscall.runtime_AfterFork
//go:nosplit
func syscall_runtime_AfterFork() {
	gp := getg().m.curg

	// See the comments in beforefork.
	gp.stackguard0 = gp.stack.lo + _StackGuard

	msigrestore(gp.m.sigmask)

	gp.m.locks--
}

// inForkedChild is true while manipulating signals in the child process.
// This is used to avoid calling libc functions in case we are using vfork.
var inForkedChild bool

// Called from syscall package after fork in child.
// It resets non-sigignored signals to the default handler, and
// restores the signal mask in preparation for the exec.
//
// Because this might be called during a vfork, and therefore may be
// temporarily sharing address space with the parent process, this must
// not change any global variables or calling into C code that may do so.
//
//go:linkname syscall_runtime_AfterForkInChild syscall.runtime_AfterForkInChild
//go:nosplit
//go:nowritebarrierrec
func syscall_runtime_AfterForkInChild() {
	// It's OK to change the global variable inForkedChild here
	// because we are going to change it back. There is no race here,
	// because if we are sharing address space with the parent process,
	// then the parent process can not be running concurrently.
	inForkedChild = true

	clearSignalHandlers()

	// When we are the child we are the only thread running,
	// so we know that nothing else has changed gp.m.sigmask.
	msigrestore(getg().m.sigmask)

	inForkedChild = false
}

// pendingPreemptSignals is the number of preemption signals
// that have been sent but not received. This is only used on Darwin.
// For #41702.
var pendingPreemptSignals uint32

// Called from syscall package before Exec.
//go:linkname syscall_runtime_BeforeExec syscall.runtime_BeforeExec
func syscall_runtime_BeforeExec() {
	// Prevent thread creation during exec.
	execLock.lock()

	// On Darwin, wait for all pending preemption signals to
	// be received. See issue #41702.
	if GOOS == "darwin" || GOOS == "ios" {
		for int32(atomic.Load(&pendingPreemptSignals)) > 0 {
			osyield()
		}
	}
}

// Called from syscall package after Exec.
//go:linkname syscall_runtime_AfterExec syscall.runtime_AfterExec
func syscall_runtime_AfterExec() {
	execLock.unlock()
}

// malg 分配一个新G，堆栈足够容纳stacksize个字节
// Allocate a new g, with a stack big enough for stacksize bytes.
func malg(stacksize int32) *g {
	newg := new(g)
	if stacksize >= 0 {
		stacksize = round2(_StackSystem + stacksize) // 调整为2的整倍数
		systemstack(func() {
			newg.stack = stackalloc(uint32(stacksize))
		})
		newg.stackguard0 = newg.stack.lo + _StackGuard
		newg.stackguard1 = ^uintptr(0)
		// Clear the bottom word of the stack. We record g
		// there on gsignal stack during VDSO on ARM and ARM64.
		*(*uintptr)(unsafe.Pointer(newg.stack.lo)) = 0
	}
	return newg
}

// newproc 使用siz字节参数创建一个运行fn的新g
// 将g放到本地可执行队列中，编译器将go func 转为此函数。
// 它假设在&fn后面是函数的参数
// Create a new g running fn.
// Put it on the queue of g's waiting to run.
// The compiler turns a go statement into a call to this.
func newproc(fn *funcval) {
	gp := getg()
	pc := getcallerpc()
	systemstack(func() {
		newg := newproc1(fn, gp, pc)

		_p_ := getg().m.p.ptr()
		runqput(_p_, newg, true) // 存至本地可执行队列中，优先放到下一个执行

		if mainStarted { // mainStarted 是在 runtime.main 中设置为 true
			wakep() // 尝试找一个p绑定m
		}
	})
}

// Create a new g in state _Grunnable, starting at fn. callerpc is the
// address of the go statement that created this. The caller is responsible
// for adding the new g to the scheduler.
func newproc1(fn *funcval, callergp *g, callerpc uintptr) *g {
	_g_ := getg()

	if fn == nil {
		_g_.m.throwing = -1 // do not dump full stacks
		throw("go of nil func value")
	}
	acquirem() // disable preemption because it can be holding p in a local var

	_p_ := _g_.m.p.ptr() // 获取 p
	newg := gfget(_p_)   // 从 p 的空闲 g 列表中获取 g
	if newg == nil {     // 没有空闲的 g
		newg = malg(_StackMin)           // 创建一个拥有最小栈的 g
		casgstatus(newg, _Gidle, _Gdead) // 转换状态
		allgadd(newg)                    // 向全局 g 列表中添加 g
	}
	if newg.stack.hi == 0 {
		throw("newproc1: newg missing stack")
	}

	if readgstatus(newg) != _Gdead {
		throw("newproc1: new g is not Gdead")
	}

	totalSize := uintptr(4*goarch.PtrSize + sys.MinFrameSize) // extra space in case of reads slightly beyond frame
	totalSize = alignUp(totalSize, sys.StackAlign)
	sp := newg.stack.hi - totalSize
	spArg := sp
	if usesLR {
		// caller's LR
		*(*uintptr)(unsafe.Pointer(sp)) = 0
		prepGoExitFrame(sp)
		spArg += sys.MinFrameSize
	}

	memclrNoHeapPointers(unsafe.Pointer(&newg.sched), unsafe.Sizeof(newg.sched))
	newg.sched.sp = sp
	newg.stktopsp = sp
	// newg开始执行位置为goexit函数的下一语句
	newg.sched.pc = abi.FuncPCABI0(goexit) + sys.PCQuantum // +PCQuantum so that previous instruction is in same function
	newg.sched.g = guintptr(unsafe.Pointer(newg))
	gostartcallfn(&newg.sched, fn)           // 设置newg的pc指向fn
	newg.gopc = callerpc                     // 记录调用者pc
	newg.ancestors = saveAncestors(callergp) // 记录祖先信息
	newg.startpc = fn.fn                     // 标记函数入口pc
	if _g_.m.curg != nil {
		newg.labels = _g_.m.curg.labels // 拷贝父goroutine的labels
	}
	if isSystemGoroutine(newg, false) {
		// 如果是系统goroutine就标记加1
		atomic.Xadd(&sched.ngsys, +1)
	}
	// Track initial transition?
	// 随机开始跟踪延迟统计
	newg.trackingSeq = uint8(fastrand())
	if newg.trackingSeq%gTrackingPeriod == 0 {
		newg.tracking = true
	}
	// 转换g的状态
	casgstatus(newg, _Gdead, _Grunnable)

	if _p_.goidcache == _p_.goidcacheend {
		// 如果本地的P的goid缓存用完，则从全局goid生成器获取
		// Sched.goidgen is the last allocated id,
		// this batch must be [sched.goidgen+1, sched.goidgen+GoidCacheBatch].
		// At startup sched.goidgen=0, so main goroutine receives goid=1.
		_p_.goidcache = atomic.Xadd64(&sched.goidgen, _GoidCacheBatch)
		_p_.goidcache -= _GoidCacheBatch - 1
		_p_.goidcacheend = _p_.goidcache + _GoidCacheBatch
	}
	// 设置goid
	newg.goid = int64(_p_.goidcache)
	_p_.goidcache++
	if raceenabled {
		newg.racectx = racegostart(callerpc)
	}
	if trace.enabled {
		traceGoCreate(newg, newg.startpc)
	}
	// 解除抢占m
	releasem(_g_.m)

	return newg
}

// saveAncestors 复制给定调用者g的先前祖先，
// 并将当前调用者的infor包含到正在创建的g的一组新的追溯中。
// saveAncestors copies previous ancestors of the given caller g and
// includes infor for the current caller into a new set of tracebacks for
// a g being created.
func saveAncestors(callergp *g) *[]ancestorInfo {
	// Copy all prior info, except for the root goroutine (goid 0).
	if debug.tracebackancestors <= 0 || callergp.goid == 0 {
		return nil
	}
	var callerAncestors []ancestorInfo
	if callergp.ancestors != nil {
		callerAncestors = *callergp.ancestors
	}
	// 深拷贝调用者的祖先
	n := int32(len(callerAncestors)) + 1
	if n > debug.tracebackancestors {
		n = debug.tracebackancestors
	}
	ancestors := make([]ancestorInfo, n)
	copy(ancestors[1:], callerAncestors)

	// 获取调用trace
	var pcs [_TracebackMaxFrames]uintptr
	npcs := gcallers(callergp, 0, pcs[:])
	ipcs := make([]uintptr, npcs)
	copy(ipcs, pcs[:])
	// 填充数据
	ancestors[0] = ancestorInfo{
		pcs:  ipcs,
		goid: callergp.goid,
		gopc: callergp.gopc,
	}

	ancestorsp := new([]ancestorInfo)
	*ancestorsp = ancestors
	return ancestorsp
}

// gfput 将gp存放入_p_.gFree中，如果本地太长，则批量放入全局列表中
// Put on gfree list.
// If local list is too long, transfer a batch to the global list.
func gfput(_p_ *p, gp *g) {
	if readgstatus(gp) != _Gdead {
		throw("gfput: bad status (not Gdead)")
	}

	stksize := gp.stack.hi - gp.stack.lo

	if stksize != _FixedStack {
		// non-standard stack size - free it.
		stackfree(gp.stack)
		gp.stack.lo = 0
		gp.stack.hi = 0
		gp.stackguard0 = 0
	}

	_p_.gFree.push(gp)
	_p_.gFree.n++
	if _p_.gFree.n >= 64 {
		var (
			inc      int32
			stackQ   gQueue
			noStackQ gQueue
		)
		for _p_.gFree.n >= 32 {
			gp = _p_.gFree.pop()
			_p_.gFree.n--
			if gp.stack.lo == 0 {
				noStackQ.push(gp)
			} else {
				stackQ.push(gp)
			}
			inc++
		}
		lock(&sched.gFree.lock)
		sched.gFree.noStack.pushAll(noStackQ)
		sched.gFree.stack.pushAll(stackQ)
		sched.gFree.n += inc
		unlock(&sched.gFree.lock)
	}
}

// gfget 从 _p_.gFree 中获取G，如果本地列表为空，则从全局列表获取一批，最多偷取32个
// 释放原有堆栈，分配新的堆栈
// Get from gfree list.
// If local list is empty, grab a batch from global list.
func gfget(_p_ *p) *g {
retry:
	if _p_.gFree.empty() && (!sched.gFree.stack.empty() || !sched.gFree.noStack.empty()) {
		lock(&sched.gFree.lock)
		// Move a batch of free Gs to the P.
		for _p_.gFree.n < 32 {
			// Prefer Gs with stacks.
			gp := sched.gFree.stack.pop()
			if gp == nil {
				gp = sched.gFree.noStack.pop()
				if gp == nil {
					break
				}
			}
			sched.gFree.n--
			_p_.gFree.push(gp)
			_p_.gFree.n++
		}
		unlock(&sched.gFree.lock)
		goto retry
	}
	gp := _p_.gFree.pop()
	if gp == nil {
		return nil
	}
	_p_.gFree.n--
	if gp.stack.lo == 0 {
		// Stack was deallocated in gfput. Allocate a new one.
		systemstack(func() {
			gp.stack = stackalloc(_FixedStack)
		})
		gp.stackguard0 = gp.stack.lo + _StackGuard
	} else {
		if raceenabled {
			racemalloc(unsafe.Pointer(gp.stack.lo), gp.stack.hi-gp.stack.lo)
		}
		if msanenabled {
			msanmalloc(unsafe.Pointer(gp.stack.lo), gp.stack.hi-gp.stack.lo)
		}
	}
	return gp
}

// gfpurge 将_p_.gFree全部移到全局的 schedt.gFree 中
// Purge all cached G's from gfree list to the global list.
func gfpurge(_p_ *p) {
	var (
		inc      int32
		stackQ   gQueue
		noStackQ gQueue
	)
	for !_p_.gFree.empty() {
		gp := _p_.gFree.pop()
		_p_.gFree.n--
		if gp.stack.lo == 0 {
			noStackQ.push(gp)
		} else {
			stackQ.push(gp)
		}
		inc++
	}
	lock(&sched.gFree.lock)
	sched.gFree.noStack.pushAll(noStackQ)
	sched.gFree.stack.pushAll(stackQ)
	sched.gFree.n += inc
	unlock(&sched.gFree.lock)
}

// Breakpoint executes a breakpoint trap.
func Breakpoint() {
	breakpoint()
}

// dolockOSThread m和g互相锁定，不能在调用期间进行抢占操作，否则，此函数中的m可能与调用方中的m不同。
// dolockOSThread is called by LockOSThread and lockOSThread below
// after they modify m.locked. Do not allow preemption during this call,
// or else the m might be different in this function than in the caller.
//go:nosplit
func dolockOSThread() {
	if GOARCH == "wasm" {
		return // no threads on wasm yet
	}
	_g_ := getg()
	_g_.m.lockedg.set(_g_)
	_g_.lockedm.set(_g_.m)
}

//go:nosplit

// LockOSThread 将调用goroutine连接到其当前的操作系统线程。
// 调用goroutine将始终在该线程中执行，并且不会在其中执行其他goroutine，
// 直到调用goroutine对 UnlockOSThread 和 LockOSThread 的调用次数相同。
// 如果调用的goroutine在没有解锁线程的情况下退出，则该线程将终止。
// 所有初始化函数都在启动线程上运行。
// 从 init 函数调用 LockOSThread 将导致在该线程上调用 main 函数。
// 在调用依赖于每个线程状态的OS服务或非Go库函数之前，goroutine应该先调用 LockOSThread。
// LockOSThread wires the calling goroutine to its current operating system thread.
// The calling goroutine will always execute in that thread,
// and no other goroutine will execute in it,
// until the calling goroutine has made as many calls to
// UnlockOSThread as to LockOSThread.
// If the calling goroutine exits without unlocking the thread,
// the thread will be terminated.
//
// All init functions are run on the startup thread. Calling LockOSThread
// from an init function will cause the main function to be invoked on
// that thread.
//
// A goroutine should call LockOSThread before calling OS services or
// non-Go library functions that depend on per-thread state.
func LockOSThread() {
	if atomic.Load(&newmHandoff.haveTemplateThread) == 0 && GOOS != "plan9" {
		// If we need to start a new thread from the locked
		// thread, we need the template thread. Start it now
		// while we're in a known-good state.
		startTemplateThread()
	}
	_g_ := getg()
	_g_.m.lockedExt++
	if _g_.m.lockedExt == 0 {
		_g_.m.lockedExt--
		panic("LockOSThread nesting overflow")
	}
	dolockOSThread()
}

// lockOSThread
//go:nosplit
func lockOSThread() {
	getg().m.lockedInt++
	dolockOSThread()
}

// dounlockOSThread 解锁操作系统线程，不能调用抢占，否则可能函数中的M和调用方的M不一致
// dounlockOSThread is called by UnlockOSThread and unlockOSThread below
// after they update m->locked. Do not allow preemption during this call,
// or else the m might be in different in this function than in the caller.
//go:nosplit
func dounlockOSThread() {
	if GOARCH == "wasm" {
		return // no threads on wasm yet
	}
	_g_ := getg()
	if _g_.m.lockedInt != 0 || _g_.m.lockedExt != 0 {
		return
	}
	_g_.m.lockedg = 0
	_g_.lockedm = 0
}

//go:nosplit

// UnlockOSThread 撤消 LockOSThread 操作，减少外部的引用计数
// 如果没有 LockOSThread 调用则为空操作
// 在调用 UnlockOSThread 之前，调用者必须确保OS线程适合运行其他goroutine
// 如果调用者对线程状态进行了永久更改，从而影响其他goroutine，则不应调用此函数
// 因此将goroutine锁定在OS线程上，直到goroutine（并因此退出）为止。
// UnlockOSThread undoes an earlier call to LockOSThread.
// If this drops the number of active LockOSThread calls on the
// calling goroutine to zero, it unwires the calling goroutine from
// its fixed operating system thread.
// If there are no active LockOSThread calls, this is a no-op.
//
// Before calling UnlockOSThread, the caller must ensure that the OS
// thread is suitable for running other goroutines. If the caller made
// any permanent changes to the state of the thread that would affect
// other goroutines, it should not call this function and thus leave
// the goroutine locked to the OS thread until the goroutine (and
// hence the thread) exits.
func UnlockOSThread() {
	_g_ := getg()
	if _g_.m.lockedExt == 0 {
		return
	}
	_g_.m.lockedExt--
	dounlockOSThread()
}

// unlockOSThread 减少内部的引用计数
//go:nosplit
func unlockOSThread() {
	_g_ := getg()
	if _g_.m.lockedInt == 0 {
		systemstack(badunlockosthread)
	}
	_g_.m.lockedInt--
	dounlockOSThread()
}

func badunlockosthread() {
	throw("runtime: internal error: misuse of lockOSThread/unlockOSThread")
}

// gcount 返回当前G的个数
func gcount() int32 {
	n := int32(atomic.Loaduintptr(&allglen)) - sched.gFree.n - int32(atomic.Load(&sched.ngsys))
	for _, _p_ := range allp {
		n -= _p_.gFree.n
	}

	// All these variables can be changed concurrently, so the result can be inconsistent.
	// But at least the current goroutine is running.
	if n < 1 {
		n = 1
	}
	return n
}

// mcount 当前M的总数
func mcount() int32 {
	return int32(sched.mnext - sched.nmfreed)
}

var prof struct {
	signalLock uint32
	hz         int32
}

func _System()                    { _System() }
func _ExternalCode()              { _ExternalCode() }
func _LostExternalCode()          { _LostExternalCode() }
func _GC()                        { _GC() }
func _LostSIGPROFDuringAtomic64() { _LostSIGPROFDuringAtomic64() }
func _VDSO()                      { _VDSO() }

// sigprof 收到 SIGPROF 信号时调用，由于是处理信号，所以可以在STW期间运行
// Called if we receive a SIGPROF signal.
// Called by the signal handler, may run during STW.
//go:nowritebarrierrec
func sigprof(pc, sp, lr uintptr, gp *g, mp *m) {
	if prof.hz == 0 {
		return
	}

	// If mp.profilehz is 0, then profiling is not enabled for this thread.
	// We must check this to avoid a deadlock between setcpuprofilerate
	// and the call to cpuprof.add, below.
	if mp != nil && mp.profilehz == 0 {
		return
	}

	// On mips{,le}/arm, 64bit atomics are emulated with spinlocks, in
	// runtime/internal/atomic. If SIGPROF arrives while the program is inside
	// the critical section, it creates a deadlock (when writing the sample).
	// As a workaround, create a counter of SIGPROFs while in critical section
	// to store the count, and pass it to sigprof.add() later when SIGPROF is
	// received from somewhere else (with _LostSIGPROFDuringAtomic64 as pc).
	if GOARCH == "mips" || GOARCH == "mipsle" || GOARCH == "arm" {
		if f := findfunc(pc); f.valid() {
			if hasPrefix(funcname(f), "runtime/internal/atomic") {
				cpuprof.lostAtomic++
				return
			}
		}
		if GOARCH == "arm" && goarm < 7 && GOOS == "linux" && pc&0xffff0000 == 0xffff0000 {
			// runtime/internal/atomic functions call into kernel
			// helpers on arm < 7. See
			// runtime/internal/atomic/sys_linux_arm.s.
			cpuprof.lostAtomic++
			return
		}
	}

	// Profiling runs concurrently with GC, so it must not allocate.
	// Set a trap in case the code does allocate.
	// Note that on windows, one thread takes profiles of all the
	// other threads, so mp is usually not getg().m.
	// In fact mp may not even be stopped.
	// See golang.org/issue/17165.
	getg().m.mallocing++

	var stk [maxCPUProfStack]uintptr
	n := 0
	if mp.ncgo > 0 && mp.curg != nil && mp.curg.syscallpc != 0 && mp.curg.syscallsp != 0 {
		cgoOff := 0
		// Check cgoCallersUse to make sure that we are not
		// interrupting other code that is fiddling with
		// cgoCallers.  We are running in a signal handler
		// with all signals blocked, so we don't have to worry
		// about any other code interrupting us.
		if atomic.Load(&mp.cgoCallersUse) == 0 && mp.cgoCallers != nil && mp.cgoCallers[0] != 0 {
			for cgoOff < len(mp.cgoCallers) && mp.cgoCallers[cgoOff] != 0 {
				cgoOff++
			}
			copy(stk[:], mp.cgoCallers[:cgoOff])
			mp.cgoCallers[0] = 0
		}

		// Collect Go stack that leads to the cgo call.
		n = gentraceback(mp.curg.syscallpc, mp.curg.syscallsp, 0, mp.curg, 0, &stk[cgoOff], len(stk)-cgoOff, nil, nil, 0)
		if n > 0 {
			n += cgoOff
		}
	} else {
		n = gentraceback(pc, sp, lr, gp, 0, &stk[0], len(stk), nil, nil, _TraceTrap|_TraceJumpStack)
	}

	if n <= 0 {
		// Normal traceback is impossible or has failed.
		// See if it falls into several common cases.
		n = 0
		if usesLibcall() && mp.libcallg != 0 && mp.libcallpc != 0 && mp.libcallsp != 0 {
			// Libcall, i.e. runtime syscall on windows.
			// Collect Go stack that leads to the call.
			n = gentraceback(mp.libcallpc, mp.libcallsp, 0, mp.libcallg.ptr(), 0, &stk[0], len(stk), nil, nil, 0)
		}
		if n == 0 && mp != nil && mp.vdsoSP != 0 {
			n = gentraceback(mp.vdsoPC, mp.vdsoSP, 0, gp, 0, &stk[0], len(stk), nil, nil, _TraceTrap|_TraceJumpStack)
		}
		if n == 0 {
			// If all of the above has failed, account it against abstract "System" or "GC".
			n = 2
			if inVDSOPage(pc) {
				pc = abi.FuncPCABIInternal(_VDSO) + sys.PCQuantum
			} else if pc > firstmoduledata.etext {
				// "ExternalCode" is better than "etext".
				pc = abi.FuncPCABIInternal(_ExternalCode) + sys.PCQuantum
			}
			stk[0] = pc
			if mp.preemptoff != "" {
				stk[1] = abi.FuncPCABIInternal(_GC) + sys.PCQuantum
			} else {
				stk[1] = abi.FuncPCABIInternal(_System) + sys.PCQuantum
			}
		}
	}

	if prof.hz != 0 {
		cpuprof.add(gp, stk[:n])
	}
	getg().m.mallocing--
}

<<<<<<< HEAD
// If the signal handler receives a SIGPROF signal on a non-Go thread,
// it tries to collect a traceback into sigprofCallers.
// sigprofCallersUse is set to non-zero while sigprofCallers holds a traceback.
var sigprofCallers cgoCallers
var sigprofCallersUse uint32

// sigprofNonGo is called if we receive a SIGPROF signal on a non-Go thread,
// and the signal handler collected a stack trace in sigprofCallers.
// When this is called, sigprofCallersUse will be non-zero.
// g is nil, and what we can do is very limited.
//go:nosplit
//go:nowritebarrierrec
func sigprofNonGo() {
	if prof.hz != 0 {
		n := 0
		for n < len(sigprofCallers) && sigprofCallers[n] != 0 {
			n++
		}
		cpuprof.addNonGo(sigprofCallers[:n])
	}

	atomic.Store(&sigprofCallersUse, 0)
}

// sigprofNonGoPC is called when a profiling signal arrived on a
// non-Go thread and we have a single PC value, not a stack trace.
// g is nil, and what we can do is very limited.
//go:nosplit
//go:nowritebarrierrec
func sigprofNonGoPC(pc uintptr) {
	if prof.hz != 0 {
		stk := []uintptr{
			pc,
			abi.FuncPCABIInternal(_ExternalCode) + sys.PCQuantum,
		}
		cpuprof.addNonGo(stk)
	}
}

// setcpuprofilerate 将CPU分析速率设置为每秒hz次。
// 如果hz <= 0，则 setcpuprofilerate 关闭CPU性能分析
=======
>>>>>>> d2d21d98
// setcpuprofilerate sets the CPU profiling rate to hz times per second.
// If hz <= 0, setcpuprofilerate turns off CPU profiling.
func setcpuprofilerate(hz int32) {
	// Force sane arguments.
	if hz < 0 {
		hz = 0
	}

	// Disable preemption, otherwise we can be rescheduled to another thread
	// that has profiling enabled.
	_g_ := getg()
	_g_.m.locks++

	// Stop profiler on this thread so that it is safe to lock prof.
	// if a profiling signal came in while we had prof locked,
	// it would deadlock.
	setThreadCPUProfiler(0)

	for !atomic.Cas(&prof.signalLock, 0, 1) {
		osyield()
	}
	if prof.hz != hz {
		setProcessCPUProfiler(hz)
		prof.hz = hz
	}
	atomic.Store(&prof.signalLock, 0)

	lock(&sched.lock)
	sched.profilehz = hz
	unlock(&sched.lock)

	if hz != 0 {
		setThreadCPUProfiler(hz)
	}

	_g_.m.locks--
}

// init 初始化pp（可以是新分配的p或先前已销毁的p），然后将其转换为状态 _Pgcstop
// init initializes pp, which may be a freshly allocated p or a
// previously destroyed p, and transitions it to status _Pgcstop.
func (pp *p) init(id int32) {
	// 重置相关信息
	pp.id = id
	pp.status = _Pgcstop
	pp.sudogcache = pp.sudogbuf[:0]
	pp.deferpool = pp.deferpoolbuf[:0]
	pp.wbBuf.reset()
	if pp.mcache == nil {
		// 初始化mcache
		if id == 0 {
			if mcache0 == nil {
				throw("missing mcache?")
			}
			// Use the bootstrap mcache0. Only one P will get
			// mcache0: the one with ID 0.
			// 只有id为0的P才能获取mcache0
			pp.mcache = mcache0
		} else {
			pp.mcache = allocmcache()
		}
	}
	if raceenabled && pp.raceprocctx == 0 {
		if id == 0 {
			pp.raceprocctx = raceprocctx0
			raceprocctx0 = 0 // bootstrap
		} else {
			pp.raceprocctx = raceproccreate()
		}
	}
	// 初始化timer缓存锁
	lockInit(&pp.timersLock, lockRankTimers)

	// 修改位图
	// This P may get timers when it starts running. Set the mask here
	// since the P may not go through pidleget (notably P 0 on startup).
	timerpMask.set(id)
	// Similarly, we may not go through pidleget before this P starts
	// running if it is P 0 on startup.
	idlepMask.clear(id)
}

// destroy 释放所有pp关联的资源，且将pp的状态转换为 _Pdead
// 必须持有 schedt.lock ，并STW
// destroy releases all of the resources associated with pp and
// transitions it to status _Pdead.
//
// sched.lock must be held and the world must be stopped.
func (pp *p) destroy() {
	assertLockHeld(&sched.lock)
	assertWorldStopped()

	// 将所有本地可运行队列的G追加到全局队列
	// Move all runnable goroutines to the global queue
	for pp.runqhead != pp.runqtail {
		// Pop from tail of local queue
		pp.runqtail--
		gp := pp.runq[pp.runqtail%uint32(len(pp.runq))].ptr()
		// Push onto head of global queue
		globrunqputhead(gp)
	}
	if pp.runnext != 0 {
		globrunqputhead(pp.runnext.ptr())
		pp.runnext = 0
	}
	if len(pp.timers) > 0 {
		// 有timer的缓存就将缓存存到执行当前函数的p上
		plocal := getg().m.p.ptr()
		// The world is stopped, but we acquire timersLock to
		// protect against sysmon calling timeSleepUntil.
		// This is the only case where we hold the timersLock of
		// more than one P, so there are no deadlock concerns.
		lock(&plocal.timersLock)
		lock(&pp.timersLock)
		moveTimers(plocal, pp.timers)
		pp.timers = nil
		pp.numTimers = 0
		pp.deletedTimers = 0
		atomic.Store64(&pp.timer0When, 0)
		unlock(&pp.timersLock)
		unlock(&plocal.timersLock)
	}
	// Flush p's write barrier buffer.
	if gcphase != _GCoff {
		wbBufFlush1(pp)
		pp.gcw.dispose()
	}
	// 清空sudog的缓存
	for i := range pp.sudogbuf {
		pp.sudogbuf[i] = nil
	}
	pp.sudogcache = pp.sudogbuf[:0]
	// 清空defer的缓存
	for j := range pp.deferpoolbuf {
		pp.deferpoolbuf[j] = nil
	}
	pp.deferpool = pp.deferpoolbuf[:0]
	systemstack(func() {
		// 释放mspan的缓存
		for i := 0; i < pp.mspancache.len; i++ {
			// Safe to call since the world is stopped.
			mheap_.spanalloc.free(unsafe.Pointer(pp.mspancache.buf[i]))
		}
		pp.mspancache.len = 0
		lock(&mheap_.lock)
		// 释放page的缓存
		pp.pcache.flush(&mheap_.pages)
		unlock(&mheap_.lock)
	})
	// 释放mcache
	freemcache(pp.mcache)
	pp.mcache = nil
	// 将pp的freeg列表移到全局队列中
	gfpurge(pp)
	traceProcFree(pp)
	if raceenabled {
		if pp.timerRaceCtx != 0 {
			// The race detector code uses a callback to fetch
			// the proc context, so arrange for that callback
			// to see the right thing.
			// This hack only works because we are the only
			// thread running.
			mp := getg().m
			phold := mp.p.ptr()
			mp.p.set(pp)

			racectxend(pp.timerRaceCtx)
			pp.timerRaceCtx = 0

			mp.p.set(phold)
		}
		raceprocdestroy(pp.raceprocctx)
		pp.raceprocctx = 0
	}
	pp.gcAssistTime = 0
	// 标记p已死亡
	pp.status = _Pdead
}

// procresize 修改P的个数，必须获得 schedt.lock ，并且必须STW
// GC 或写屏障代码都不能修改gcworkbufs，因此，如果P的数量实际发生变化，GC 一定不能运行。
// 返回具有本地工作的P的列表，它们需要由调用方调度。
// Change number of processors.
//
// sched.lock must be held, and the world must be stopped.
//
// gcworkbufs must not be being modified by either the GC or the write barrier
// code, so the GC must not be running if the number of Ps actually changes.
//
// Returns list of Ps with local work, they need to be scheduled by the caller.
func procresize(nprocs int32) *p {
	assertLockHeld(&sched.lock)
	assertWorldStopped()

	old := gomaxprocs
	if old < 0 || nprocs <= 0 {
		throw("procresize: invalid arg")
	}
	if trace.enabled {
		traceGomaxprocs(nprocs)
	}

	// update statistics
	now := nanotime()
	if sched.procresizetime != 0 {
		sched.totaltime += int64(old) * (now - sched.procresizetime)
	}
	sched.procresizetime = now

	// 计算位图大小
	maskWords := (nprocs + 31) / 32

	// 增加allp的length
	// Grow allp if necessary.
	if nprocs > int32(len(allp)) { // 申请空间
		// Synchronize with retake, which could be running
		// concurrently since it doesn't run on a P.
		lock(&allpLock)
		// 更新全局p相关数据结构
		if nprocs <= int32(cap(allp)) {
			// 如果容量够就直接偏移容量
			allp = allp[:nprocs]
		} else {
			// 如果容量不够就新建一块空间将旧数据移动过去
			nallp := make([]*p, nprocs)
			// Copy everything up to allp's cap so we
			// never lose old allocated Ps.
			copy(nallp, allp[:cap(allp)])
			allp = nallp
		}

		// 更新空闲p的位图和空闲timer的位图
		if maskWords <= int32(cap(idlepMask)) {
			idlepMask = idlepMask[:maskWords]
			timerpMask = timerpMask[:maskWords]
		} else {
			nidlepMask := make([]uint32, maskWords)
			// No need to copy beyond len, old Ps are irrelevant.
			copy(nidlepMask, idlepMask)
			idlepMask = nidlepMask

			ntimerpMask := make([]uint32, maskWords)
			copy(ntimerpMask, timerpMask)
			timerpMask = ntimerpMask
		}
		unlock(&allpLock)
	}

	// 初始化新p
	// initialize new P's
	for i := old; i < nprocs; i++ {
		pp := allp[i]
		if pp == nil {
			pp = new(p)
		}
		pp.init(i) // 初始化新p
		atomicstorep(unsafe.Pointer(&allp[i]), unsafe.Pointer(pp))
	}

	_g_ := getg()
	if _g_.m.p != 0 && _g_.m.p.ptr().id < nprocs { // 当前有绑定的p，且p的序号小于修改值
		// 当期使用p是有效的p就继续使用当前的p
		// continue to use the current P
		_g_.m.p.ptr().status = _Prunning
		_g_.m.p.ptr().mcache.prepareForSweep()
	} else {
		// release the current P and acquire allp[0].
		//
		// We must do this before destroying our current P
		// because p.destroy itself has write barriers, so we
		// need to do that from a valid P.
		if _g_.m.p != 0 { // p 不为空
			if trace.enabled {
				// Pretend that we were descheduled
				// and then scheduled again to keep
				// the trace sane.
				traceGoSched()
				traceProcStop(_g_.m.p.ptr())
			}
			// 拥有一个非法的p就让p解绑m
			_g_.m.p.ptr().m = 0
		}
		_g_.m.p = 0 // 解绑过期的p
		p := allp[0]
		p.m = 0
		p.status = _Pidle // 为了执行acquirep，将p的状态设置为_Pidle
		acquirep(p)       // 让第一个p去绑定当前的m
		if trace.enabled {
			traceGoStart()
		}
	}

	// 初始化完成 需要置空 mcache0
	// g.m.p is now set, so we no longer need mcache0 for bootstrapping.
	mcache0 = nil

	// 释放过期的p
	// release resources from unused P's
	for i := nprocs; i < old; i++ { // 清理不需要使用的p
		p := allp[i]
		p.destroy()
		// 不能靠p自己释放自己，因为可能被系统的调用的m引用
		// can't free P itself because it can be referenced by an M in syscall
	}

	// 修剪allp
	// Trim allp.
	if int32(len(allp)) != nprocs {
		lock(&allpLock)
		allp = allp[:nprocs] // 截断
		idlepMask = idlepMask[:maskWords]
		timerpMask = timerpMask[:maskWords]
		unlock(&allpLock)
	}

	// 存储有任务需要执行的p
	var runnablePs *p
	for i := nprocs - 1; i >= 0; i-- {
		p := allp[i]
		if _g_.m.p.ptr() == p {
			// 如果是当前使用的p就继续
			continue
		}
		p.status = _Pidle // 标记p没有工作
		if runqempty(p) { // 如果p本地可执行队列为空
			pidleput(p) // 就存至空闲p列表中
		} else {
			// 如果有可执行的g就绑定m并加入runnablePs中
			p.m.set(mget()) // 绑定m
			p.link.set(runnablePs)
			runnablePs = p
		}
	}
	stealOrder.reset(uint32(nprocs))
	var int32p *int32 = &gomaxprocs // make compiler check that gomaxprocs is an int32
	atomic.Store((*uint32)(unsafe.Pointer(int32p)), uint32(nprocs))
	return runnablePs
}

// acquirep 关联p到当前的m
// Associate p and the current m.
//
// This function is allowed to have write barriers even if the caller
// isn't because it immediately acquires _p_.
//
//go:yeswritebarrierrec
func acquirep(_p_ *p) {
	// Do the part that isn't allowed to have write barriers.
	wirep(_p_)

	// Have p; write barriers now allowed.

	// Perform deferred mcache flush before this P can allocate
	// from a potentially stale mcache.
	_p_.mcache.prepareForSweep()

	if trace.enabled {
		traceProcStart()
	}
}

// wirep acquirep 的第一步，关联一个M到_p_
// wirep is the first step of acquirep, which actually associates the
// current M to _p_. This is broken out so we can disallow write
// barriers for this part, since we don't yet have a P.
//
//go:nowritebarrierrec
//go:nosplit
func wirep(_p_ *p) {
	_g_ := getg()

	if _g_.m.p != 0 {
		throw("wirep: already in go")
	}
	if _p_.m != 0 || _p_.status != _Pidle {
		id := int64(0)
		if _p_.m != 0 {
			id = _p_.m.ptr().id
		}
		print("wirep: p->m=", _p_.m, "(", id, ") p->status=", _p_.status, "\n")
		throw("wirep: invalid p state")
	}
	_g_.m.p.set(_p_)
	_p_.m.set(_g_.m)
	_p_.status = _Prunning
}

// releasep 取消p与当前m的关联
// Disassociate p and the current m.
func releasep() *p {
	_g_ := getg()

	if _g_.m.p == 0 {
		throw("releasep: invalid arg")
	}
	_p_ := _g_.m.p.ptr()
	if _p_.m.ptr() != _g_.m || _p_.status != _Prunning {
		print("releasep: m=", _g_.m, " m->p=", _g_.m.p.ptr(), " p->m=", hex(_p_.m), " p->status=", _p_.status, "\n")
		throw("releasep: invalid p state")
	}
	if trace.enabled {
		traceProcStop(_g_.m.p.ptr())
	}
	_g_.m.p = 0
	_p_.m = 0
	_p_.status = _Pidle
	return _p_
}

// incidlelocked 增加 schedt.nmidlelocked 的引用计数，并检查是否死锁
func incidlelocked(v int32) {
	lock(&sched.lock)
	sched.nmidlelocked += v
	if v > 0 {
		checkdead()
	}
	unlock(&sched.lock)
}

// checkdead 检查死锁情况
// Check for deadlock situation.
// The check is based on number of running M's, if 0 -> deadlock.
// sched.lock must be held.
func checkdead() {
	assertLockHeld(&sched.lock)

	// For -buildmode=c-shared or -buildmode=c-archive it's OK if
	// there are no running goroutines. The calling program is
	// assumed to be running.
	if islibrary || isarchive {
		return
	}

	// If we are dying because of a signal caught on an already idle thread,
	// freezetheworld will cause all running threads to block.
	// And runtime will essentially enter into deadlock state,
	// except that there is a thread that will call exit soon.
	if panicking > 0 {
		return
	}

	// If we are not running under cgo, but we have an extra M then account
	// for it. (It is possible to have an extra M on Windows without cgo to
	// accommodate callbacks created by syscall.NewCallback. See issue #6751
	// for details.)
	var run0 int32
	if !iscgo && cgoHasExtraM {
		mp := lockextra(true)
		haveExtraM := extraMCount > 0
		unlockextra(mp)
		if haveExtraM {
			run0 = 1
		}
	}

	// run 在执行用户代码的M个数
	run := mcount() - sched.nmidle - sched.nmidlelocked - sched.nmsys
	if run > run0 {
		return
	}
	if run < 0 {
		print("runtime: checkdead: nmidle=", sched.nmidle, " nmidlelocked=", sched.nmidlelocked, " mcount=", mcount(), " nmsys=", sched.nmsys, "\n")
		throw("checkdead: inconsistent counts")
	}

	// grunning 统计 _Gwaiting 和 _Gpreempted 状态的G
	grunning := 0
	forEachG(func(gp *g) {
		if isSystemGoroutine(gp, false) {
			return
		}
		s := readgstatus(gp)
		switch s &^ _Gscan {
		case _Gwaiting,
			_Gpreempted:
			grunning++
		case _Grunnable,
			_Grunning,
			_Gsyscall:
			print("runtime: checkdead: find g ", gp.goid, " in status ", s, "\n")
			throw("checkdead: runnable g")
		}
	})
	if grunning == 0 { // possible if main goroutine calls runtime·Goexit()
		unlock(&sched.lock) // unlock so that GODEBUG=scheddetail=1 doesn't hang
		throw("no goroutines (main called runtime.Goexit) - deadlock!")
	}

	// Maybe jump time forward for playground.
	if faketime != 0 {
		// timeSleepUntil返回下一个计时器应触发的时间，以及保存该计时器已打开的计时器堆的P。
		when, _p_ := timeSleepUntil()
		if _p_ != nil {
			faketime = when
			for pp := &sched.pidle; *pp != 0; pp = &(*pp).ptr().link {
				if (*pp).ptr() == _p_ {
					*pp = _p_.link
					break
				}
			}
			mp := mget()
			if mp == nil {
				// There should always be a free M since
				// nothing is running.
				throw("checkdead: no m for timer")
			}
			mp.nextp.set(_p_)
			notewakeup(&mp.park)
			return
		}
	}

	// 没有正在运行的G，遍历所有的P，如果没有计时器启动且有等待的goroutine则认为发生死锁
	// There are no goroutines running, so we can look at the P's.
	for _, _p_ := range allp {
		if len(_p_.timers) > 0 {
			return
		}
	}

	// 发生死锁，向上抛出异常
	getg().m.throwing = -1 // do not dump full stacks
	unlock(&sched.lock)    // unlock so that GODEBUG=scheddetail=1 doesn't hang
	throw("all goroutines are asleep - deadlock!")
}

// forcegcperiod 是两次垃圾回收之间的最长时间（以纳秒为单位）。
// 如果我们在没有垃圾收集的情况下走了这么长时间，就会被迫运行。
// 一般不会改变 2 min
// forcegcperiod is the maximum time in nanoseconds between garbage
// collections. If we go this long without a garbage collection, one
// is forced to run.
//
// This is a variable for testing purposes. It normally doesn't change.
var forcegcperiod int64 = 2 * 60 * 1e9

// needSysmonWorkaround is true if the workaround for
// golang.org/issue/42515 is needed on NetBSD.
var needSysmonWorkaround bool = false

// sysmon 系统监控，不依赖P执行
// 检测系统是否死锁
// 获取下一个需要被触发的计时器
// 获取需要处理的到期文件描述符
// 抢占运行时间较长的或者处于系统调用的 Goroutine
// 在满足条件时触发垃圾收集回收内存
// Always runs without a P, so write barriers are not allowed.
//
//go:nowritebarrierrec
func sysmon() {
	lock(&sched.lock)
	sched.nmsys++
	checkdead()
	unlock(&sched.lock)

	// For syscall_runtime_doAllThreadsSyscall, sysmon is
	// sufficiently up to participate in fixups.
	atomic.Store(&sched.sysmonStarting, 0)

	lasttrace := int64(0)
	idle := 0 // how many cycles in succession we had not wokeup somebody
	delay := uint32(0)

	for {
		// 判断休眠时间 从20微秒到10毫秒不等
		if idle == 0 { // start with 20us sleep...
			delay = 20
		} else if idle > 50 { // start doubling the sleep after 1ms...
			delay *= 2
		}
		if delay > 10*1000 { // up to 10ms
			delay = 10 * 1000
		}
		usleep(delay)
		mDoFixup() // 对所有的m的执行骚操作

		// sysmon should not enter deep sleep if schedtrace is enabled so that
		// it can print that information at the right time.
		//
		// It should also not enter deep sleep if there are any active P's so
		// that it can retake P's from syscalls, preempt long running G's, and
		// poll the network if all P's are busy for long stretches.
		//
		// It should wakeup from deep sleep if any P's become active either due
		// to exiting a syscall or waking up due to a timer expiring so that it
		// can resume performing those duties. If it wakes from a syscall it
		// resets idle and delay as a bet that since it had retaken a P from a
		// syscall before, it may need to do it again shortly after the
		// application starts work again. It does not reset idle when waking
		// from a timer to avoid adding system load to applications that spend
		// most of their time sleeping.
		now := nanotime()
		if debug.schedtrace <= 0 && (sched.gcwaiting != 0 || atomic.Load(&sched.npidle) == uint32(gomaxprocs)) {
			lock(&sched.lock)
			if atomic.Load(&sched.gcwaiting) != 0 || atomic.Load(&sched.npidle) == uint32(gomaxprocs) {
				syscallWake := false
				next, _ := timeSleepUntil()
				if next > now {
					atomic.Store(&sched.sysmonwait, 1)
					unlock(&sched.lock)
					// Make wake-up period small enough
					// for the sampling to be correct.
					sleep := forcegcperiod / 2
					if next-now < sleep {
						sleep = next - now
					}
					shouldRelax := sleep >= osRelaxMinNS
					if shouldRelax {
						osRelax(true)
					}
					syscallWake = notetsleep(&sched.sysmonnote, sleep)
					mDoFixup()
					if shouldRelax {
						osRelax(false)
					}
					lock(&sched.lock)
					atomic.Store(&sched.sysmonwait, 0)
					noteclear(&sched.sysmonnote)
				}
				if syscallWake {
					idle = 0
					delay = 20
				}
			}
			unlock(&sched.lock)
		}

		lock(&sched.sysmonlock)
		// Update now in case we blocked on sysmonnote or spent a long time
		// blocked on schedlock or sysmonlock above.
		now = nanotime()

		// trigger libc interceptors if needed
		if *cgo_yield != nil {
			asmcgocall(*cgo_yield, nil)
		}
		// poll network if not polled for more than 10ms
		// 批量获取就绪的网络事件，并将他们添加进
		lastpoll := int64(atomic.Load64(&sched.lastpoll))
		if netpollinited() && lastpoll != 0 && lastpoll+10*1000*1000 < now {
			atomic.Cas64(&sched.lastpoll, uint64(lastpoll), uint64(now))
			list := netpoll(0) // non-blocking - returns list of goroutines
			if !list.empty() {
				// Need to decrement number of idle locked M's
				// (pretending that one more is running) before injectglist.
				// Otherwise it can lead to the following situation:
				// injectglist grabs all P's but before it starts M's to run the P's,
				// another M returns from syscall, finishes running its G,
				// observes that there is no work to do and no other running M's
				// and reports deadlock.
				incidlelocked(-1)
				injectglist(&list) // 将就绪的网络事件放到可执行队列中
				incidlelocked(1)
			}
		}
		mDoFixup()
		if GOOS == "netbsd" && needSysmonWorkaround {
			// netpoll is responsible for waiting for timer
			// expiration, so we typically don't have to worry
			// about starting an M to service timers. (Note that
			// sleep for timeSleepUntil above simply ensures sysmon
			// starts running again when that timer expiration may
			// cause Go code to run again).
			//
			// However, netbsd has a kernel bug that sometimes
			// misses netpollBreak wake-ups, which can lead to
			// unbounded delays servicing timers. If we detect this
			// overrun, then startm to get something to handle the
			// timer.
			//
			// See issue 42515 and
			// https://gnats.netbsd.org/cgi-bin/query-pr-single.pl?number=50094.
			if next, _ := timeSleepUntil(); next < now {
				startm(nil, false)
			}
		}
		if atomic.Load(&scavenge.sysmonWake) != 0 {
			// Kick the scavenger awake if someone requested it.
			wakeScavenger()
		}
		// retake P's blocked in syscalls
		// and preempt long running G's
		// 解绑在陷入系统调用中的p，和抢占长时间运行的g
		if retake(now) != 0 {
			idle = 0
		} else {
			idle++
		}
		// 检查是否需要强制GC
		// check if we need to force a GC
		if t := (gcTrigger{kind: gcTriggerTime, now: now}); t.test() && atomic.Load(&forcegc.idle) != 0 {
			lock(&forcegc.lock)
			forcegc.idle = 0
			var list gList
			list.push(forcegc.g)
			injectglist(&list) // 将GC任务添加进可执行队列 等待执行
			unlock(&forcegc.lock)
		}
		if debug.schedtrace > 0 && lasttrace+int64(debug.schedtrace)*1000000 <= now {
			lasttrace = now
			schedtrace(debug.scheddetail > 0)
		}
		unlock(&sched.sysmonlock)
	}
}

type sysmontick struct {
	schedtick   uint32 // 调度次数
	schedwhen   int64  // 上次调度时间
	syscalltick uint32 // 系统调用次数
	syscallwhen int64  // 系统调用的时间
}

// forcePreemptNS is the time slice given to a G before it is
// preempted.
const forcePreemptNS = 10 * 1000 * 1000 // 10ms

// retake 抢占长时间运行的G
// 返回空闲的P的数量
func retake(now int64) uint32 {
	n := 0
	// Prevent allp slice changes. This lock will be completely
	// uncontended unless we're already stopping the world.
	lock(&allpLock)
	// We can't use a range loop over allp because we may
	// temporarily drop the allpLock. Hence, we need to re-fetch
	// allp each time around the loop.
	for i := 0; i < len(allp); i++ {
		_p_ := allp[i]
		if _p_ == nil {
			// This can happen if procresize has grown
			// allp but not yet created new Ps.
			continue
		}
		pd := &_p_.sysmontick // sysmon 信息记录
		s := _p_.status
		sysretake := false
		if s == _Prunning || s == _Psyscall {
			// 处于 _Prunning 或者 _Psyscall 状态时，如果上一次触发调度的时间已经过去了 10ms，
			// 我们就会通过 runtime.preemptone 抢占当前处理器
			// 如果G运行时间太长则抢占G
			// Preempt G if it's running for too long.
			t := int64(_p_.schedtick)
			if int64(pd.schedtick) != t {
				pd.schedtick = uint32(t)
				pd.schedwhen = now
			} else if pd.schedwhen+forcePreemptNS <= now {
				preemptone(_p_)
				// In case of syscall, preemptone() doesn't
				// work, because there is no M wired to P.
				sysretake = true // 在_Psyscall时preemptone函数不会工作，因为m没有绑定p
			}
		}
		if s == _Psyscall {
			// 当处理器处于 _Psyscall 状态时
			// 当处理器的运行队列不为空或者不存在空闲处理器时并且当系统调用时间超过了 10ms 时
			// Retake P from syscall if it's there for more than 1 sysmon tick (at least 20us).
			t := int64(_p_.syscalltick)
			if !sysretake && int64(pd.syscalltick) != t {
				pd.syscalltick = uint32(t)
				pd.syscallwhen = now
				continue
			}
			// On the one hand we don't want to retake Ps if there is no other work to do,
			// but on the other hand we want to retake them eventually
			// because they can prevent the sysmon thread from deep sleep.
			if runqempty(_p_) && atomic.Load(&sched.nmspinning)+atomic.Load(&sched.npidle) > 0 && pd.syscallwhen+10*1000*1000 > now {
				// 如果_p_没有可执行的g，且有自旋的m或空闲的p，且系统调用时间没有超过10ms
				continue
			}
			// Drop allpLock so we can take sched.lock.
			unlock(&allpLock)
			// Need to decrement number of idle locked M's
			// (pretending that one more is running) before the CAS.
			// Otherwise the M from which we retake can exit the syscall,
			// increment nmidle and report deadlock.
			// 将p的状态设置为_Pidle，计数器n加1，_p_的系统调用次数+1
			incidlelocked(-1)
			if atomic.Cas(&_p_.status, s, _Pidle) {
				if trace.enabled {
					traceGoSysBlock(_p_)
					traceProcStop(_p_)
				}
				n++
				_p_.syscalltick++
				handoffp(_p_) // 让 p 去找其他的事情干
			}
			incidlelocked(1)
			lock(&allpLock)
		}
	}
	unlock(&allpLock)
	return uint32(n)
}

// preemptall 告诉所有goroutine，它们已经被抢占并且应该停止。
// 此函数是尽力而为。如果处理器刚刚开始运行goroutine，它可能无法通知goroutine。
// 不需要锁定。
// 如果向至少一个goroutine发出了抢占请求，则返回true。
// Tell all goroutines that they have been preempted and they should stop.
// This function is purely best-effort. It can fail to inform a goroutine if a
// processor just started running it.
// No locks need to be held.
// Returns true if preemption request was issued to at least one goroutine.
func preemptall() bool {
	res := false
	for _, _p_ := range allp {
		if _p_.status != _Prunning {
			continue
		}
		if preemptone(_p_) {
			res = true
		}
	}
	return res
}

// preemptone 让在P上运行的goroutine停止。
// 此函数是尽力而为，可能会错误的通知goroutine，或发送消息给错误的goroutine。
// 尽管通知到正确的goroutine，也有可能在执行 newstack 操作而忽略这个请求。
// 无需锁定。
// 如果发出抢占请求，则返回true，实际的抢占将在将来的某个时候发生，并将通过 gp.status 不在是 _Grunning
// Tell the goroutine running on processor P to stop.
// This function is purely best-effort. It can incorrectly fail to inform the
// goroutine. It can inform the wrong goroutine. Even if it informs the
// correct goroutine, that goroutine might ignore the request if it is
// simultaneously executing newstack.
// No lock needs to be held.
// Returns true if preemption request was issued.
// The actual preemption will happen at some point in the future
// and will be indicated by the gp->status no longer being
// Grunning
func preemptone(_p_ *p) bool {
	mp := _p_.m.ptr()
	if mp == nil || mp == getg().m {
		// 如果mp为空，或mp是当前运行的m
		return false
	}
	gp := mp.curg
	if gp == nil || gp == mp.g0 {
		// gp 不能使 g0
		return false
	}

	gp.preempt = true // 标志gp可以被抢占

	// Every call in a goroutine checks for stack overflow by
	// comparing the current stack pointer to gp->stackguard0.
	// Setting gp->stackguard0 to StackPreempt folds
	// preemption into the normal stack overflow check.
	gp.stackguard0 = stackPreempt // 直接设置为栈顶，方便触发栈扩容

	// Request an async preemption of this P.
	if preemptMSupported && debug.asyncpreemptoff == 0 {
		_p_.preempt = true // 标记p快速调度
		preemptM(mp)       // 向mp发送抢占信号
	}

	return true
}

var starttime int64

// schedtrace 打印所有MPG的信息
func schedtrace(detailed bool) {
	now := nanotime()
	if starttime == 0 {
		starttime = now
	}

	lock(&sched.lock)
	print("SCHED ", (now-starttime)/1e6, "ms: gomaxprocs=", gomaxprocs, " idleprocs=", sched.npidle, " threads=", mcount(), " spinningthreads=", sched.nmspinning, " idlethreads=", sched.nmidle, " runqueue=", sched.runqsize)
	if detailed {
		print(" gcwaiting=", sched.gcwaiting, " nmidlelocked=", sched.nmidlelocked, " stopwait=", sched.stopwait, " sysmonwait=", sched.sysmonwait, "\n")
	}
	// We must be careful while reading data from P's, M's and G's.
	// Even if we hold schedlock, most data can be changed concurrently.
	// E.g. (p->m ? p->m->id : -1) can crash if p->m changes from non-nil to nil.
	// 打印每个P的信息
	for i, _p_ := range allp {
		mp := _p_.m.ptr()
		h := atomic.Load(&_p_.runqhead)
		t := atomic.Load(&_p_.runqtail)
		if detailed {
			id := int64(-1)
			if mp != nil {
				id = mp.id
			}
			print("  P", i, ": status=", _p_.status, " schedtick=", _p_.schedtick, " syscalltick=", _p_.syscalltick, " m=", id, " runqsize=", t-h, " gfreecnt=", _p_.gFree.n, " timerslen=", len(_p_.timers), "\n")
		} else {
			// In non-detailed mode format lengths of per-P run queues as:
			// [len1 len2 len3 len4]
			print(" ")
			if i == 0 {
				print("[")
			}
			print(t - h)
			if i == len(allp)-1 {
				print("]\n")
			}
		}
	}

	if !detailed {
		unlock(&sched.lock)
		return
	}

	// 打印所有的M的信息
	for mp := allm; mp != nil; mp = mp.alllink {
		_p_ := mp.p.ptr()
		gp := mp.curg
		lockedg := mp.lockedg.ptr()
		id1 := int32(-1)
		if _p_ != nil {
			id1 = _p_.id
		}
		id2 := int64(-1)
		if gp != nil {
			id2 = gp.goid
		}
		id3 := int64(-1)
		if lockedg != nil {
			id3 = lockedg.goid
		}
		print("  M", mp.id, ": p=", id1, " curg=", id2, " mallocing=", mp.mallocing, " throwing=", mp.throwing, " preemptoff=", mp.preemptoff, ""+" locks=", mp.locks, " dying=", mp.dying, " spinning=", mp.spinning, " blocked=", mp.blocked, " lockedg=", id3, "\n")
	}

	// 打印所有G的信息
	forEachG(func(gp *g) {
		mp := gp.m
		lockedm := gp.lockedm.ptr()
		id1 := int64(-1)
		if mp != nil {
			id1 = mp.id
		}
		id2 := int64(-1)
		if lockedm != nil {
			id2 = lockedm.id
		}
		print("  G", gp.goid, ": status=", readgstatus(gp), "(", gp.waitreason.String(), ") m=", id1, " lockedm=", id2, "\n")
	})
	unlock(&sched.lock)
}

// schedEnableUser 启用或禁用调度用户goroutine
// 这不会停止已经在运行的用户goroutine，因此调用者应在禁用用户goroutine时首先停止运行
// schedEnableUser enables or disables the scheduling of user
// goroutines.
//
// This does not stop already running user goroutines, so the caller
// should first stop the world when disabling user goroutines.
func schedEnableUser(enable bool) {
	lock(&sched.lock)
	if sched.disable.user == !enable {
		unlock(&sched.lock)
		return
	}
	sched.disable.user = !enable
	if enable {
		n := sched.disable.n
		sched.disable.n = 0
		globrunqputbatch(&sched.disable.runnable, n)
		unlock(&sched.lock)
		for ; n != 0 && sched.npidle != 0; n-- {
			startm(nil, false)
		}
	} else {
		unlock(&sched.lock)
	}
}

// schedEnabled 返回gp是否能被调度
// schedEnabled reports whether gp should be scheduled. It returns
// false is scheduling of gp is disabled.
//
// sched.lock must be held.
func schedEnabled(gp *g) bool {
	assertLockHeld(&sched.lock)

	if sched.disable.user {
		return isSystemGoroutine(gp, true)
	}
	return true
}

// mput 将mp添加到 schedt.midle 中，必须持有 schedt.lock
// stopm 后将 m 存进空闲列表 此时不释放 m 的相关内容，在 allocm 检测释放 m
// Put mp on midle list.
// sched.lock must be held.
// May run during STW, so write barriers are not allowed.
//go:nowritebarrierrec
func mput(mp *m) {
	assertLockHeld(&sched.lock)

	mp.schedlink = sched.midle
	sched.midle.set(mp)
	sched.nmidle++
	checkdead()
}

// mget 从midle获取一个空闲的M，必须持有 schedt.lock
// Try to get an m from midle list.
// sched.lock must be held.
// May run during STW, so write barriers are not allowed.
//go:nowritebarrierrec
func mget() *m {
	assertLockHeld(&sched.lock)

	mp := sched.midle.ptr()
	if mp != nil {
		sched.midle = mp.schedlink
		sched.nmidle--
	}
	return mp
}

// globrunqput 将gp追加到全局队列队尾
// Put gp on the global runnable queue.
// sched.lock must be held.
// May run during STW, so write barriers are not allowed.
//go:nowritebarrierrec
func globrunqput(gp *g) {
	assertLockHeld(&sched.lock)

	sched.runq.pushBack(gp)
	sched.runqsize++
}

// globrunqputhead 将gp添加到全局队列队首
// Put gp at the head of the global runnable queue.
// sched.lock must be held.
// May run during STW, so write barriers are not allowed.
//go:nowritebarrierrec
func globrunqputhead(gp *g) {
	assertLockHeld(&sched.lock)

	sched.runq.push(gp)
	sched.runqsize++
}

// globrunqputbatch 将 batch 中的G追加到全局可运行队列中，并清空 batch
// Put a batch of runnable goroutines on the global runnable queue.
// This clears *batch.
// sched.lock must be held.
// May run during STW, so write barriers are not allowed.
//go:nowritebarrierrec
func globrunqputbatch(batch *gQueue, n int32) {
	assertLockHeld(&sched.lock)

	sched.runq.pushBackAll(*batch)
	sched.runqsize += n
	*batch = gQueue{}
}

// globrunqget 从全局队列中偷取G到_p_的本地队列中，必须持有锁 schedt.lock
// Try get a batch of G's from the global runnable queue.
// sched.lock must be held.
func globrunqget(_p_ *p, max int32) *g {
	assertLockHeld(&sched.lock)

	if sched.runqsize == 0 {
		return nil
	}

	n := sched.runqsize/gomaxprocs + 1
	if n > sched.runqsize {
		n = sched.runqsize
	}
	if max > 0 && n > max {
		n = max
	}
	if n > int32(len(_p_.runq))/2 {
		n = int32(len(_p_.runq)) / 2
	}

	sched.runqsize -= n

	gp := sched.runq.pop()
	n--
	for ; n > 0; n-- {
		gp1 := sched.runq.pop()
		runqput(_p_, gp1, false)
	}
	return gp
}

// pMask is an atomic bitstring with one bit per P.
type pMask []uint32

// read returns true if P id's bit is set.
func (p pMask) read(id uint32) bool {
	word := id / 32
	mask := uint32(1) << (id % 32)
	return (atomic.Load(&p[word]) & mask) != 0
}

// set sets P id's bit.
func (p pMask) set(id int32) {
	word := id / 32
	mask := uint32(1) << (id % 32)
	atomic.Or(&p[word], mask)
}

// clear clears P id's bit.
func (p pMask) clear(id int32) {
	word := id / 32
	mask := uint32(1) << (id % 32)
	atomic.And(&p[word], ^mask)
}

// updateTimerPMask clears pp's timer mask if it has no timers on its heap.
//
// Ideally, the timer mask would be kept immediately consistent on any timer
// operations. Unfortunately, updating a shared global data structure in the
// timer hot path adds too much overhead in applications frequently switching
// between no timers and some timers.
//
// As a compromise, the timer mask is updated only on pidleget / pidleput. A
// running P (returned by pidleget) may add a timer at any time, so its mask
// must be set. An idle P (passed to pidleput) cannot add new timers while
// idle, so if it has no timers at that time, its mask may be cleared.
//
// Thus, we get the following effects on timer-stealing in findrunnable:
//
// * Idle Ps with no timers when they go idle are never checked in findrunnable
//   (for work- or timer-stealing; this is the ideal case).
// * Running Ps must always be checked.
// * Idle Ps whose timers are stolen must continue to be checked until they run
//   again, even after timer expiration.
//
// When the P starts running again, the mask should be set, as a timer may be
// added at any time.
//
// TODO(prattmic): Additional targeted updates may improve the above cases.
// e.g., updating the mask when stealing a timer.
func updateTimerPMask(pp *p) {
	if atomic.Load(&pp.numTimers) > 0 {
		return
	}

	// Looks like there are no timers, however another P may transiently
	// decrement numTimers when handling a timerModified timer in
	// checkTimers. We must take timersLock to serialize with these changes.
	lock(&pp.timersLock)
	if atomic.Load(&pp.numTimers) == 0 {
		timerpMask.clear(pp.id)
	}
	unlock(&pp.timersLock)
}

// pidleput 将_p_添加到 _Pidle 列表，必须持有 schedt.lock
// Put p to on _Pidle list.
// pidleput puts p to on the _Pidle list.
//
// This releases ownership of p. Once sched.lock is released it is no longer
// safe to use p.
//
// sched.lock must be held.
//
// May run during STW, so write barriers are not allowed.
//go:nowritebarrierrec
func pidleput(_p_ *p) {
	assertLockHeld(&sched.lock)

	if !runqempty(_p_) {
		throw("pidleput: P has non-empty run queue")
	}
	updateTimerPMask(_p_) // clear if there are no timers.
	idlepMask.set(_p_.id)
	_p_.link = sched.pidle
	sched.pidle.set(_p_)
	atomic.Xadd(&sched.npidle, 1) // TODO: fast atomic
}

// pidleget 从_Pidle列表中获取一个空闲的P
// Try get a p from _Pidle list.
// pidleget tries to get a p from the _Pidle list, acquiring ownership.
//
// sched.lock must be held.
//
// May run during STW, so write barriers are not allowed.
//go:nowritebarrierrec
func pidleget() *p {
	assertLockHeld(&sched.lock)

	_p_ := sched.pidle.ptr()
	if _p_ != nil {
		// Timer may get added at any time now.
		timerpMask.set(_p_.id)
		idlepMask.clear(_p_.id)
		sched.pidle = _p_.link
		atomic.Xadd(&sched.npidle, -1) // TODO: fast atomic
	}
	return _p_
}

// runqempty 返回_p_本地运行队列和_p_.runnext是否有G
// runqempty reports whether _p_ has no Gs on its local run queue.
// It never returns true spuriously.
func runqempty(_p_ *p) bool {
	// Defend against a race where 1) _p_ has G1 in runqnext but runqhead == runqtail,
	// 2) runqput on _p_ kicks G1 to the runq, 3) runqget on _p_ empties runqnext.
	// Simply observing that runqhead == runqtail and then observing that runqnext == nil
	// does not mean the queue is empty.
	for {
		head := atomic.Load(&_p_.runqhead)
		tail := atomic.Load(&_p_.runqtail)
		runnext := atomic.Loaduintptr((*uintptr)(unsafe.Pointer(&_p_.runnext)))
		if tail == atomic.Load(&_p_.runqtail) {
			return head == tail && runnext == 0
		}
	}
}

// To shake out latent assumptions about scheduling order,
// we introduce some randomness into scheduling decisions
// when running with the race detector.
// The need for this was made obvious by changing the
// (deterministic) scheduling order in Go 1.5 and breaking
// many poorly-written tests.
// With the randomness here, as long as the tests pass
// consistently with -race, they shouldn't have latent scheduling
// assumptions.
const randomizeScheduler = raceenabled

// runqput 将 gp 存放到 _p_ 的可执行队列中，next 为 false 表示追加到队尾，为 true 则替换 _p_.runnext
// 如果本地队列已满，则放入全局队列
// runqput tries to put g on the local runnable queue.
// If next is false, runqput adds g to the tail of the runnable queue.
// If next is true, runqput puts g in the _p_.runnext slot.
// If the run queue is full, runnext puts g on the global queue.
// Executed only by the owner P.
func runqput(_p_ *p, gp *g, next bool) {
	if randomizeScheduler && next && fastrandn(2) == 0 {
		next = false
	}

	if next {
	retryNext:
		// 优先替换next指针指向的g
		// 再将原有的放到可执行队列中
		oldnext := _p_.runnext
		if !_p_.runnext.cas(oldnext, guintptr(unsafe.Pointer(gp))) {
			// 直到成功为止
			goto retryNext
		}
		if oldnext == 0 {
			// 如果原来没有，直接返回
			return
		}
		// Kick the old runnext out to the regular run queue.
		gp = oldnext.ptr()
	}

retry:
	// 队列head有可能被偷取
	h := atomic.LoadAcq(&_p_.runqhead) // load-acquire, synchronize with consumers
	t := _p_.runqtail
	if t-h < uint32(len(_p_.runq)) {
		// 本地有空闲
		_p_.runq[t%uint32(len(_p_.runq))].set(gp)
		atomic.StoreRel(&_p_.runqtail, t+1) // store-release, makes the item available for consumption
		return
	}
	if runqputslow(_p_, gp, h, t) {
		// 存至全局可执行队列，成功就返回
		return
	}
	// 失败说明本地队列没满，重新尝试上面操作
	// the queue is not full, now the put above must succeed
	goto retry
}

// runqputslow 将 g 放入全局队列中
// Put g and a batch of work from local runnable queue on global queue.
// Executed only by the owner P.
func runqputslow(_p_ *p, gp *g, h, t uint32) bool {
	var batch [len(_p_.runq)/2 + 1]*g

	// First, grab a batch from local queue.
	n := t - h
	n = n / 2
	if n != uint32(len(_p_.runq)/2) {
		throw("runqputslow: queue is not full")
	}
	for i := uint32(0); i < n; i++ {
		batch[i] = _p_.runq[(h+i)%uint32(len(_p_.runq))].ptr()
	}
	if !atomic.CasRel(&_p_.runqhead, h, h+n) { // cas-release, commits consume
		// head变更，返回
		return false
	}
	batch[n] = gp

	if randomizeScheduler {
		for i := uint32(1); i <= n; i++ {
			j := fastrandn(i + 1)
			batch[i], batch[j] = batch[j], batch[i]
		}
	}

	// 将数组链化
	// Link the goroutines.
	for i := uint32(0); i < n; i++ {
		batch[i].schedlink.set(batch[i+1])
	}
	// 将链表加入全局待执行列表
	var q gQueue
	q.head.set(batch[0])
	q.tail.set(batch[n])

	// Now put the batch on global queue.
	lock(&sched.lock)
	globrunqputbatch(&q, int32(n+1))
	unlock(&sched.lock)
	return true
}

// runqputbatch 尝试将q中的G放入pp的本地可以执行队列中，
// 如果启动随机调度则会重新随机排序pp的本地可执行队列。
// 如果队列已满，则将剩下的G追加全局队列中，那么会需要锁住 schedt
// runqputbatch tries to put all the G's on q on the local runnable queue.
// If the queue is full, they are put on the global queue; in that case
// this will temporarily acquire the scheduler lock.
// Executed only by the owner P.
func runqputbatch(pp *p, q *gQueue, qsize int) {
	h := atomic.LoadAcq(&pp.runqhead)
	t := pp.runqtail
	n := uint32(0)
	for !q.empty() && t-h < uint32(len(pp.runq)) {
		gp := q.pop()
		pp.runq[t%uint32(len(pp.runq))].set(gp)
		t++
		n++
	}
	qsize -= int(n)

	if randomizeScheduler {
		off := func(o uint32) uint32 {
			return (pp.runqtail + o) % uint32(len(pp.runq))
		}
		for i := uint32(1); i < n; i++ {
			j := fastrandn(i + 1)
			pp.runq[off(i)], pp.runq[off(j)] = pp.runq[off(j)], pp.runq[off(i)]
		}
	}

	atomic.StoreRel(&pp.runqtail, t)
	// 如果q还有其他G则追加到全局可执行队列中
	if !q.empty() {
		lock(&sched.lock)
		globrunqputbatch(q, int32(qsize))
		unlock(&sched.lock)
	}
}

// runqget 从_p_中获取可执行的G，inheritTime表示是否继承时间片。
// Get g from local runnable queue.
// If inheritTime is true, gp should inherit the remaining time in the
// current time slice. Otherwise, it should start a new time slice.
// Executed only by the owner P.
func runqget(_p_ *p) (gp *g, inheritTime bool) {
	// If there's a runnext, it's the next G to run.
	next := _p_.runnext
	// If the runnext is non-0 and the CAS fails, it could only have been stolen by another P,
	// because other Ps can race to set runnext to 0, but only the current P can set it to non-0.
	// Hence, there's no need to retry this CAS if it falls.
	if next != 0 && _p_.runnext.cas(next, 0) {
		return next.ptr(), true
	}

	for {
		h := atomic.LoadAcq(&_p_.runqhead) // load-acquire, synchronize with other consumers
		t := _p_.runqtail
		if t == h {
			return nil, false
		}
		gp := _p_.runq[h%uint32(len(_p_.runq))].ptr()
		if atomic.CasRel(&_p_.runqhead, h, h+1) { // cas-release, commits consume
			return gp, false
		}
	}
}

// runqdrain drains the local runnable queue of _p_ and returns all goroutines in it.
// Executed only by the owner P.
func runqdrain(_p_ *p) (drainQ gQueue, n uint32) {
	oldNext := _p_.runnext
	if oldNext != 0 && _p_.runnext.cas(oldNext, 0) {
		drainQ.pushBack(oldNext.ptr())
		n++
	}

retry:
	h := atomic.LoadAcq(&_p_.runqhead) // load-acquire, synchronize with other consumers
	t := _p_.runqtail
	qn := t - h
	if qn == 0 {
		return
	}
	if qn > uint32(len(_p_.runq)) { // read inconsistent h and t
		goto retry
	}

	if !atomic.CasRel(&_p_.runqhead, h, h+qn) { // cas-release, commits consume
		goto retry
	}

	// We've inverted the order in which it gets G's from the local P's runnable queue
	// and then advances the head pointer because we don't want to mess up the statuses of G's
	// while runqdrain() and runqsteal() are running in parallel.
	// Thus we should advance the head pointer before draining the local P into a gQueue,
	// so that we can update any gp.schedlink only after we take the full ownership of G,
	// meanwhile, other P's can't access to all G's in local P's runnable queue and steal them.
	// See https://groups.google.com/g/golang-dev/c/0pTKxEKhHSc/m/6Q85QjdVBQAJ for more details.
	for i := uint32(0); i < qn; i++ {
		gp := _p_.runq[(h+i)%uint32(len(_p_.runq))].ptr()
		drainQ.pushBack(gp)
		n++
	}
	return
}

// runqgrab 从_p_的可运行队列中偷取一半goroutines到batch中。
// batch是一个环形队列，hatchHead是队首位置。
// stealRunNextG 表示当队列为空时是否获取_p_.runnext
// 返回获取goroutine的数量
// 可以被任何P执行
// Grabs a batch of goroutines from _p_'s runnable queue into batch.
// Batch is a ring buffer starting at batchHead.
// Returns number of grabbed goroutines.
// Can be executed by any P.
func runqgrab(_p_ *p, batch *[256]guintptr, batchHead uint32, stealRunNextG bool) uint32 {
	for {
		h := atomic.LoadAcq(&_p_.runqhead) // load-acquire, synchronize with other consumers
		t := atomic.LoadAcq(&_p_.runqtail) // load-acquire, synchronize with the producer
		n := t - h
		n = n - n/2
		if n == 0 {
			if stealRunNextG {
				// Try to steal from _p_.runnext.
				if next := _p_.runnext; next != 0 {
					// 休眠让p不会执行将要偷取的
					if _p_.status == _Prunning {
						// Sleep to ensure that _p_ isn't about to run the g
						// we are about to steal.
						// The important use case here is when the g running
						// on _p_ ready()s another g and then almost
						// immediately blocks. Instead of stealing runnext
						// in this window, back off to give _p_ a chance to
						// schedule runnext. This will avoid thrashing gs
						// between different Ps.
						// A sync chan send/recv takes ~50ns as of time of
						// writing, so 3us gives ~50x overshoot.
						if GOOS != "windows" {
							usleep(3)
						} else {
							// On windows system timer granularity is
							// 1-15ms, which is way too much for this
							// optimization. So just yield.
							osyield()
						}
					}
					if !_p_.runnext.cas(next, 0) {
						continue
					}
					batch[batchHead%uint32(len(batch))] = next
					return 1
				}
			}
			return 0
		}
		if n > uint32(len(_p_.runq)/2) { // read inconsistent h and t
			continue
		}
		// 偷取前半g可执行队列
		for i := uint32(0); i < n; i++ {
			g := _p_.runq[(h+i)%uint32(len(_p_.runq))]
			batch[(batchHead+i)%uint32(len(batch))] = g
		}
		// 提交本次消费，如果失败则从新再试一次
		if atomic.CasRel(&_p_.runqhead, h, h+n) { // cas-release, commits consume
			return n
		}
	}
}

// runqsteal 从p2的本地可执行队列中偷一半元素到_p_的本地可执行队列中
// stealRunNextG 表示是否偷取p2.runnext
// 返回偷取的队首元素，如果失败则为nil
// Steal half of elements from local runnable queue of p2
// and put onto local runnable queue of p.
// Returns one of the stolen elements (or nil if failed).
func runqsteal(_p_, p2 *p, stealRunNextG bool) *g {
	t := _p_.runqtail
	n := runqgrab(p2, &_p_.runq, t, stealRunNextG)
	if n == 0 {
		return nil
	}
	n--
	gp := _p_.runq[(t+n)%uint32(len(_p_.runq))].ptr()
	if n == 0 {
		return gp
	}
	h := atomic.LoadAcq(&_p_.runqhead) // load-acquire, synchronize with consumers
	if t-h+n >= uint32(len(_p_.runq)) {
		throw("runqsteal: runq overflow")
	}
	atomic.StoreRel(&_p_.runqtail, t+n) // store-release, makes the item available for consumption
	return gp
}

// A gQueue is a dequeue of Gs linked through g.schedlink. A G can only
// be on one gQueue or gList at a time.
type gQueue struct {
	head guintptr
	tail guintptr
}

// empty reports whether q is empty.
func (q *gQueue) empty() bool {
	return q.head == 0
}

// push adds gp to the head of q.
func (q *gQueue) push(gp *g) {
	gp.schedlink = q.head
	q.head.set(gp)
	if q.tail == 0 {
		q.tail.set(gp)
	}
}

// pushBack adds gp to the tail of q.
func (q *gQueue) pushBack(gp *g) {
	gp.schedlink = 0
	if q.tail != 0 {
		q.tail.ptr().schedlink.set(gp)
	} else {
		q.head.set(gp)
	}
	q.tail.set(gp)
}

// pushBackAll adds all Gs in l2 to the tail of q. After this q2 must
// not be used.
func (q *gQueue) pushBackAll(q2 gQueue) {
	if q2.tail == 0 {
		return
	}
	q2.tail.ptr().schedlink = 0
	if q.tail != 0 {
		q.tail.ptr().schedlink = q2.head
	} else {
		q.head = q2.head
	}
	q.tail = q2.tail
}

// pop removes and returns the head of queue q. It returns nil if
// q is empty.
func (q *gQueue) pop() *g {
	gp := q.head.ptr()
	if gp != nil {
		q.head = gp.schedlink
		if q.head == 0 {
			q.tail = 0
		}
	}
	return gp
}

// popList takes all Gs in q and returns them as a gList.
func (q *gQueue) popList() gList {
	stack := gList{q.head}
	*q = gQueue{}
	return stack
}

// gList 通过 g.schedlink 连接的G的列表，一个G不能同时在 gQueue 和 gList 之中
// A gList is a list of Gs linked through g.schedlink. A G can only be
// on one gQueue or gList at a time.
type gList struct {
	head guintptr
}

// empty reports whether l is empty.
func (l *gList) empty() bool {
	return l.head == 0
}

// push adds gp to the head of l.
func (l *gList) push(gp *g) {
	gp.schedlink = l.head
	l.head.set(gp)
}

// pushAll prepends all Gs in q to l.
func (l *gList) pushAll(q gQueue) {
	if !q.empty() {
		q.tail.ptr().schedlink = l.head
		l.head = q.head
	}
}

// pop removes and returns the head of l. If l is empty, it returns nil.
func (l *gList) pop() *g {
	gp := l.head.ptr()
	if gp != nil {
		l.head = gp.schedlink
	}
	return gp
}

// setMaxThreads 设置M的最大个数
//go:linkname setMaxThreads runtime/debug.setMaxThreads
func setMaxThreads(in int) (out int) {
	lock(&sched.lock)
	out = int(sched.maxmcount)
	if in > 0x7fffffff { // MaxInt32
		sched.maxmcount = 0x7fffffff
	} else {
		sched.maxmcount = int32(in)
	}
	checkmcount()
	unlock(&sched.lock)
	return
}

// procPin 标记当前g不可抢占
//go:nosplit
func procPin() int {
	_g_ := getg()
	mp := _g_.m

	mp.locks++
	return int(mp.p.ptr().id)
}

// procUnpin 标记当前g可以抢占
//go:nosplit
func procUnpin() {
	_g_ := getg()
	_g_.m.locks--
}

// sync_runtime_procPin 因sync.Pool标记当前g不可抢占，并返回p的id
//go:linkname sync_runtime_procPin sync.runtime_procPin
//go:nosplit
func sync_runtime_procPin() int {
	return procPin()
}

// procUnpin 因sync.Pool解除当前g的抢占标记
//go:linkname sync_runtime_procUnpin sync.runtime_procUnpin
//go:nosplit
func sync_runtime_procUnpin() {
	procUnpin()
}

//go:linkname sync_atomic_runtime_procPin sync/atomic.runtime_procPin
//go:nosplit
func sync_atomic_runtime_procPin() int {
	return procPin()
}

//go:linkname sync_atomic_runtime_procUnpin sync/atomic.runtime_procUnpin
//go:nosplit
func sync_atomic_runtime_procUnpin() {
	procUnpin()
}

// Active spinning for sync.Mutex.
//go:linkname sync_runtime_canSpin sync.runtime_canSpin
//go:nosplit
func sync_runtime_canSpin(i int) bool {
	// sync.Mutex is cooperative, so we are conservative with spinning.
	// Spin only few times and only if running on a multicore machine and
	// GOMAXPROCS>1 and there is at least one other running P and local runq is empty.
	// As opposed to runtime mutex we don't do passive spinning here,
	// because there can be work on global runq or on other Ps.
	if i >= active_spin || ncpu <= 1 || gomaxprocs <= int32(sched.npidle+sched.nmspinning)+1 {
		return false
	}
	if p := getg().m.p.ptr(); !runqempty(p) {
		return false
	}
	return true
}

//go:linkname sync_runtime_doSpin sync.runtime_doSpin
//go:nosplit
func sync_runtime_doSpin() {
	procyield(active_spin_cnt)
}

var stealOrder randomOrder

// randomOrder/randomEnum are helper types for randomized work stealing.
// They allow to enumerate all Ps in different pseudo-random orders without repetitions.
// The algorithm is based on the fact that if we have X such that X and GOMAXPROCS
// are coprime, then a sequences of (i + X) % GOMAXPROCS gives the required enumeration.
type randomOrder struct {
	count    uint32
	coprimes []uint32
}

type randomEnum struct {
	i     uint32
	count uint32
	pos   uint32
	inc   uint32
}

func (ord *randomOrder) reset(count uint32) {
	ord.count = count
	ord.coprimes = ord.coprimes[:0]
	for i := uint32(1); i <= count; i++ {
		if gcd(i, count) == 1 {
			ord.coprimes = append(ord.coprimes, i)
		}
	}
}

func (ord *randomOrder) start(i uint32) randomEnum {
	return randomEnum{
		count: ord.count,
		pos:   i % ord.count,
		inc:   ord.coprimes[i%uint32(len(ord.coprimes))],
	}
}

func (enum *randomEnum) done() bool {
	return enum.i == enum.count
}

func (enum *randomEnum) next() {
	enum.i++
	enum.pos = (enum.pos + enum.inc) % enum.count
}

func (enum *randomEnum) position() uint32 {
	return enum.pos
}

// gcd 辗转相除法 获取a和b的最小公约数
func gcd(a, b uint32) uint32 {
	for b != 0 {
		a, b = b, a%b
	}
	return a
}

// initTask 标记对init的初始化，
// state 表示初始化状态
// ndeps 表示有init函数的依赖包数
// nfns 表示每个包的init函数个数
// 数组后是当前的init函数
// An initTask represents the set of initializations that need to be done for a package.
// Keep in sync with ../../test/initempty.go:initTask
type initTask struct {
	// TODO: pack the first 3 fields more tightly?
	state uintptr // 0 = uninitialized, 1 = in progress, 2 = done
	ndeps uintptr
	nfns  uintptr
	// followed by ndeps instances of an *initTask, one per package depended on
	// followed by nfns pcs, one per init function to run

	// node  []*initTask // init子节点函数列表
	// inits []func() 	 // init函数指针
}

// inittrace stores statistics for init functions which are
// updated by malloc and newproc when active is true.
var inittrace tracestat

type tracestat struct {
	active bool   // init tracing activation status
	id     int64  // init goroutine id
	allocs uint64 // heap allocations
	bytes  uint64 // heap allocated bytes
}

// doInit 初始化调用
func doInit(t *initTask) {
	switch t.state {
	case 2: // fully initialized
		return
	case 1: // initialization in progress
		throw("recursive call during initialization - linker skew")
	default: // not initialized yet
		t.state = 1 // initialization in progress

		for i := uintptr(0); i < t.ndeps; i++ {
			p := add(unsafe.Pointer(t), (3+i)*goarch.PtrSize)
			t2 := *(**initTask)(p)
			doInit(t2)
		}

		if t.nfns == 0 {
			t.state = 2 // initialization done
			return
		}

		var (
			start  int64
			before tracestat
		)

		if inittrace.active {
			start = nanotime()
			// Load stats non-atomically since tracinit is updated only by this init goroutine.
			before = inittrace
		}

		firstFunc := add(unsafe.Pointer(t), (3+t.ndeps)*goarch.PtrSize)
		for i := uintptr(0); i < t.nfns; i++ {
			p := add(firstFunc, i*goarch.PtrSize)
			f := *(*func())(unsafe.Pointer(&p))
			f()
		}

		if inittrace.active {
			end := nanotime()
			// Load stats non-atomically since tracinit is updated only by this init goroutine.
			after := inittrace

			f := *(*func())(unsafe.Pointer(&firstFunc))
			pkg := funcpkgpath(findfunc(abi.FuncPCABIInternal(f)))

			var sbuf [24]byte
			print("init ", pkg, " @")
			print(string(fmtNSAsMS(sbuf[:], uint64(start-runtimeInitTime))), " ms, ")
			print(string(fmtNSAsMS(sbuf[:], uint64(end-start))), " ms clock, ")
			print(string(itoa(sbuf[:], after.bytes-before.bytes)), " bytes, ")
			print(string(itoa(sbuf[:], after.allocs-before.allocs)), " allocs")
			print("\n")
		}

		t.state = 2 // initialization done
	}
}<|MERGE_RESOLUTION|>--- conflicted
+++ resolved
@@ -712,16 +712,10 @@
 	worldStopped()
 
 	moduledataverify()
-<<<<<<< HEAD
 	stackinit()  // 初始化空闲栈池
 	mallocinit() // 初始化内存池
-	// 初始化随机数，必须在 mcommoninit 之前执行
-=======
-	stackinit()
-	mallocinit()
 	cpuinit()      // must run before alginit
 	alginit()      // maps, hash, fastrand must not be used before this call
->>>>>>> d2d21d98
 	fastrandinit() // must run before mcommoninit
 	mcommoninit(_g_.m, -1)
 	modulesinit()   // provides activeModules
@@ -833,17 +827,11 @@
 		mp.id = mReserveID()
 	}
 
-<<<<<<< HEAD
-	// 填充mp的随机种子，如果计算结果相同则标记后者为1
 	mp.fastrand[0] = uint32(int64Hash(uint64(mp.id), fastrandseed))
 	mp.fastrand[1] = uint32(int64Hash(uint64(cputicks()), ^fastrandseed))
 	if mp.fastrand[0]|mp.fastrand[1] == 0 {
 		mp.fastrand[1] = 1
 	}
-=======
-	// cputicks is not very random in startup virtual machine
-	mp.fastrand = uint64(int64Hash(uint64(mp.id), fastrandseed^uintptr(cputicks())))
->>>>>>> d2d21d98
 
 	// 为mp添加处理信号的g
 	mpreinit(mp)
@@ -5029,50 +5017,8 @@
 	getg().m.mallocing--
 }
 
-<<<<<<< HEAD
-// If the signal handler receives a SIGPROF signal on a non-Go thread,
-// it tries to collect a traceback into sigprofCallers.
-// sigprofCallersUse is set to non-zero while sigprofCallers holds a traceback.
-var sigprofCallers cgoCallers
-var sigprofCallersUse uint32
-
-// sigprofNonGo is called if we receive a SIGPROF signal on a non-Go thread,
-// and the signal handler collected a stack trace in sigprofCallers.
-// When this is called, sigprofCallersUse will be non-zero.
-// g is nil, and what we can do is very limited.
-//go:nosplit
-//go:nowritebarrierrec
-func sigprofNonGo() {
-	if prof.hz != 0 {
-		n := 0
-		for n < len(sigprofCallers) && sigprofCallers[n] != 0 {
-			n++
-		}
-		cpuprof.addNonGo(sigprofCallers[:n])
-	}
-
-	atomic.Store(&sigprofCallersUse, 0)
-}
-
-// sigprofNonGoPC is called when a profiling signal arrived on a
-// non-Go thread and we have a single PC value, not a stack trace.
-// g is nil, and what we can do is very limited.
-//go:nosplit
-//go:nowritebarrierrec
-func sigprofNonGoPC(pc uintptr) {
-	if prof.hz != 0 {
-		stk := []uintptr{
-			pc,
-			abi.FuncPCABIInternal(_ExternalCode) + sys.PCQuantum,
-		}
-		cpuprof.addNonGo(stk)
-	}
-}
-
 // setcpuprofilerate 将CPU分析速率设置为每秒hz次。
 // 如果hz <= 0，则 setcpuprofilerate 关闭CPU性能分析
-=======
->>>>>>> d2d21d98
 // setcpuprofilerate sets the CPU profiling rate to hz times per second.
 // If hz <= 0, setcpuprofilerate turns off CPU profiling.
 func setcpuprofilerate(hz int32) {
