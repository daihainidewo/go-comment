--- conflicted
+++ resolved
@@ -5702,14 +5702,8 @@
 		print("  M", mp.id, ": p=", id1, " curg=", id2, " mallocing=", mp.mallocing, " throwing=", mp.throwing, " preemptoff=", mp.preemptoff, ""+" locks=", mp.locks, " dying=", mp.dying, " spinning=", mp.spinning, " blocked=", mp.blocked, " lockedg=", id3, "\n")
 	}
 
-<<<<<<< HEAD
 	// 打印所有G的信息
-	lock(&allglock)
-	for gi := 0; gi < len(allgs); gi++ {
-		gp := allgs[gi]
-=======
 	forEachG(func(gp *g) {
->>>>>>> f4b91838
 		mp := gp.m
 		lockedm := gp.lockedm.ptr()
 		id1 := int64(-1)
