// Copyright 2009 The Go Authors. All rights reserved.
// Use of this source code is governed by a BSD-style
// license that can be found in the LICENSE file.

package runtime

import (
	"internal/goarch"
	"runtime/internal/atomic"
	"unsafe"
)

// defined constants
const (
	// G status
	//
	// Beyond indicating the general state of a G, the G status
	// acts like a lock on the goroutine's stack (and hence its
	// ability to execute user code).
	//
	// If you add to this list, add to the list
	// of "okay during garbage collection" status
	// in mgcmark.go too.
	//
	// TODO(austin): The _Gscan bit could be much lighter-weight.
	// For example, we could choose not to run _Gscanrunnable
	// goroutines found in the run queue, rather than CAS-looping
	// until they become _Grunnable. And transitions like
	// _Gscanwaiting -> _Gscanrunnable are actually okay because
	// they don't affect stack ownership.

	// _Gidle means this goroutine was just allocated and has not
	// yet been initialized.
	_Gidle = iota // 0

	// _Grunnable means this goroutine is on a run queue. It is
	// not currently executing user code. The stack is not owned.
	_Grunnable // 1

	// _Grunning means this goroutine may execute user code. The
	// stack is owned by this goroutine. It is not on a run queue.
	// It is assigned an M and a P (g.m and g.m.p are valid).
	_Grunning // 2

	// _Gsyscall means this goroutine is executing a system call.
	// It is not executing user code. The stack is owned by this
	// goroutine. It is not on a run queue. It is assigned an M.
	_Gsyscall // 3

	// _Gwaiting means this goroutine is blocked in the runtime.
	// It is not executing user code. It is not on a run queue,
	// but should be recorded somewhere (e.g., a channel wait
	// queue) so it can be ready()d when necessary. The stack is
	// not owned *except* that a channel operation may read or
	// write parts of the stack under the appropriate channel
	// lock. Otherwise, it is not safe to access the stack after a
	// goroutine enters _Gwaiting (e.g., it may get moved).
	_Gwaiting // 4

	// _Gmoribund_unused is currently unused, but hardcoded in gdb
	// scripts.
	_Gmoribund_unused // 5

	// _Gdead means this goroutine is currently unused. It may be
	// just exited, on a free list, or just being initialized. It
	// is not executing user code. It may or may not have a stack
	// allocated. The G and its stack (if any) are owned by the M
	// that is exiting the G or that obtained the G from the free
	// list.
	_Gdead // 6

	// _Genqueue_unused is currently unused.
	_Genqueue_unused // 7

	// _Gcopystack means this goroutine's stack is being moved. It
	// is not executing user code and is not on a run queue. The
	// stack is owned by the goroutine that put it in _Gcopystack.
	_Gcopystack // 8

	// _Gpreempted means this goroutine stopped itself for a
	// suspendG preemption. It is like _Gwaiting, but nothing is
	// yet responsible for ready()ing it. Some suspendG must CAS
	// the status to _Gwaiting to take responsibility for
	// ready()ing this G.
	_Gpreempted // 9

	// _Gscan combined with one of the above states other than
	// _Grunning indicates that GC is scanning the stack. The
	// goroutine is not executing user code and the stack is owned
	// by the goroutine that set the _Gscan bit.
	//
	// _Gscanrunning is different: it is used to briefly block
	// state transitions while GC signals the G to scan its own
	// stack. This is otherwise like _Grunning.
	//
	// atomicstatus&~Gscan gives the state the goroutine will
	// return to when the scan completes.
	_Gscan          = 0x1000
	_Gscanrunnable  = _Gscan + _Grunnable  // 0x1001
	_Gscanrunning   = _Gscan + _Grunning   // 0x1002
	_Gscansyscall   = _Gscan + _Gsyscall   // 0x1003
	_Gscanwaiting   = _Gscan + _Gwaiting   // 0x1004
	_Gscanpreempted = _Gscan + _Gpreempted // 0x1009
)

const (
	// P status

	// _Pidle means a P is not being used to run user code or the
	// scheduler. Typically, it's on the idle P list and available
	// to the scheduler, but it may just be transitioning between
	// other states.
	//
	// The P is owned by the idle list or by whatever is
	// transitioning its state. Its run queue is empty.
	_Pidle = iota

	// _Prunning means a P is owned by an M and is being used to
	// run user code or the scheduler. Only the M that owns this P
	// is allowed to change the P's status from _Prunning. The M
	// may transition the P to _Pidle (if it has no more work to
	// do), _Psyscall (when entering a syscall), or _Pgcstop (to
	// halt for the GC). The M may also hand ownership of the P
	// off directly to another M (e.g., to schedule a locked G).
	_Prunning

	// _Psyscall means a P is not running user code. It has
	// affinity to an M in a syscall but is not owned by it and
	// may be stolen by another M. This is similar to _Pidle but
	// uses lightweight transitions and maintains M affinity.
	//
	// Leaving _Psyscall must be done with a CAS, either to steal
	// or retake the P. Note that there's an ABA hazard: even if
	// an M successfully CASes its original P back to _Prunning
	// after a syscall, it must understand the P may have been
	// used by another M in the interim.
	_Psyscall

	// _Pgcstop means a P is halted for STW and owned by the M
	// that stopped the world. The M that stopped the world
	// continues to use its P, even in _Pgcstop. Transitioning
	// from _Prunning to _Pgcstop causes an M to release its P and
	// park.
	//
	// The P retains its run queue and startTheWorld will restart
	// the scheduler on Ps with non-empty run queues.
	_Pgcstop

	// _Pdead means a P is no longer used (GOMAXPROCS shrank). We
	// reuse Ps if GOMAXPROCS increases. A dead P is mostly
	// stripped of its resources, though a few things remain
	// (e.g., trace buffers).
	_Pdead
)

// mutex 互斥锁，在没有竞争的情况下和自旋锁一样快，在竞争情况下会休眠于内核，不需要初始化每个锁
// Mutual exclusion locks.  In the uncontended case,
// as fast as spin locks (just a few user-level instructions),
// but on the contention path they sleep in the kernel.
// A zeroed Mutex is unlocked (no need to initialize each lock).
// Initialization is helpful for static lock ranking, but not required.
type mutex struct {
	// Empty struct if lock ranking is disabled, otherwise includes the lock rank
	lockRankStruct
	// 基于futex实现的是 uint32 key
	// 基于信号量实现的是 M* waitm 的指针
	// 以前是联合体，但是会破坏精准GC
	// Futex-based impl treats it as uint32 key,
	// while sema-based impl as M* waitm.
	// Used to be a union, but unions break precise GC.
	key uintptr
}

// note 标记一次wakeup和sleep事件，
// notesleep 需要 wakeup 唤醒
// notetsleep 是只休眠指定纳秒后返回，但不能立即调用 noteclear
// notesleep / notetsleep 通常在g0上调用
// notetsleepg 和 notetsleep 类似，在用户g上调用
// sleep and wakeup on one-time events.
// before any calls to notesleep or notewakeup,
// must call noteclear to initialize the Note.
// then, exactly one thread can call notesleep
// and exactly one thread can call notewakeup (once).
// once notewakeup has been called, the notesleep
// will return.  future notesleep will return immediately.
// subsequent noteclear must be called only after
// previous notesleep has returned, e.g. it's disallowed
// to call noteclear straight after notewakeup.
//
// notetsleep is like notesleep but wakes up after
// a given number of nanoseconds even if the event
// has not yet happened.  if a goroutine uses notetsleep to
// wake up early, it must wait to call noteclear until it
// can be sure that no other goroutine is calling
// notewakeup.
//
// notesleep/notetsleep are generally called on g0,
// notetsleepg is similar to notetsleep but is called on user g.
type note struct {
	// Futex-based impl treats it as uint32 key,
	// while sema-based impl as M* waitm.
	// Used to be a union, but unions break precise GC.
	key uintptr
}

type funcval struct {
	fn uintptr
	// variable-size, fn-specific data here
}

type iface struct {
	tab  *itab
	data unsafe.Pointer
}

type eface struct {
	_type *_type
	data  unsafe.Pointer
}

func efaceOf(ep *interface{}) *eface {
	return (*eface)(unsafe.Pointer(ep))
}

// The guintptr, muintptr, and puintptr are all used to bypass write barriers.
// It is particularly important to avoid write barriers when the current P has
// been released, because the GC thinks the world is stopped, and an
// unexpected write barrier would not be synchronized with the GC,
// which can lead to a half-executed write barrier that has marked the object
// but not queued it. If the GC skips the object and completes before the
// queuing can occur, it will incorrectly free the object.
//
// We tried using special assignment functions invoked only when not
// holding a running P, but then some updates to a particular memory
// word went through write barriers and some did not. This breaks the
// write barrier shadow checking mode, and it is also scary: better to have
// a word that is completely ignored by the GC than to have one for which
// only a few updates are ignored.
//
// Gs and Ps are always reachable via true pointers in the
// allgs and allp lists or (during allocation before they reach those lists)
// from stack variables.
//
// Ms are always reachable via true pointers either from allm or
// freem. Unlike Gs and Ps we do free Ms, so it's important that
// nothing ever hold an muintptr across a safe point.

// A guintptr holds a goroutine pointer, but typed as a uintptr
// to bypass write barriers. It is used in the Gobuf goroutine state
// and in scheduling lists that are manipulated without a P.
//
// The Gobuf.g goroutine pointer is almost always updated by assembly code.
// In one of the few places it is updated by Go code - func save - it must be
// treated as a uintptr to avoid a write barrier being emitted at a bad time.
// Instead of figuring out how to emit the write barriers missing in the
// assembly manipulation, we change the type of the field to uintptr,
// so that it does not require write barriers at all.
//
// Goroutine structs are published in the allg list and never freed.
// That will keep the goroutine structs from being collected.
// There is never a time that Gobuf.g's contain the only references
// to a goroutine: the publishing of the goroutine in allg comes first.
// Goroutine pointers are also kept in non-GC-visible places like TLS,
// so I can't see them ever moving. If we did want to start moving data
// in the GC, we'd need to allocate the goroutine structs from an
// alternate arena. Using guintptr doesn't make that problem any worse.
type guintptr uintptr

//go:nosplit
func (gp guintptr) ptr() *g { return (*g)(unsafe.Pointer(gp)) }

//go:nosplit
func (gp *guintptr) set(g *g) { *gp = guintptr(unsafe.Pointer(g)) }

//go:nosplit
func (gp *guintptr) cas(old, new guintptr) bool {
	return atomic.Casuintptr((*uintptr)(unsafe.Pointer(gp)), uintptr(old), uintptr(new))
}

// setGNoWB performs *gp = new without a write barrier.
// For times when it's impractical to use a guintptr.
//go:nosplit
//go:nowritebarrier
func setGNoWB(gp **g, new *g) {
	(*guintptr)(unsafe.Pointer(gp)).set(new)
}

type puintptr uintptr

//go:nosplit
func (pp puintptr) ptr() *p { return (*p)(unsafe.Pointer(pp)) }

//go:nosplit
func (pp *puintptr) set(p *p) { *pp = puintptr(unsafe.Pointer(p)) }

// muintptr is a *m that is not tracked by the garbage collector.
//
// Because we do free Ms, there are some additional constrains on
// muintptrs:
//
// 1. Never hold an muintptr locally across a safe point.
//
// 2. Any muintptr in the heap must be owned by the M itself so it can
//    ensure it is not in use when the last true *m is released.
type muintptr uintptr

//go:nosplit
func (mp muintptr) ptr() *m { return (*m)(unsafe.Pointer(mp)) }

//go:nosplit
func (mp *muintptr) set(m *m) { *mp = muintptr(unsafe.Pointer(m)) }

// setMNoWB 设置mp指向new，没有写屏障
// setMNoWB performs *mp = new without a write barrier.
// For times when it's impractical to use an muintptr.
//go:nosplit
//go:nowritebarrier
func setMNoWB(mp **m, new *m) {
	(*muintptr)(unsafe.Pointer(mp)).set(new)
}

// gobuf g 相关数据 切换上下文时使用
type gobuf struct {
	// The offsets of sp, pc, and g are known to (hard-coded in) libmach.
	//
	// ctxt is unusual with respect to GC: it may be a
	// heap-allocated funcval, so GC needs to track it, but it
	// needs to be set and cleared from assembly, where it's
	// difficult to have write barriers. However, ctxt is really a
	// saved, live register, and we only ever exchange it between
	// the real register and the gobuf. Hence, we treat it as a
	// root during stack scanning, which means assembly that saves
	// and restores it doesn't need write barriers. It's still
	// typed as a pointer so that any other writes from Go get
	// write barriers.
	sp   uintptr  // 栈指针
	pc   uintptr  // 程序计数器
	g    guintptr // 反向关联 g 对象
	ctxt unsafe.Pointer
	ret  uintptr // 系统调用返回值
	lr   uintptr // 某些架构用于暂存pc
	bp   uintptr // for framepointer-enabled architectures
}

// sudog 将g打包，用于需要等待信号触发的g。
// 有对象池利用 acquireSudog 和 releaseSudog 获取和释放。
// sudog represents a g in a wait list, such as for sending/receiving
// on a channel.
//
// sudog is necessary because the g ↔ synchronization object relation
// is many-to-many. A g can be on many wait lists, so there may be
// many sudogs for one g; and many gs may be waiting on the same
// synchronization object, so there may be many sudogs for one object.
//
// sudogs are allocated from a special pool. Use acquireSudog and
// releaseSudog to allocate and free them.
type sudog struct {
	// The following fields are protected by the hchan.lock of the
	// channel this sudog is blocking on. shrinkstack depends on
	// this for sudogs involved in channel ops.

	g *g // 关联的G

	next *sudog         // 链表前驱
	prev *sudog         // 链表后继
	elem unsafe.Pointer // data element (may point to stack)

	// The following fields are never accessed concurrently.
	// For channels, waitlink is only accessed by g.
	// For semaphores, all fields (including the ones above)
	// are only accessed when holding a semaRoot lock.

	acquiretime int64 // 获取时间
	releasetime int64 // 释放时间
	ticket      uint32

	// isSelect 是否在等待 select 信号
	// isSelect indicates g is participating in a select, so
	// g.selectDone must be CAS'd to win the wake-up race.
	isSelect bool

	// success indicates whether communication over channel c
	// succeeded. It is true if the goroutine was awoken because a
	// value was delivered over channel c, and false if awoken
	// because c was closed.
	success bool

	parent   *sudog // semaRoot binary tree
	waitlink *sudog // g.waiting list or semaRoot
	waittail *sudog // semaRoot
	c        *hchan // channel
}

type libcall struct {
	fn   uintptr
	n    uintptr // number of parameters
	args uintptr // parameters
	r1   uintptr // return values
	r2   uintptr
	err  uintptr // error number
}

// stack 指向Go的执行栈，标记区间[lo, hi)，两边没有隐藏的数据结构
// Stack describes a Go execution stack.
// The bounds of the stack are exactly [lo, hi),
// with no implicit data structures on either side.
type stack struct {
	lo uintptr
	hi uintptr
}

// heldLockInfo 持有锁信息和锁排名
// heldLockInfo gives info on a held lock and the rank of that lock
type heldLockInfo struct {
	lockAddr uintptr
	rank     lockRank
}

type g struct {
	// Stack parameters.
	// stack describes the actual stack memory: [stack.lo, stack.hi).
	// stackguard0 is the stack pointer compared in the Go stack growth prologue.
	// It is stack.lo+StackGuard normally, but can be StackPreempt to trigger a preemption.
	// stackguard1 is the stack pointer compared in the C stack growth prologue.
	// It is stack.lo+StackGuard on g0 and gsignal stacks.
	// It is ~0 on other goroutine stacks, to trigger a call to morestackc (and crash).
	stack       stack   // 当前可用栈空间 offset known to runtime/cgo
	stackguard0 uintptr // go栈指针，用于标识栈基地址，也可用来标志抢占标志 offset known to liblink
	stackguard1 uintptr // c栈指针 offset known to liblink

	_panic    *_panic // panic 链表 innermost panic - offset known to liblink
	_defer    *_defer // defer 链表 innermost defer
	m         *m      // 当前绑定的m current m; offset known to arm liblink
	sched     gobuf   // 调度信息
	syscallsp uintptr // if status==Gsyscall, syscallsp = sched.sp to use during gc
	syscallpc uintptr // if status==Gsyscall, syscallpc = sched.pc to use during gc
	stktopsp  uintptr // 栈顶预期的sp expected sp at top of stack, to check in traceback
	// param is a generic pointer parameter field used to pass
	// values in particular contexts where other storage for the
	// parameter would be difficult to find. It is currently used
	// in three ways:
	// 1. When a channel operation wakes up a blocked goroutine, it sets param to
	//    point to the sudog of the completed blocking operation.
	// 2. By gcAssistAlloc1 to signal back to its caller that the goroutine completed
	//    the GC cycle. It is unsafe to do so in any other way, because the goroutine's
	//    stack may have moved in the meantime.
	// 3. By debugCallWrap to pass parameters to a new goroutine because allocating a
	//    closure in the runtime is forbidden.
	param        unsafe.Pointer
	atomicstatus uint32     // g 的原子状态
	stackLock    uint32     // sigprof/scang lock; TODO: fold in to atomicstatus
	goid         int64      // goroutine的编号
	schedlink    guintptr   // 调度链接下一个g，gFree
	waitsince    int64      // approx time when the g become blocked
	waitreason   waitReason // if status==Gwaiting

	preempt       bool // 抢占标志位 preemption signal, duplicates stackguard0 = stackpreempt
	preemptStop   bool // transition to _Gpreempted on preemption; otherwise, just deschedule
	preemptShrink bool // 在同步安全点收缩堆栈 // shrink stack at synchronous safe point

	// asyncSafePoint is set if g is stopped at an asynchronous
	// safe pofint. This means there are frames on the stack
	// without precise pointer information.
	asyncSafePoint bool // 异步安全点

	paniconfault bool // panic (instead of crash) on unexpected fault address
	gcscandone   bool // g has scanned stack; protected by _Gscan bit in status
	throwsplit   bool // 是否拆分堆栈 // must not split stack
	// activeStackChans indicates that there are unlocked channels
	// pointing into this goroutine's stack. If true, stack
	// copying needs to acquire channel locks to protect these
	// areas of the stack.
	activeStackChans bool // 存在没有锁定的堆栈channel 所以复制栈帧时需要锁保护栈帧
	// parkingOnChan indicates that the goroutine is about to
	// park on a chansend or chanrecv. Used to signal an unsafe point
	// for stack shrinking. It's a boolean value, but is updated atomically.
	parkingOnChan uint8 // 处于 chansend 或 chanrecv 状态，标记缩小栈不安全标志

	raceignore     int8     // ignore race detection events
	sysblocktraced bool     // StartTrace has emitted EvGoInSyscall about this goroutine
	tracking       bool     // 是否跟踪G 获取延迟统计信息 whether we're tracking this G for sched latency statistics
	trackingSeq    uint8    // 是否跟踪G的序号 used to decide whether to track this G
	runnableStamp  int64    // timestamp of when the G last became runnable, only used when tracking
	runnableTime   int64    // the amount of time spent runnable, cleared when running, only used when tracking
	sysexitticks   int64    // cputicks when syscall has returned (for tracing)
	traceseq       uint64   // trace event sequencer
	tracelastp     puintptr // last P emitted an event for this goroutine
	lockedm        muintptr // 锁定的M地址
	sig            uint32
	writebuf       []byte
	sigcode0       uintptr
	sigcode1       uintptr
	sigpc          uintptr
	gopc           uintptr         // 创建此goroutine的调用者的pc pc of go statement that created this goroutine
	ancestors      *[]ancestorInfo // 创建此goroutine的祖先信息，仅用于debug.tracebackancestors ancestor information goroutine(s) that created this goroutine (only used if debug.tracebackancestors)
	startpc        uintptr         // g 绑定的函数 // pc of goroutine function
	racectx        uintptr
	waiting        *sudog         // 当前 g 被封装成等待的 sudog
	cgoCtxt        []uintptr      // cgo traceback context
	labels         unsafe.Pointer // profiler labels
	timer          *timer         // 缓存的 timer cached timer for time.Sleep
	selectDone     uint32         // 标志 select 是否完成 are we participating in a select and did someone win the race?

	// Per-G GC state

	// gcAssistBytes is this G's GC assist credit in terms of
	// bytes allocated. If this is positive, then the G has credit
	// to allocate gcAssistBytes bytes without assisting. If this
	// is negative, then the G must correct this by performing
	// scan work. We track this in bytes to make it fast to update
	// and check for debt in the malloc hot path. The assist ratio
	// determines how this corresponds to scan work debt.
	gcAssistBytes int64
}

// gTrackingPeriod is the number of transitions out of _Grunning between
// latency tracking runs.
const gTrackingPeriod = 8

const (
	// tlsSlots is the number of pointer-sized slots reserved for TLS on some platforms,
	// like Windows.
	tlsSlots = 6
	tlsSize  = tlsSlots * goarch.PtrSize
)

type m struct {
	g0      *g     // goroutine with scheduling stack
	morebuf gobuf  // 保存着morestack的调用者相关信息// gobuf arg to morestack
	divmod  uint32 // div/mod denominator for arm - known to liblink

	// Fields not known to debuggers.
	procid        uint64            // for debuggers, but offset not hard-coded
	gsignal       *g                // signal-handling g
	goSigStack    gsignalStack      // Go-allocated signal handling stack
	sigmask       sigset            // storage for saved signal mask
	tls           [tlsSlots]uintptr // thread-local storage (for x86 extern register)
	mstartfn      func()            // m 开始时调用的函数
	curg          *g                // current running goroutine
	caughtsig     guintptr          // goroutine running during fatal signal
	p             puintptr          // attached p for executing go code (nil if not executing go code)
	nextp         puintptr
	oldp          puintptr // the p that was attached before executing a syscall
	id            int64
	mallocing     int32
	throwing      int32
	preemptoff    string // if != "", keep curg running on this m
	locks         int32  // 引用计数，非零表示禁止抢占当前g
	dying         int32
	profilehz     int32 // cpu 采样率
	spinning      bool  // 是否自旋 等待 g 去执行
	blocked       bool  // 是否被note阻塞
	newSigstack   bool  // minit on C thread called sigaltstack
	printlock     int8
<<<<<<< HEAD
	incgo         bool      // 是否执行cgo调用 m is executing a cgo call
	freeWait      uint32    // 为0表示可以释放当前m if == 0, safe to free g0 and delete m (atomic)
	fastrand      [2]uint32 // 随机数种子
=======
	incgo         bool   // m is executing a cgo call
	freeWait      uint32 // if == 0, safe to free g0 and delete m (atomic)
	fastrand      uint64
>>>>>>> d2d21d98
	needextram    bool
	traceback     uint8
	ncgocall      uint64                        // cgo调用次数 number of cgo calls in total
	ncgo          int32                         // 当前cgo调用次数 number of cgo calls currently in progress
	cgoCallersUse uint32                        // if non-zero, cgoCallers in use temporarily
	cgoCallers    *cgoCallers                   // cgo traceback if crashing in cgo call
	doesPark      bool                          // 是有需要使用p执行代码 // non-P running threads: sysmon and newmHandoff never use .park
	park          note                          // 休眠锁
	alllink       *m                            // on allm // 指向所有M的队首
	schedlink     muintptr                      // 调度
	lockedg       guintptr                      // 锁定G的地址
	createstack   [32]uintptr                   // stack that created this thread.
	lockedExt     uint32                        // tracking for external LockOSThread
	lockedInt     uint32                        // tracking for internal lockOSThread
	nextwaitm     muintptr                      // next m waiting for lock
	waitunlockf   func(*g, unsafe.Pointer) bool // m park 时的附加函数
	waitlock      unsafe.Pointer                // m park 时的锁
	waittraceev   byte
	waittraceskip int
	startingtrace bool
	syscalltick   uint32 // 系统调用次数
	freelink      *m     // 指向全局空闲 m 列表 on sched.freem

	// mFixup 用来同步操作系统相关m的状态，需要获得锁操作，为了避免死锁执行mDoFixupFn时fn必须为nil
	// mFixup is used to synchronize OS related m state
	// (credentials etc) use mutex to access. To avoid deadlocks
	// an atomic.Load() of used being zero in mDoFixupFn()
	// guarantees fn is nil.
	mFixup struct {
		lock mutex
		used uint32
		fn   func(bool) bool
	}

	// these are here because they are too large to be on the stack
	// of low-level NOSPLIT functions.
	libcall   libcall
	libcallpc uintptr  // for cpu profiler
	libcallsp uintptr  // libcall 的sp
	libcallg  guintptr // libcall 的g
	syscall   libcall  // stores syscall parameters on windows

	vdsoSP uintptr // SP for traceback while in VDSO call (0 if not in call)
	vdsoPC uintptr // PC for traceback while in VDSO call

	// preemptGen counts the number of completed preemption
	// signals. This is used to detect when a preemption is
	// requested, but fails. Accessed atomically.
	preemptGen uint32

	// Whether this is a pending preemption signal on this M.
	// Accessed atomically.
	signalPending uint32

	dlogPerM

	mOS

	// m最多持有10个lock，由锁排序代码维护
	// Up to 10 locks held by this m, maintained by the lock ranking code.
	locksHeldLen int
	locksHeld    [10]heldLockInfo
}

type p struct {
	id          int32      // 编号
	status      uint32     // one of pidle/prunning/...
	link        puintptr   // p 链表
	schedtick   uint32     // 调度次数（重新分配时间片的次数）
	syscalltick uint32     // 系统调用次数
	sysmontick  sysmontick // 上次 sysmon 的信息
	m           muintptr   // 反向链接m，back-link to associated m (nil if idle)
	mcache      *mcache    // mcache 内存管理
	pcache      pageCache  // 页缓存
	raceprocctx uintptr

	// 本地的defer对象池
	deferpool    []*_defer // pool of available defer structs (see panic.go)
	deferpoolbuf [32]*_defer

	// Cache of goroutine ids, amortizes accesses to runtime·sched.goidgen.
	goidcache    uint64 // goroutine id 分配缓存
	goidcacheend uint64 // goroutine id 分配器的最后一个 id

	// Queue of runnable goroutines. Accessed without lock.
	runqhead uint32        // 可执行队列队首
	runqtail uint32        // 可执行队列队尾
	runq     [256]guintptr // 可执行队列
	// runnext, if non-nil, is a runnable G that was ready'd by
	// the current G and should be run next instead of what's in
	// runq if there's time remaining in the running G's time
	// slice. It will inherit the time left in the current time
	// slice. If a set of goroutines is locked in a
	// communicate-and-wait pattern, this schedules that set as a
	// unit and eliminates the (potentially large) scheduling
	// latency that otherwise arises from adding the ready'd
	// goroutines to the end of the run queue.
	//
	// Note that while other P's may atomically CAS this to zero,
	// only the owner P can CAS it to a valid G.
	runnext guintptr

	// 空闲G列表 Available G's (status == Gdead)
	gFree struct {
		gList       // 列表元素
		n     int32 // 列表个数
	}

	sudogcache []*sudog    // sudog 缓存
	sudogbuf   [128]*sudog // sudog 列表

	// Cache of mspan objects from the heap.
	mspancache struct { // mspan的缓存
		// We need an explicit length here because this field is used
		// in allocation codepaths where write barriers are not allowed,
		// and eliminating the write barrier/keeping it eliminated from
		// slice updates is tricky, moreso than just managing the length
		// ourselves.
		len int         // 长度
		buf [128]*mspan // 元素
	}

	tracebuf traceBufPtr

	// traceSweep indicates the sweep events should be traced.
	// This is used to defer the sweep start event until a span
	// has actually been swept.
	traceSweep bool
	// traceSwept and traceReclaimed track the number of bytes
	// swept and reclaimed by sweeping in the current sweep loop.
	traceSwept, traceReclaimed uintptr

	palloc persistentAlloc // per-P to avoid mutex

	_ uint32 // Alignment for atomic fields below

	// The when field of the first entry on the timer heap.
	// This is updated using atomic functions.
	// This is 0 if the timer heap is empty.
	timer0When uint64

	// The earliest known nextwhen field of a timer with
	// timerModifiedEarlier status. Because the timer may have been
	// modified again, there need not be any timer with this value.
	// This is updated using atomic functions.
	// This is 0 if there are no timerModifiedEarlier timers.
	timerModifiedEarliest uint64

	// Per-P GC state
	gcAssistTime         int64 // Nanoseconds in assistAlloc
	gcFractionalMarkTime int64 // Nanoseconds in fractional mark worker (atomic)

	// gcMarkWorkerMode is the mode for the next mark worker to run in.
	// That is, this is used to communicate with the worker goroutine
	// selected for immediate execution by
	// gcController.findRunnableGCWorker. When scheduling other goroutines,
	// this field must be set to gcMarkWorkerNotWorker.
	gcMarkWorkerMode gcMarkWorkerMode
	// gcMarkWorkerStartTime is the nanotime() at which the most recent
	// mark worker started.
	gcMarkWorkerStartTime int64

	// gcw is this P's GC work buffer cache. The work buffer is
	// filled by write barriers, drained by mutator assists, and
	// disposed on certain GC state transitions.
	gcw gcWork

	// wbBuf is this P's GC write barrier buffer.
	//
	// TODO: Consider caching this in the running G.
	wbBuf wbBuf

	runSafePointFn uint32 // if 1, run schedt.safePointFn at next safe point

	// statsSeq is a counter indicating whether this P is currently
	// writing any stats. Its value is even when not, odd when it is.
	statsSeq uint32

	// Lock for timers. We normally access the timers while running
	// on this P, but the scheduler can also do it from a different P.
	timersLock mutex

	// Actions to take at some time. This is used to implement the
	// standard library's time package.
	// Must hold timersLock to access.
	timers []*timer

	// Number of timers in P's heap.
	// Modified using atomic instructions.
	numTimers uint32

	// Number of timerDeleted timers in P's heap.
	// Modified using atomic instructions.
	deletedTimers uint32

	// Race context used while executing timer functions.
	timerRaceCtx uintptr

	// preempt is set to indicate that this P should be enter the
	// scheduler ASAP (regardless of what G is running on it).
	preempt bool // 标记 p 应该快速进入调度

	// Padding is no longer needed. False sharing is now not a worry because p is large enough
	// that its size class is an integer multiple of the cache line size (for any of our architectures).
}

type schedt struct {
	// accessed atomically. keep at top to ensure alignment on 32-bit systems.
	goidgen   uint64 // 已分配的goroutine id的值
	lastpoll  uint64 // time of last network poll, 0 if currently polling
	pollUntil uint64 // time to which current poll is sleeping

	lock mutex // schedt 锁结构体

	// When increasing nmidle, nmidlelocked, nmsys, or nmfreed, be
	// sure to call checkdead().

	midle        muintptr // 空闲M队列
	nmidle       int32    // 空闲M的个数
	nmidlelocked int32    // 锁定状态的M个数
	mnext        int64    // 下一个 M 的 id
	maxmcount    int32    // 最大允许M的个数
	nmsys        int32    // 系统M个数，不包括锁定的M，只包括 templateThread 和 sysmon
	nmfreed      int64    // 累计释放 M 的个数

	ngsys uint32 // 系统goroutine的个数

	pidle      puintptr // 空闲的P列表
	npidle     uint32   // 空闲P的数目
	nmspinning uint32   // 自旋m的个数 See "Worker thread parking/unparking" comment in proc.go.

	// Global runnable queue.
	runq     gQueue // 等待执行g的队列
	runqsize int32  // 等待执行g个数

	// disable controls selective disabling of the scheduler.
	//
	// Use schedEnableUser to control this.
	//
	// disable is protected by sched.lock.
	disable struct {
		// user disables scheduling of user goroutines.
		user     bool
		runnable gQueue // pending runnable Gs
		n        int32  // length of runnable
	}

	// 全局缓存释放的G
	// Global cache of dead G's.
	gFree struct {
		lock    mutex // 全局锁
		stack   gList // Gs with stacks
		noStack gList // Gs without stacks
		n       int32
	}

	// Central cache of sudog structs.
	sudoglock  mutex  // sudog 全局锁
	sudogcache *sudog // sudog 全局缓存

	// Central pool of available defer structs.
	deferlock mutex   // defer对象池锁
	deferpool *_defer // 全局defer对象池

	// freem is the list of m's waiting to be freed when their
	// m.exited is set. Linked through m.freelink.
	freem *m // 等待被释放的m列表

	gcwaiting  uint32 // gc is waiting to run
	stopwait   int32
	stopnote   note
	sysmonwait uint32 // 进入 sysmon 中
	sysmonnote note

	// While true, sysmon not ready for mFixup calls.
	// Accessed atomically.
	sysmonStarting uint32

	// safepointFn should be called on each P at the next GC
	// safepoint if p.runSafePointFn is set.
	safePointFn   func(*p)
	safePointWait int32
	safePointNote note

	// cpu信息采样率
	profilehz int32 // cpu profiling rate

	procresizetime int64 // nanotime() of last change to gomaxprocs
	totaltime      int64 // ∫gomaxprocs dt up to procresizetime

	// sysmonlock protects sysmon's actions on the runtime.
	//
	// Acquire and hold this mutex to block sysmon from interacting
	// with the rest of the runtime.
	sysmonlock mutex

	_ uint32 // ensure timeToRun has 8-byte alignment

	// timeToRun is a distribution of scheduling latencies, defined
	// as the sum of time a G spends in the _Grunnable state before
	// it transitions to _Grunning.
	//
	// timeToRun is protected by sched.lock.
	timeToRun timeHistogram
}

// Values for the flags field of a sigTabT.
const (
	_SigNotify   = 1 << iota // let signal.Notify have signal, even if from kernel
	_SigKill                 // if signal.Notify doesn't take it, exit quietly
	_SigThrow                // if signal.Notify doesn't take it, exit loudly
	_SigPanic                // if the signal is from the kernel, panic
	_SigDefault              // if the signal isn't explicitly requested, don't monitor it
	_SigGoExit               // cause all runtime procs to exit (only used on Plan 9).
	_SigSetStack             // add SA_ONSTACK to libc handler
	_SigUnblock              // always unblock; see blockableSig
	_SigIgn                  // _SIG_DFL action is to ignore the signal
)

// Layout of in-memory per-function information prepared by linker
// See https://golang.org/s/go12symtab.
// Keep in sync with linker (../cmd/link/internal/ld/pcln.go:/pclntab)
// and with package debug/gosym and with symtab.go in package runtime.
type _func struct {
	entryoff uint32 // start pc, as offset from moduledata.text/pcHeader.textStart
	nameoff  int32  // function name

	args        int32  // in/out args size
	deferreturn uint32 // offset of start of a deferreturn call instruction from entry, if any.

	pcsp      uint32
	pcfile    uint32
	pcln      uint32
	npcdata   uint32
	cuOffset  uint32 // runtime.cutab offset of this function's CU
	funcID    funcID // set for certain special runtime functions
	flag      funcFlag
	_         [1]byte // pad
	nfuncdata uint8   // must be last, must end on a uint32-aligned boundary
}

// Pseudo-Func that is returned for PCs that occur in inlined code.
// A *Func can be either a *_func or a *funcinl, and they are distinguished
// by the first uintptr.
type funcinl struct {
	ones  uint32  // set to ^0 to distinguish from _func
	entry uintptr // entry of the real (the "outermost") frame
	name  string
	file  string
	line  int
}

// layout of Itab known to compilers
// allocated in non-garbage-collected memory
// Needs to be in sync with
// ../cmd/compile/internal/reflectdata/reflect.go:/^func.WriteTabs.
type itab struct {
	inter *interfacetype
	_type *_type
	hash  uint32 // copy of _type.hash. Used for type switches.
	_     [4]byte
	fun   [1]uintptr // variable sized. fun[0]==0 means _type does not implement inter.
}

// Lock-free stack node.
// Also known to export_test.go.
type lfnode struct {
	next    uint64
	pushcnt uintptr
}

type forcegcstate struct {
	lock mutex
	g    *g
	idle uint32
}

// extendRandom extends the random numbers in r[:n] to the whole slice r.
// Treats n<0 as n==0.
func extendRandom(r []byte, n int) {
	if n < 0 {
		n = 0
	}
	for n < len(r) {
		// Extend random bits using hash function & time seed
		w := n
		if w > 16 {
			w = 16
		}
		h := memhash(unsafe.Pointer(&r[n-w]), uintptr(nanotime()), uintptr(w))
		for i := 0; i < goarch.PtrSize && n < len(r); i++ {
			r[n] = byte(h)
			n++
			h >>= 8
		}
	}
}

// A _defer holds an entry on the list of deferred calls.
// If you add a field here, add code to clear it in freedefer and deferProcStack
// This struct must match the code in cmd/compile/internal/ssagen/ssa.go:deferstruct
// and cmd/compile/internal/ssagen/ssa.go:(*state).call.
// Some defers will be allocated on the stack and some on the heap.
// All defers are logically part of the stack, so write barriers to
// initialize them are not required. All defers must be manually scanned,
// and for heap defers, marked.
type _defer struct {
	started bool
	heap    bool
	// 标识当前defer是open-coded的defer
	// openDefer indicates that this _defer is for a frame with open-coded
	// defers. We have only one defer record for the entire frame (which may
	// currently have 0, 1, or more defers active).
	openDefer bool
	sp        uintptr // sp at time of defer
	pc        uintptr // pc at time of defer
	fn        func()  // can be nil for open-coded defers
	_panic    *_panic // panic that is running defer 正在运行的panic
	link      *_defer // next defer on G; can point to either heap or stack!

	// If openDefer is true, the fields below record values about the stack
	// frame and associated function that has the open-coded defer(s). sp
	// above will be the sp for the frame, and pc will be address of the
	// deferreturn call in the function.
	fd   unsafe.Pointer // funcdata for the function associated with the frame
	varp uintptr        // value of varp for the stack frame
	// framepc is the current pc associated with the stack frame. Together,
	// with sp above (which is the sp associated with the stack frame),
	// framepc/sp can be used as pc/sp pair to continue a stack trace via
	// gentraceback().
	framepc uintptr
}

// A _panic holds information about an active panic.
//
// A _panic value must only ever live on the stack.
//
// The argp and link fields are stack pointers, but don't need special
// handling during stack growth: because they are pointer-typed and
// _panic values only live on the stack, regular stack pointer
// adjustment takes care of them.
type _panic struct {
	argp      unsafe.Pointer // pointer to arguments of deferred call run during panic; cannot move - known to liblink
	arg       interface{}    // argument to panic
	link      *_panic        // link to earlier panic
	pc        uintptr        // where to return to in runtime if this panic is bypassed
	sp        unsafe.Pointer // where to return to in runtime if this panic is bypassed
	recovered bool           // whether this panic is over
	aborted   bool           // the panic was aborted
	goexit    bool
}

// stack traces
type stkframe struct {
	fn       funcInfo   // function being run
	pc       uintptr    // program counter within fn
	continpc uintptr    // program counter where execution can continue, or 0 if not
	lr       uintptr    // program counter at caller aka link register
	sp       uintptr    // stack pointer at pc
	fp       uintptr    // stack pointer at caller aka frame pointer
	varp     uintptr    // top of local variables
	argp     uintptr    // pointer to function arguments
	arglen   uintptr    // number of bytes at argp
	argmap   *bitvector // force use of this argmap
}

// ancestorInfo records details of where a goroutine was started.
type ancestorInfo struct {
	pcs  []uintptr // pcs from the stack of this goroutine
	goid int64     // goroutine id of this goroutine; original goroutine possibly dead
	gopc uintptr   // pc of go statement that created this goroutine
}

const (
	_TraceRuntimeFrames = 1 << iota // include frames for internal runtime functions.
	_TraceTrap                      // the initial PC, SP are from a trap, not a return PC from a call
	_TraceJumpStack                 // if traceback is on a systemstack, resume trace at g that called into it
)

// The maximum number of frames we print for a traceback
const _TracebackMaxFrames = 100

// A waitReason explains why a goroutine has been stopped.
// See gopark. Do not re-use waitReasons, add new ones.
type waitReason uint8

// 等待理由
const (
	waitReasonZero                  waitReason = iota // ""
	waitReasonGCAssistMarking                         // "GC assist marking"
	waitReasonIOWait                                  // "IO wait"
	waitReasonChanReceiveNilChan                      // "chan receive (nil chan)"
	waitReasonChanSendNilChan                         // "chan send (nil chan)"
	waitReasonDumpingHeap                             // "dumping heap"
	waitReasonGarbageCollection                       // "garbage collection"
	waitReasonGarbageCollectionScan                   // "garbage collection scan"
	waitReasonPanicWait                               // "panicwait"
	waitReasonSelect                                  // "select"
	waitReasonSelectNoCases                           // "select (no cases)"
	waitReasonGCAssistWait                            // "GC assist wait"
	waitReasonGCSweepWait                             // "GC sweep wait"
	waitReasonGCScavengeWait                          // "GC scavenge wait"
	waitReasonChanReceive                             // "chan receive"
	waitReasonChanSend                                // "chan send"
	waitReasonFinalizerWait                           // "finalizer wait"
	waitReasonForceGCIdle                             // "force gc (idle)"
	waitReasonSemacquire                              // "semacquire"
	waitReasonSleep                                   // "sleep"
	waitReasonSyncCondWait                            // "sync.Cond.Wait"
	waitReasonTimerGoroutineIdle                      // "timer goroutine (idle)"
	waitReasonTraceReaderBlocked                      // "trace reader (blocked)"
	waitReasonWaitForGCCycle                          // "wait for GC cycle"
	waitReasonGCWorkerIdle                            // "GC worker (idle)"
	waitReasonPreempted                               // "preempted"
	waitReasonDebugCall                               // "debug call"
)

var waitReasonStrings = [...]string{
	waitReasonZero:                  "",
	waitReasonGCAssistMarking:       "GC assist marking",
	waitReasonIOWait:                "IO wait",
	waitReasonChanReceiveNilChan:    "chan receive (nil chan)",
	waitReasonChanSendNilChan:       "chan send (nil chan)",
	waitReasonDumpingHeap:           "dumping heap",
	waitReasonGarbageCollection:     "garbage collection",
	waitReasonGarbageCollectionScan: "garbage collection scan",
	waitReasonPanicWait:             "panicwait",
	waitReasonSelect:                "select",
	waitReasonSelectNoCases:         "select (no cases)",
	waitReasonGCAssistWait:          "GC assist wait",
	waitReasonGCSweepWait:           "GC sweep wait",
	waitReasonGCScavengeWait:        "GC scavenge wait",
	waitReasonChanReceive:           "chan receive",
	waitReasonChanSend:              "chan send",
	waitReasonFinalizerWait:         "finalizer wait",
	waitReasonForceGCIdle:           "force gc (idle)",
	waitReasonSemacquire:            "semacquire",
	waitReasonSleep:                 "sleep",
	waitReasonSyncCondWait:          "sync.Cond.Wait",
	waitReasonTimerGoroutineIdle:    "timer goroutine (idle)",
	waitReasonTraceReaderBlocked:    "trace reader (blocked)",
	waitReasonWaitForGCCycle:        "wait for GC cycle",
	waitReasonGCWorkerIdle:          "GC worker (idle)",
	waitReasonPreempted:             "preempted",
	waitReasonDebugCall:             "debug call",
}

func (w waitReason) String() string {
	if w < 0 || w >= waitReason(len(waitReasonStrings)) {
		return "unknown wait reason"
	}
	return waitReasonStrings[w]
}

var (
	allm       *m    // 所有m的链表
	gomaxprocs int32 // 最大proc个数
	ncpu       int32 // cpu核心数
	forcegc    forcegcstate
	sched      schedt // 全局资源管理器
	newprocs   int32  // 当前proc个数

	// allpLock protects P-less reads and size changes of allp, idlepMask,
	// and timerpMask, and all writes to allp.
	allpLock mutex // 保护 allp idlepMask timerpMask
	// len(allp) == gomaxprocs; may change at safe points, otherwise
	// immutable.
	allp []*p // 所有的p
	// Bitmask of Ps in _Pidle list, one bit per P. Reads and writes must
	// be atomic. Length may change at safe points.
	//
	// Each P must update only its own bit. In order to maintain
	// consistency, a P going idle must the idle mask simultaneously with
	// updates to the idle P list under the sched.lock, otherwise a racing
	// pidleget may clear the mask before pidleput sets the mask,
	// corrupting the bitmap.
	//
	// N.B., procresize takes ownership of all Ps in stopTheWorldWithSema.
	idlepMask pMask // 空闲p的位图
	// Bitmask of Ps that may have a timer, one bit per P. Reads and writes
	// must be atomic. Length may change at safe points.
	timerpMask pMask // timer的位图

	// Pool of GC parked background workers. Entries are type
	// *gcBgMarkWorkerNode.
	gcBgMarkWorkerPool lfstack

	// Total number of gcBgMarkWorker goroutines. Protected by worldsema.
	gcBgMarkWorkerCount int32 // GC 后台标记工作者的goroutine总数

	// Information about what cpu features are available.
	// Packages outside the runtime should not use these
	// as they are not an external api.
	// Set on startup in asm_{386,amd64}.s
	processorVersionInfo uint32
	isIntel              bool

	goarm uint8 // set by cmd/link on arm systems
)

// Set by the linker so the runtime can determine the buildmode.
var (
	islibrary bool // -buildmode=c-shared
	isarchive bool // -buildmode=c-archive
)

// Must agree with internal/buildcfg.Experiment.FramePointer.
const framepointer_enabled = GOARCH == "amd64" || GOARCH == "arm64"<|MERGE_RESOLUTION|>--- conflicted
+++ resolved
@@ -552,15 +552,9 @@
 	blocked       bool  // 是否被note阻塞
 	newSigstack   bool  // minit on C thread called sigaltstack
 	printlock     int8
-<<<<<<< HEAD
 	incgo         bool      // 是否执行cgo调用 m is executing a cgo call
 	freeWait      uint32    // 为0表示可以释放当前m if == 0, safe to free g0 and delete m (atomic)
-	fastrand      [2]uint32 // 随机数种子
-=======
-	incgo         bool   // m is executing a cgo call
-	freeWait      uint32 // if == 0, safe to free g0 and delete m (atomic)
-	fastrand      uint64
->>>>>>> d2d21d98
+	fastrand      uint64 	// 随机数种子
 	needextram    bool
 	traceback     uint8
 	ncgocall      uint64                        // cgo调用次数 number of cgo calls in total
