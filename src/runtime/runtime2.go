--- conflicted
+++ resolved
@@ -834,9 +834,6 @@
 	pcache      pageCache  // 页缓存
 	raceprocctx uintptr
 
-<<<<<<< HEAD
-	// 本地的defer对象池
-=======
 	// oldm is the previous m this p ran on.
 	//
 	// We are not assosciated with this m, so we have no control over its
@@ -848,7 +845,7 @@
 	// it is idle.
 	oldm mWeakPointer
 
->>>>>>> 927c89bb
+	// 本地的defer对象池
 	deferpool    []*_defer // pool of available defer structs (see panic.go)
 	deferpoolbuf [32]*_defer
 
@@ -919,11 +916,6 @@
 	// mark worker started.
 	gcMarkWorkerStartTime int64
 
-<<<<<<< HEAD
-	// gcw 是 p 的 GC 工作缓冲区缓存
-	// 由写屏障填充 mutator 助手释放
-	// 并且处理某些 GC 状态的装换
-=======
 	// nextGCMarkWorker is the next mark worker to run. This may be set
 	// during start-the-world to assign a worker to this P. The P runs this
 	// worker on the next call to gcController.findRunnableGCWorker. If the
@@ -936,7 +928,9 @@
 	// Only accessed by this P or during STW.
 	nextGCMarkWorker *gcBgMarkWorkerNode
 
->>>>>>> 927c89bb
+	// gcw 是 p 的 GC 工作缓冲区缓存
+	// 由写屏障填充 mutator 助手释放
+	// 并且处理某些 GC 状态的装换
 	// gcw is this P's GC work buffer cache. The work buffer is
 	// filled by write barriers, drained by mutator assists, and
 	// disposed on certain GC state transitions.
@@ -1005,23 +999,13 @@
 	// When increasing nmidle, nmidlelocked, nmsys, or nmfreed, be
 	// sure to call checkdead().
 
-<<<<<<< HEAD
-	midle        muintptr // 空闲M队列 idle m's waiting for work
+	midle        listHeadManual // 空闲M队列 idle m's waiting for work
 	nmidle       int32    // 空闲M的个数 number of idle m's waiting for work
 	nmidlelocked int32    // 锁定状态的M个数 number of locked m's waiting for work
 	mnext        int64    // 下一个 M 的 id number of m's that have been created and next M ID
 	maxmcount    int32    // 最大允许M的个数 maximum number of m's allowed (or die)
 	nmsys        int32    // 系统M个数，不包括锁定的M，只包括 templateThread 和 sysmon number of system m's not counted for deadlock
 	nmfreed      int64    // 累计释放 M 的个数 cumulative number of freed m's
-=======
-	midle        listHeadManual // idle m's waiting for work
-	nmidle       int32          // number of idle m's waiting for work
-	nmidlelocked int32          // number of locked m's waiting for work
-	mnext        int64          // number of m's that have been created and next M ID
-	maxmcount    int32          // maximum number of m's allowed (or die)
-	nmsys        int32          // number of system m's not counted for deadlock
-	nmfreed      int64          // cumulative number of freed m's
->>>>>>> 927c89bb
 
 	ngsys        atomic.Int32 // number of system goroutines
 	nGsyscallNoP atomic.Int32 // number of goroutines in syscalls without a P but whose M is not isExtraInC
