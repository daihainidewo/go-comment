--- conflicted
+++ resolved
@@ -177,46 +177,7 @@
 	key uintptr
 }
 
-<<<<<<< HEAD
-// note 标记一次wakeup和sleep事件，
-// notesleep 需要 wakeup 唤醒
-// notetsleep 是只休眠指定纳秒后返回，但不能立即调用 noteclear
-// notesleep / notetsleep 通常在g0上调用
-// notetsleepg 和 notetsleep 类似，在用户g上调用
-// 锁住的是 m
-// note 设计为 os 锁
-// sleep and wakeup on one-time events.
-// before any calls to notesleep or notewakeup,
-// must call noteclear to initialize the Note.
-// then, exactly one thread can call notesleep
-// and exactly one thread can call notewakeup (once).
-// once notewakeup has been called, the notesleep
-// will return.  future notesleep will return immediately.
-// subsequent noteclear must be called only after
-// previous notesleep has returned, e.g. it's disallowed
-// to call noteclear straight after notewakeup.
-//
-// notetsleep is like notesleep but wakes up after
-// a given number of nanoseconds even if the event
-// has not yet happened.  if a goroutine uses notetsleep to
-// wake up early, it must wait to call noteclear until it
-// can be sure that no other goroutine is calling
-// notewakeup.
-//
-// notesleep/notetsleep are generally called on g0,
-// notetsleepg is similar to notetsleep but is called on user g.
-type note struct {
-	// 采用 futex （共享内存） 实现则是 uint32
-	// 采用 sema （信号量） 实现则是 *m waitm
-	// Futex-based impl treats it as uint32 key,
-	// while sema-based impl as M* waitm.
-	// Used to be a union, but unions break precise GC.
-	key uintptr
-}
-
 // 函数描述符
-=======
->>>>>>> 7b263895
 type funcval struct {
 	fn uintptr
 	// variable-size, fn-specific data here
@@ -362,12 +323,7 @@
 	pc   uintptr  // 程序计数器
 	g    guintptr // 反向关联 g 对象
 	ctxt unsafe.Pointer
-<<<<<<< HEAD
-	ret  uintptr // 系统调用返回值
 	lr   uintptr // 某些架构用于暂存pc
-=======
-	lr   uintptr
->>>>>>> 7b263895
 	bp   uintptr // for framepointer-enabled architectures
 }
 
@@ -481,7 +437,7 @@
 	sched     gobuf   // 调度信息
 	syscallsp uintptr // if status==Gsyscall, syscallsp = sched.sp to use during gc
 	syscallpc uintptr // if status==Gsyscall, syscallpc = sched.pc to use during gc
-<<<<<<< HEAD
+	syscallbp uintptr // if status==Gsyscall, syscallbp = sched.bp to use in fpTraceback
 	stktopsp  uintptr // 栈顶预期的sp expected sp at top of stack, to check in traceback
 	// param 是一个通用指针参数字段
 	// 用于在难以找到其他参数存储的特定上下文中传递值
@@ -493,10 +449,6 @@
 	// 		因为 goroutine 的堆栈可能在此期间已经移动 所以其他方式都是不安全的
 	// 3. 通过 debugCallWrap 将参数传递给新的 goroutine
 	// 		因为在运行时分配闭包是被禁止的。
-=======
-	syscallbp uintptr // if status==Gsyscall, syscallbp = sched.bp to use in fpTraceback
-	stktopsp  uintptr // expected sp at top of stack, to check in traceback
->>>>>>> 7b263895
 	// param is a generic pointer parameter field used to pass
 	// values in particular contexts where other storage for the
 	// parameter would be difficult to find. It is currently used
@@ -625,54 +577,6 @@
 
 type m struct {
 	g0      *g     // goroutine with scheduling stack
-<<<<<<< HEAD
-	morebuf gobuf  // 保存着morestack的调用者相关信息// gobuf arg to morestack
-	divmod  uint32 // div/mod denominator for arm - known to liblink
-	_       uint32 // align next field to 8 bytes
-
-	// Fields not known to debuggers.
-	procid        uint64            // for debuggers, but offset not hard-coded
-	gsignal       *g                // signal-handling g
-	goSigStack    gsignalStack      // Go-allocated signal handling stack
-	sigmask       sigset            // storage for saved signal mask
-	tls           [tlsSlots]uintptr // thread-local storage (for x86 extern register)
-	mstartfn      func()            // m 开始时调用的函数
-	curg          *g                // current running goroutine
-	caughtsig     guintptr          // goroutine running during fatal signal
-	p             puintptr          // attached p for executing go code (nil if not executing go code)
-	nextp         puintptr
-	oldp          puintptr // the p that was attached before executing a syscall
-	id            int64
-	mallocing     int32 // 标记申请内存中
-	throwing      throwType // 抛出异常等级
-	preemptoff    string // if != "", keep curg running on this m
-	locks         int32  // 引用计数，非零表示禁止抢占当前g
-	dying         int32 // 标记 m 的濒死状态， 1： 2： 3：
-	profilehz     int32 // cpu 采样率
-	spinning      bool  // 是否自旋 等待 g 去执行 m is out of work and is actively looking for work
-	blocked       bool  // 是否被note阻塞 m is blocked on a note
-	newSigstack   bool  // minit on C thread called sigaltstack
-	printlock     int8
-	incgo         bool          // 是否执行cgo调用 m is executing a cgo call
-	isextra       bool          // 为0表示可以释放当前 m is an extra m
-	isExtraInC    bool          // m is an extra m that is not executing Go code
-	isExtraInSig  bool          // m is an extra m in a signal handler
-	freeWait      atomic.Uint32 // Whether it is safe to free g0 and delete m (one of freeMRef, freeMStack, freeMWait)
-	needextram    bool
-	traceback     uint8 // traceback 等级 在 gotraceback 中使用
-	ncgocall      uint64        // number of cgo calls in total
-	ncgo          int32         // number of cgo calls currently in progress
-	cgoCallersUse atomic.Uint32 // if non-zero, cgoCallers in use temporarily
-	cgoCallers    *cgoCallers   // cgo traceback if crashing in cgo call
-	park          note
-	alllink       *m // on allm
-	schedlink     muintptr
-	lockedg       guintptr
-	createstack   [32]uintptr // stack that created this thread, it's used for StackRecord.Stack0, so it must align with it.
-	lockedExt     uint32      // tracking for external LockOSThread
-	lockedInt     uint32      // tracking for internal lockOSThread
-	nextwaitm     muintptr    // next m waiting for lock
-=======
 	morebuf gobuf  // gobuf arg to morestack
 	divmod  uint32 // div/mod denominator for arm - known to liblink (cmd/internal/obj/arm/obj5.go)
 
@@ -682,31 +586,31 @@
 	goSigStack      gsignalStack      // Go-allocated signal handling stack
 	sigmask         sigset            // storage for saved signal mask
 	tls             [tlsSlots]uintptr // thread-local storage (for x86 extern register)
-	mstartfn        func()
+	mstartfn        func() // m 开始时调用的函数
 	curg            *g       // current running goroutine
 	caughtsig       guintptr // goroutine running during fatal signal
 	p               puintptr // attached p for executing go code (nil if not executing go code)
 	nextp           puintptr
 	oldp            puintptr // the p that was attached before executing a syscall
 	id              int64
-	mallocing       int32
-	throwing        throwType
+	mallocing       int32 // 标记申请内存中
+	throwing        throwType // 抛出异常等级
 	preemptoff      string // if != "", keep curg running on this m
-	locks           int32
-	dying           int32
-	profilehz       int32
-	spinning        bool // m is out of work and is actively looking for work
-	blocked         bool // m is blocked on a note
+	locks           int32  // 引用计数，非零表示禁止抢占当前g
+	dying           int32 // 标记 m 的濒死状态， 1： 2： 3：
+	profilehz       int32 // cpu 采样率
+	spinning        bool // 是否自旋 等待 g 去执行 m is out of work and is actively looking for work
+	blocked         bool // 是否被note阻塞 m is blocked on a note
 	newSigstack     bool // minit on C thread called sigaltstack
 	printlock       int8
-	incgo           bool          // m is executing a cgo call
-	isextra         bool          // m is an extra m
+	incgo           bool          // 是否执行cgo调用 m is executing a cgo call
+	isextra         bool          // 为0表示可以释放当前 m is an extra m
 	isExtraInC      bool          // m is an extra m that does not have any Go frames
 	isExtraInSig    bool          // m is an extra m in a signal handler
 	freeWait        atomic.Uint32 // Whether it is safe to free g0 and delete m (one of freeMRef, freeMStack, freeMWait)
 	needextram      bool
 	g0StackAccurate bool // whether the g0 stack has accurate bounds
-	traceback       uint8
+	traceback       uint8// traceback 等级 在 gotraceback 中使用
 	ncgocall        uint64        // number of cgo calls in total
 	ncgo            int32         // number of cgo calls currently in progress
 	cgoCallersUse   atomic.Uint32 // if non-zero, cgoCallers in use temporarily
@@ -719,7 +623,6 @@
 	lockedExt       uint32      // tracking for external LockOSThread
 	lockedInt       uint32      // tracking for internal lockOSThread
 	mWaitList       mWaitList   // list of runtime lock waiters
->>>>>>> 7b263895
 
 	mLockProfile mLockProfile // fields relating to runtime.lock contention
 	profStack    []uintptr    // used for memory/block/mutex stack traces
@@ -738,19 +641,11 @@
 
 	// these are here because they are too large to be on the stack
 	// of low-level NOSPLIT functions.
-<<<<<<< HEAD
 	libcall   libcall
 	libcallpc uintptr  // for cpu profiler
 	libcallsp uintptr  // libcall 的sp
 	libcallg  guintptr // libcall 的g
-	syscall   libcall  // stores syscall parameters on windows
-=======
-	libcall    libcall
-	libcallpc  uintptr // for cpu profiler
-	libcallsp  uintptr
-	libcallg   guintptr
 	winsyscall winlibcall // stores syscall parameters on windows
->>>>>>> 7b263895
 
 	vdsoSP uintptr // SP for traceback while in VDSO call (0 if not in call)
 	vdsoPC uintptr // PC for traceback while in VDSO call
@@ -832,14 +727,7 @@
 
 	// 空闲G列表
 	// Available G's (status == Gdead)
-<<<<<<< HEAD
-	gFree struct {
-		gList       // 列表元素
-		n     int32 // 列表个数
-	}
-=======
 	gFree gList
->>>>>>> 7b263895
 
 	sudogcache []*sudog    // sudog 缓存
 	sudogbuf   [128]*sudog // sudog 列表
@@ -956,12 +844,7 @@
 	needspinning atomic.Uint32 // See "Delicate dance" comment in proc.go. Boolean. Must hold sched.lock to set to 1.
 
 	// Global runnable queue.
-<<<<<<< HEAD
-	runq     gQueue // 等待执行g的队列
-	runqsize int32  // 等待执行g个数
-=======
 	runq gQueue
->>>>>>> 7b263895
 
 	// disable controls selective disabling of the scheduler.
 	//
@@ -1403,31 +1286,23 @@
 	gomaxprocs int32 // 最大proc个数
 	ncpu       int32 // cpu核心数
 	forcegc    forcegcstate
-<<<<<<< HEAD
 	sched      schedt // 全局资源管理器
 	newprocs   int32  // 当前proc个数
-=======
 	sched      schedt
 	newprocs   int32
 )
->>>>>>> 7b263895
 
 var (
 	// allpLock protects P-less reads and size changes of allp, idlepMask,
 	// and timerpMask, and all writes to allp.
-<<<<<<< HEAD
 	allpLock mutex // 保护 allp idlepMask timerpMask
+	allpLock mutex
+
 	// len(allp) == gomaxprocs; may change at safe points, otherwise
 	// immutable.
 	allp []*p // 所有的p
-=======
-	allpLock mutex
-
-	// len(allp) == gomaxprocs; may change at safe points, otherwise
-	// immutable.
 	allp []*p
 
->>>>>>> 7b263895
 	// Bitmask of Ps in _Pidle list, one bit per P. Reads and writes must
 	// be atomic. Length may change at safe points.
 	//
@@ -1438,16 +1313,9 @@
 	// corrupting the bitmap.
 	//
 	// N.B., procresize takes ownership of all Ps in stopTheWorldWithSema.
-<<<<<<< HEAD
 	idlepMask pMask // 空闲p的位图
-	// Bitmask of Ps that may have a timer, one bit per P. Reads and writes
-	// must be atomic. Length may change at safe points.
-	timerpMask pMask // timer的位图
-=======
-	idlepMask pMask
-
-	// Bitmask of Ps that may have a timer, one bit per P. Reads and writes
-	// must be atomic. Length may change at safe points.
+
+	// timer的位图
 	//
 	// Ideally, the timer mask would be kept immediately consistent on any timer
 	// operations. Unfortunately, updating a shared global data structure in the
@@ -1478,7 +1346,6 @@
 // goarmsoftfp is used by runtime/cgo assembly.
 //
 //go:linkname goarmsoftfp
->>>>>>> 7b263895
 
 var (
 	// Pool of GC parked background workers. Entries are type
