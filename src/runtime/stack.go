--- conflicted
+++ resolved
@@ -1541,13 +1541,9 @@
 		if p != nil {
 			n := *(*uintptr)(p)
 			p = add(p, goarch.PtrSize)
-<<<<<<< HEAD
 			// 封装成 slice 赋值给 objs
-			*(*slice)(unsafe.Pointer(&objs)) = slice{array: noescape(p), len: int(n), cap: int(n)}
-=======
 			r0 := (*stackObjectRecord)(noescape(p))
 			objs = unsafe.Slice(r0, int(n))
->>>>>>> 2bea43b0
 			// Note: the noescape above is needed to keep
 			// getStackMap from "leaking param content:
 			// frame".  That leak propagates up to getgcmask, then
