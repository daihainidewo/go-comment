--- conflicted
+++ resolved
@@ -69,11 +69,8 @@
 	// to each stack below the usual guard area for OS-specific
 	// purposes like signal handling. Used on Windows, Plan 9,
 	// and iOS because they do not use a separate stack.
-<<<<<<< HEAD
-	_StackSystem = sys.GoosWindows*512*sys.PtrSize + sys.GoosPlan9*512 + sys.GoosIos*sys.GoarchArm64*1024 // 0
-=======
+    // value 0
 	_StackSystem = goos.IsWindows*512*goarch.PtrSize + goos.IsPlan9*512 + goos.IsIos*goarch.IsArm64*1024
->>>>>>> ad97d204
 
 	// The minimum size of stack used by Go code
 	_StackMin = 2048
@@ -98,15 +95,12 @@
 
 	// The stack guard is a pointer this many bytes above the
 	// bottom of the stack.
-<<<<<<< HEAD
-	_StackGuard = 928*sys.StackGuardMultiplier + _StackSystem // 928 * 1 + 0 = 928
-=======
 	//
 	// The guard leaves enough room for one _StackSmall frame plus
 	// a _StackLimit chain of NOSPLIT calls plus _StackSystem
 	// bytes for the OS.
+    // value 928 * 1 + 0 = 928
 	_StackGuard = 928*sys.StackGuardMultiplier + _StackSystem
->>>>>>> ad97d204
 
 	// After a stack split check the SP is allowed to be this
 	// many bytes below the stack guard. This saves an instruction
@@ -1037,17 +1031,12 @@
 	if gp.stack.lo == 0 {
 		throw("missing stack in newstack")
 	}
-<<<<<<< HEAD
-	sp := gp.sched.sp // 获取当前栈顶
-	if sys.ArchFamily == sys.AMD64 || sys.ArchFamily == sys.I386 || sys.ArchFamily == sys.WASM {
-		// The call to morestack cost a word.
-		sp -= sys.PtrSize // 回退到调用morestack
-=======
+    // 获取当前栈顶
 	sp := gp.sched.sp
 	if goarch.ArchFamily == goarch.AMD64 || goarch.ArchFamily == goarch.I386 || goarch.ArchFamily == goarch.WASM {
 		// The call to morestack cost a word.
+        // 回退到调用morestack
 		sp -= goarch.PtrSize
->>>>>>> ad97d204
 	}
 	if stackDebug >= 1 || sp < gp.stack.lo { // 栈顶比低地址还小 打印日志
 		print("runtime: newstack sp=", hex(sp), " stack=[", hex(gp.stack.lo), ", ", hex(gp.stack.hi), "]\n",
