// Copyright 2013 The Go Authors. All rights reserved.
// Use of this source code is governed by a BSD-style
// license that can be found in the LICENSE file.

package runtime

import (
	"internal/abi"
	"internal/cpu"
	"internal/goarch"
	"internal/goos"
	"internal/runtime/atomic"
	"internal/runtime/sys"
	"unsafe"
)

/*
Stack layout parameters.
Included both by runtime (compiled via 6c) and linkers (compiled via gcc).

The per-goroutine g->stackguard is set to point StackGuard bytes
above the bottom of the stack.  Each function compares its stack
pointer against g->stackguard to check for overflow.  To cut one
instruction from the check sequence for functions with tiny frames,
the stack is allowed to protrude StackSmall bytes below the stack
guard.  Functions with large frames don't bother with the check and
always call morestack.  The sequences are (for amd64, others are
similar):

	guard = g->stackguard
	frame = function's stack frame size
	argsize = size of function arguments (call + return)

	stack frame size <= StackSmall:
		CMPQ guard, SP
		JHI 3(PC)
		MOVQ m->morearg, $(argsize << 32)
		CALL morestack(SB)

	stack frame size > StackSmall but < StackBig
		LEAQ (frame-StackSmall)(SP), R0
		CMPQ guard, R0
		JHI 3(PC)
		MOVQ m->morearg, $(argsize << 32)
		CALL morestack(SB)

	stack frame size >= StackBig:
		MOVQ m->morearg, $((argsize << 32) | frame)
		CALL morestack(SB)

The bottom StackGuard - StackSmall bytes are important: there has
to be enough room to execute functions that refuse to check for
stack overflow, either because they need to be adjacent to the
actual caller's frame (deferproc) or because they handle the imminent
stack overflow (morestack).

For example, deferproc might call malloc, which does one of the
above checks (without allocating a full frame), which might trigger
a call to morestack.  This sequence needs to fit in the bottom
section of the stack.  On amd64, morestack's frame is 40 bytes, and
deferproc's frame is 56 bytes.  That fits well within the
StackGuard - StackSmall bytes at the bottom.
The linkers explore all possible call traces involving non-splitting
functions to make sure that this limit cannot be violated.
*/

const (
	// stackSystem is a number of additional bytes to add
	// to each stack below the usual guard area for OS-specific
	// purposes like signal handling. Used on Windows, Plan 9,
	// and iOS because they do not use a separate stack.
<<<<<<< HEAD
	// value 0
	stackSystem = goos.IsWindows*512*goarch.PtrSize + goos.IsPlan9*512 + goos.IsIos*goarch.IsArm64*1024
=======
	stackSystem = goos.IsWindows*4096 + goos.IsPlan9*512 + goos.IsIos*goarch.IsArm64*1024
>>>>>>> 7b263895

	// The minimum size of stack used by Go code
	stackMin = 2048

	// The minimum stack size to allocate.
	// The hackery here rounds fixedStack0 up to a power of 2.
	fixedStack0 = stackMin + stackSystem			// 2048
	fixedStack1 = fixedStack0 - 1					// 2047
	fixedStack2 = fixedStack1 | (fixedStack1 >> 1)	// 2047
	fixedStack3 = fixedStack2 | (fixedStack2 >> 2)	// 2047
	fixedStack4 = fixedStack3 | (fixedStack3 >> 4)	// 2047
	fixedStack5 = fixedStack4 | (fixedStack4 >> 8)	// 2047
	fixedStack6 = fixedStack5 | (fixedStack5 >> 16)	// 2047
	fixedStack  = fixedStack6 + 1					// 2048

	// stackNosplit is the maximum number of bytes that a chain of NOSPLIT
	// functions can use.
	// This arithmetic must match that in cmd/internal/objabi/stack.go:StackNosplit.
	stackNosplit = abi.StackNosplitBase * sys.StackGuardMultiplier

	// The stack guard is a pointer this many bytes above the
	// bottom of the stack.
	//
	// The guard leaves enough room for a stackNosplit chain of NOSPLIT calls
	// plus one stackSmall frame plus stackSystem bytes for the OS.
	// This arithmetic must match that in cmd/internal/objabi/stack.go:StackLimit.
	stackGuard = stackNosplit + stackSystem + abi.StackSmall
)

const (
	// stackDebug == 0: no logging
	//            == 1: logging of per-stack operations
	//            == 2: logging of per-frame operations
	//            == 3: logging of per-word updates
	//            == 4: logging of per-word reads
	stackDebug       = 0
	stackFromSystem  = 0 // allocate stacks from system memory instead of the heap
	stackFaultOnFree = 0 // old stacks are mapped noaccess to detect use after free
	stackNoCache     = 0 // disable per-P small stack caches

	// check the BP links during traceback.
	debugCheckBP = false
)

var (
	stackPoisonCopy = 0 // fill stack that should not be accessed with garbage, to detect bad dereferences during copy
)

const (
	uintptrMask = 1<<(8*goarch.PtrSize) - 1

	// The values below can be stored to g.stackguard0 to force
	// the next stack check to fail.
	// These are all larger than any real SP.

	// Goroutine preemption request.
	// 0xfffffade in hex.
	stackPreempt = uintptrMask & -1314

	// Thread is forking. Causes a split stack check failure.
	// 0xfffffb2e in hex.
	stackFork = uintptrMask & -1234

	// Force a stack movement. Used for debugging.
	// 0xfffffeed in hex.
	stackForceMove = uintptrMask & -275

	// stackPoisonMin is the lowest allowed stack poison value.
	stackPoisonMin = uintptrMask & -4096
)

// stackpool 全局栈空闲池
// 分配小于 32k 的栈内存
// 以 2k 为基准
// [ _NumStackOrders ]{2k, 4k, 8k, 16k}
// Global pool of spans that have free stacks.
// Stacks are assigned an order according to size.
//
//	order = log_2(size/FixedStack)
//
// There is a free list for each order.
var stackpool [_NumStackOrders]struct {
	item stackpoolItem
	_    [(cpu.CacheLinePadSize - unsafe.Sizeof(stackpoolItem{})%cpu.CacheLinePadSize) % cpu.CacheLinePadSize]byte
}

// stackpoolItem span 双向列表的头指针
type stackpoolItem struct {
	_    sys.NotInHeap
	mu   mutex
	span mSpanList
}

// Global pool of large stack spans.
var stackLarge struct {
	lock mutex
	free [heapAddrBits - pageShift]mSpanList // free lists by log_2(s.npages)
}

// stackinit 初始化去全局栈空闲池
func stackinit() {
	if _StackCacheSize&_PageMask != 0 {
		throw("cache size must be a multiple of page size")
	}
	// 初始化锁和 mSpanList
	for i := range stackpool {
		stackpool[i].item.span.init()
		lockInit(&stackpool[i].item.mu, lockRankStackpool)
	}
	for i := range stackLarge.free {
		stackLarge.free[i].init()
		lockInit(&stackLarge.lock, lockRankStackLarge)
	}
}

// stacklog2 returns ⌊log_2(n)⌋.
func stacklog2(n uintptr) int {
	log2 := 0
	for n > 1 {
		n >>= 1
		log2++
	}
	return log2
}

// stackpoolalloc 从空闲池中申请一个栈
// order 表示当前占用的 npages
// Allocates a stack from the free pool. Must be called with
// stackpool[order].item.mu held.
func stackpoolalloc(order uint8) gclinkptr {
	// 获取指定大小池的空闲 mspan 列表
	list := &stackpool[order].item.span
	s := list.first
	lockWithRankMayAcquire(&mheap_.lock, lockRankMheap)
	if s == nil {
		// 没有 span 则从 mheap 中获取
		// no free stacks. Allocate another span worth.
		// 申请 _StackCacheSize>>_PageShift = 4 个 page 的 span
		s = mheap_.allocManual(_StackCacheSize>>_PageShift, spanAllocStack)
		if s == nil {
			throw("out of memory")
		}
		if s.allocCount != 0 {
			throw("bad allocCount")
		}
		if s.manualFreeList.ptr() != nil {
			throw("bad manualFreeList")
		}
		osStackAlloc(s)
		s.elemsize = fixedStack << order
		for i := uintptr(0); i < _StackCacheSize; i += s.elemsize {
			x := gclinkptr(s.base() + i)
			x.ptr().next = s.manualFreeList
			s.manualFreeList = x
		}
		// 头插绑定 span 到 list
		list.insert(s)
	}
	x := s.manualFreeList
	if x.ptr() == nil {
		throw("span has no free stacks")
	}
	s.manualFreeList = x.ptr().next
	s.allocCount++
	if s.manualFreeList.ptr() == nil {
		// 所有的栈都被申请出去了 就删除当前 span
		// all stacks in s are allocated.
		list.remove(s)
	}
	return x
}

// stackpoolfree 将 x 链接的栈归还给全局池
// Adds stack x to the free pool. Must be called with stackpool[order].item.mu held.
func stackpoolfree(x gclinkptr, order uint8) {
	// 找到地址 x 所属的 mspan
	s := spanOfUnchecked(uintptr(x))
	if s.state.get() != mSpanManual {
		throw("freeing stack not in a stack span")
	}
	if s.manualFreeList.ptr() == nil {
		// 如果当前 s 没有手动管理列表
		// 那么现在有了
		// s will now have a free stack
		stackpool[order].item.span.insert(s)
	}
	// 将 x 绑定到 s 的手动管理 list 上
	x.ptr().next = s.manualFreeList
	s.manualFreeList = x
	s.allocCount--
	if gcphase == _GCoff && s.allocCount == 0 {
		// 没有开始 GC 并且 所有栈都回收了
		// 则释放当前的 mspan
		// 如果正在 GC 则延迟回收
		// 避免以下情形 12345
		// Span is completely free. Return it to the heap
		// immediately if we're sweeping.
		//
		// If GC is active, we delay the free until the end of
		// GC to avoid the following type of situation:
		//
		// 1) GC starts, scans a SudoG but does not yet mark the SudoG.elem pointer
		// 2) The stack that pointer points to is copied
		// 3) The old stack is freed
		// 4) The containing span is marked free
		// 5) GC attempts to mark the SudoG.elem pointer. The
		//    marking fails because the pointer looks like a
		//    pointer into a free span.
		//
		// By not freeing, we prevent step #4 until GC is done.
		stackpool[order].item.span.remove(s)
		s.manualFreeList = 0
		osStackFree(s)
		mheap_.freeManual(s, spanAllocStack)
	}
}

// stackcacherefill 由全局池往每个 p 的池的栈内存管理
// 将 c 中的栈空间缓存保持在 16k
// stackcacherefill/stackcacherelease implement a global pool of stack segments.
// The pool is required to prevent unlimited growth of per-thread caches.
//
//go:systemstack
func stackcacherefill(c *mcache, order uint8) {
	if stackDebug >= 1 {
		print("stackcacherefill order=", order, "\n")
	}

	// Grab some stacks from the global cache.
	// Grab half of the allowed capacity (to prevent thrashing).
	var list gclinkptr
	var size uintptr
	lock(&stackpool[order].item.mu)
	// 申请一堆栈
	// 栈大小总和刚大于 16k
	// 挂载链表
	for size < _StackCacheSize/2 {
		x := stackpoolalloc(order)
		x.ptr().next = list
		list = x
		size += fixedStack << order
	}
	unlock(&stackpool[order].item.mu)
	// 将申请的栈挂载到 mcache 上
	c.stackcache[order].list = list
	c.stackcache[order].size = size
}

// stackcacherelease 将 c 中的栈空间缓存归还到 16k
//go:systemstack
func stackcacherelease(c *mcache, order uint8) {
	if stackDebug >= 1 {
		print("stackcacherelease order=", order, "\n")
	}
	x := c.stackcache[order].list
	size := c.stackcache[order].size
	lock(&stackpool[order].item.mu)
	for size > _StackCacheSize/2 {
		y := x.ptr().next
		stackpoolfree(x, order)
		x = y
		size -= fixedStack << order
	}
	unlock(&stackpool[order].item.mu)
	c.stackcache[order].list = x
	c.stackcache[order].size = size
}

// stackcache_clear 清理 c 中所有栈空间缓存
//go:systemstack
func stackcache_clear(c *mcache) {
	if stackDebug >= 1 {
		print("stackcache clear\n")
	}
	for order := uint8(0); order < _NumStackOrders; order++ {
		lock(&stackpool[order].item.mu)
		x := c.stackcache[order].list
		for x.ptr() != nil {
			y := x.ptr().next
			stackpoolfree(x, order)
			x = y
		}
		c.stackcache[order].list = 0
		c.stackcache[order].size = 0
		unlock(&stackpool[order].item.mu)
	}
}

// stackalloc 申请新栈
// stackalloc allocates an n byte stack.
//
// stackalloc must run on the system stack because it uses per-P
// resources and must not split the stack.
//
//go:systemstack
func stackalloc(n uint32) stack {
	// Stackalloc must be called on scheduler stack, so that we
	// never try to grow the stack during the code that stackalloc runs.
	// Doing so would cause a deadlock (issue 1547).
	thisg := getg()
	if thisg != thisg.m.g0 {
		// 不能是g0的栈
		throw("stackalloc not on scheduler stack")
	}
	if n&(n-1) != 0 {
		// 必须是2的整倍数
		throw("stack size not a power of 2")
	}
	if stackDebug >= 1 {
		print("stackalloc ", n, "\n")
	}

	if debug.efence != 0 || stackFromSystem != 0 {
		// 直接向系统申请内存
		// 向物理页大小对齐
		n = uint32(alignUp(uintptr(n), physPageSize))
<<<<<<< HEAD
		// 申请内存
		v := sysAlloc(uintptr(n), &memstats.stacks_sys)
=======
		v := sysAlloc(uintptr(n), &memstats.stacks_sys, "goroutine stack (system)")
>>>>>>> 7b263895
		if v == nil {
			throw("out of memory (stackalloc)")
		}
		return stack{uintptr(v), uintptr(v) + uintptr(n)}
	}

	// Small stacks are allocated with a fixed-size free-list allocator.
	// If we need a stack of a bigger size, we fall back on allocating
	// a dedicated span.
	var v unsafe.Pointer
	if n < fixedStack<<_NumStackOrders && n < _StackCacheSize {
		order := uint8(0)
		n2 := n
		for n2 > fixedStack {
			order++
			n2 >>= 1
		}
		var x gclinkptr
		if stackNoCache != 0 || thisg.m.p == 0 || thisg.m.preemptoff != "" {
			// 不拥有 p 或有 g 不能抢占
			// thisg.m.p == 0 can happen in the guts of exitsyscall
			// or procresize. Just get a stack from the global pool.
			// Also don't touch stackcache during gc
			// as it's flushed concurrently.
			lock(&stackpool[order].item.mu)
			x = stackpoolalloc(order)
			unlock(&stackpool[order].item.mu)
		} else {
			c := thisg.m.p.ptr().mcache
			x = c.stackcache[order].list
			if x.ptr() == nil {
				stackcacherefill(c, order)
				x = c.stackcache[order].list
			}
			c.stackcache[order].list = x.ptr().next
			c.stackcache[order].size -= uintptr(n)
		}
		v = unsafe.Pointer(x)
	} else {
		// 大栈 n > 32k
		var s *mspan
		npage := uintptr(n) >> _PageShift
		log2npage := stacklog2(npage)

		// 尝试从大栈缓存中获取
		// Try to get a stack from the large stack cache.
		lock(&stackLarge.lock)
		if !stackLarge.free[log2npage].isEmpty() {
			s = stackLarge.free[log2npage].first
			stackLarge.free[log2npage].remove(s)
		}
		unlock(&stackLarge.lock)

		lockWithRankMayAcquire(&mheap_.lock, lockRankMheap)

		if s == nil {
			// 缓存为空 需要申请空间
			// Allocate a new stack from the heap.
			s = mheap_.allocManual(npage, spanAllocStack)
			if s == nil {
				throw("out of memory")
			}
			osStackAlloc(s)
			s.elemsize = uintptr(n)
		}
		v = unsafe.Pointer(s.base())
	}

	if traceAllocFreeEnabled() {
		trace := traceAcquire()
		if trace.ok() {
			trace.GoroutineStackAlloc(uintptr(v), uintptr(n))
			traceRelease(trace)
		}
	}
	if raceenabled {
		racemalloc(v, uintptr(n))
	}
	if msanenabled {
		msanmalloc(v, uintptr(n))
	}
	if asanenabled {
		asanunpoison(v, uintptr(n))
	}
	if stackDebug >= 1 {
		print("  allocated ", v, "\n")
	}
	return stack{uintptr(v), uintptr(v) + uintptr(n)}
}

// stackfree 释放栈
// stackfree frees an n byte stack allocation at stk.
//
// stackfree must run on the system stack because it uses per-P
// resources and must not split the stack.
//
//go:systemstack
func stackfree(stk stack) {
	gp := getg()
	v := unsafe.Pointer(stk.lo)
	n := stk.hi - stk.lo
	if n&(n-1) != 0 {
		throw("stack not a power of 2")
	}
	if stk.lo+n < stk.hi {
		throw("bad stack size")
	}
	if stackDebug >= 1 {
		println("stackfree", v, n)
		memclrNoHeapPointers(v, n) // for testing, clobber stack data
	}
	if debug.efence != 0 || stackFromSystem != 0 {
		// 直接释放内存
		if debug.efence != 0 || stackFaultOnFree != 0 {
			sysFault(v, n)
		} else {
			sysFree(v, n, &memstats.stacks_sys)
		}
		return
	}
	if traceAllocFreeEnabled() {
		trace := traceAcquire()
		if trace.ok() {
			trace.GoroutineStackFree(uintptr(v))
			traceRelease(trace)
		}
	}
	if msanenabled {
		msanfree(v, n)
	}
	if asanenabled {
		asanpoison(v, n)
	}
	if n < fixedStack<<_NumStackOrders && n < _StackCacheSize {
		order := uint8(0)
		n2 := n
		for n2 > fixedStack {
			order++
			n2 >>= 1
		}
		x := gclinkptr(v)
		if stackNoCache != 0 || gp.m.p == 0 || gp.m.preemptoff != "" {
			// 归还给全局缓存池
			lock(&stackpool[order].item.mu)
			stackpoolfree(x, order)
			unlock(&stackpool[order].item.mu)
		} else {
			// 归还给 p 的本地缓存池
			c := gp.m.p.ptr().mcache
			if c.stackcache[order].size >= _StackCacheSize {
				// 释放太多 归还给全局缓存池
				stackcacherelease(c, order)
			}
			x.ptr().next = c.stackcache[order].list
			c.stackcache[order].list = x
			c.stackcache[order].size += n
		}
	} else {
		// 大栈内存 大于 32k
		// 找到 v 所属的 mspan
		s := spanOfUnchecked(uintptr(v))
		if s.state.get() != mSpanManual {
			println(hex(s.base()), v)
			throw("bad span state")
		}
		if gcphase == _GCoff {
			// 没有 GC 就直接手动释放
			// Free the stack immediately if we're
			// sweeping.
			osStackFree(s)
			mheap_.freeManual(s, spanAllocStack)
		} else {
			// 归还给全局缓存池
			// If the GC is running, we can't return a
			// stack span to the heap because it could be
			// reused as a heap span, and this state
			// change would race with GC. Add it to the
			// large stack cache instead.
			log2npage := stacklog2(s.npages)
			lock(&stackLarge.lock)
			stackLarge.free[log2npage].insert(s)
			unlock(&stackLarge.lock)
		}
	}
}

// maxstacksize 最大栈大小
var maxstacksize uintptr = 1 << 20 // enough until runtime.main sets it for real

var maxstackceiling = maxstacksize

var ptrnames = []string{
	0: "scalar",
	1: "ptr",
}

// Stack frame layout
//
// (x86)
// +------------------+
// | args from caller |
// +------------------+ <- frame->argp
// |  return address  |
// +------------------+
// |  caller's BP (*) | (*) if framepointer_enabled && varp > sp
// +------------------+ <- frame->varp
// |     locals       |
// +------------------+
// |  args to callee  |
// +------------------+ <- frame->sp
//
// (arm)
// +------------------+
// | args from caller |
// +------------------+ <- frame->argp
// | caller's retaddr |
// +------------------+
// |  caller's FP (*) | (*) on ARM64, if framepointer_enabled && varp > sp
// +------------------+ <- frame->varp
// |     locals       |
// +------------------+
// |  args to callee  |
// +------------------+
// |  return address  |
// +------------------+ <- frame->sp
//
// varp > sp means that the function has a frame;
// varp == sp means frameless function.

// 迁移栈描述信息
type adjustinfo struct {
	// old 旧栈栈址
	// delta 新栈基于旧栈地址的偏移量
	// cache 缓存的 pcvalue
	old   stack
	delta uintptr // ptr distance from old to new stack (newbase - oldbase)

	// 栈上 sudog 等待地址最大值
	// sghi is the highest sudog.elem on the stack.
	sghi uintptr
}

// 判断 vpp 是否是 adjinfo 描述的旧栈的地址
// 如果是则将 vpp 指到到新栈
// adjustpointer checks whether *vpp is in the old stack described by adjinfo.
// If so, it rewrites *vpp to point into the new stack.
func adjustpointer(adjinfo *adjustinfo, vpp unsafe.Pointer) {
	pp := (*uintptr)(vpp)
	p := *pp
	if stackDebug >= 4 {
		print("        ", pp, ":", hex(p), "\n")
	}
	if adjinfo.old.lo <= p && p < adjinfo.old.hi {
		*pp = p + adjinfo.delta
		if stackDebug >= 3 {
			print("        adjust ptr ", pp, ":", hex(p), " -> ", hex(*pp), "\n")
		}
	}
}

// 编译器的栈帧位图
// 1 表示对应的是指针
// 即 bit * goarch.PtrSize 的值是指针元素
// Information from the compiler about the layout of stack frames.
// Note: this type must agree with reflect.bitVector.
type bitvector struct {
	// n bit 位数
	// bytedata 位图地址
	n        int32 // # of bits
	bytedata *uint8
}

// 返回第 i 位 bit
// ptrbit returns the i'th bit in bv.
// ptrbit is less efficient than iterating directly over bitvector bits,
// and should only be used in non-performance-critical code.
// See adjustpointers for an example of a high-efficiency walk of a bitvector.
func (bv *bitvector) ptrbit(i uintptr) uint8 {
	b := *(addb(bv.bytedata, i/8))
	return (b >> (i % 8)) & 1
}

// adjustpointers 迁移 bv 描述栈信息中以 scanp 为起始地址的所有指针到新栈
// bv describes the memory starting at address scanp.
// Adjust any pointers contained therein.
func adjustpointers(scanp unsafe.Pointer, bv *bitvector, adjinfo *adjustinfo, f funcInfo) {
	minp := adjinfo.old.lo
	maxp := adjinfo.old.hi
	delta := adjinfo.delta
	num := uintptr(bv.n)
	// 扫描起始地址以后有 sudog 在等待
	// 所以需要使用 cas
	// If this frame might contain channel receive slots, use CAS
	// to adjust pointers. If the slot hasn't been received into
	// yet, it may contain stack pointers and a concurrent send
	// could race with adjusting those pointers. (The sent value
	// itself can never contain stack pointers.)
	useCAS := uintptr(scanp) < adjinfo.sghi
	for i := uintptr(0); i < num; i += 8 {
		if stackDebug >= 4 {
			for j := uintptr(0); j < 8; j++ {
				print("        ", add(scanp, (i+j)*goarch.PtrSize), ":", ptrnames[bv.ptrbit(i+j)], ":", hex(*(*uintptr)(add(scanp, (i+j)*goarch.PtrSize))), " # ", i, " ", *addb(bv.bytedata, i/8), "\n")
			}
		}
		b := *(addb(bv.bytedata, i/8))
		for b != 0 {
			// 栈帧位图有值
			// 获取 b 的二进制有多少个后缀 0
			j := uintptr(sys.TrailingZeros8(b))
			// 将 b 的二进制最后一个 1 改为 0
			b &= b - 1
			// 计算目标地址值
			pp := (*uintptr)(add(scanp, (i+j)*goarch.PtrSize))
		retry:
			p := *pp
			if f.valid() && 0 < p && p < minLegalPointer && debug.invalidptr != 0 {
				// Looks like a junk value in a pointer slot.
				// Live analysis wrong?
				getg().m.traceback = 2
				print("runtime: bad pointer in frame ", funcname(f), " at ", pp, ": ", hex(p), "\n")
				throw("invalid pointer found on stack")
			}
			if minp <= p && p < maxp {
				if stackDebug >= 3 {
					print("adjust ptr ", hex(p), " ", funcname(f), "\n")
				}
				if useCAS {
					// 使用 cas 更改
					ppu := (*unsafe.Pointer)(unsafe.Pointer(pp))
					if !atomic.Casp1(ppu, unsafe.Pointer(p), unsafe.Pointer(p+delta)) {
						// 失败就重试
						goto retry
					}
				} else {
					// 需要 cas 操作 直接追加偏移量
					*pp = p + delta
				}
			}
		}
	}
}

// adjustframe 是否可以调整函数栈帧
// Note: the argument/return area is adjusted by the callee.
func adjustframe(frame *stkframe, adjinfo *adjustinfo) {
	if frame.continpc == 0 {
		// 栈帧已销毁
		// Frame is dead.
		return
	}
	// 栈帧函数
	f := frame.fn
	if stackDebug >= 2 {
		print("    adjusting ", funcname(f), " frame=[", hex(frame.sp), ",", hex(frame.fp), "] pc=", hex(frame.pc), " continpc=", hex(frame.continpc), "\n")
	}

	// Adjust saved frame pointer if there is one.
	if (goarch.ArchFamily == goarch.AMD64 || goarch.ArchFamily == goarch.ARM64) && frame.argp-frame.varp == 2*goarch.PtrSize {
		if stackDebug >= 3 {
			print("      saved bp\n")
		}
		if debugCheckBP {
			// Frame pointers should always point to the next higher frame on
			// the Go stack (or be nil, for the top frame on the stack).
			bp := *(*uintptr)(unsafe.Pointer(frame.varp))
			if bp != 0 && (bp < adjinfo.old.lo || bp >= adjinfo.old.hi) {
				println("runtime: found invalid frame pointer")
				print("bp=", hex(bp), " min=", hex(adjinfo.old.lo), " max=", hex(adjinfo.old.hi), "\n")
				throw("bad frame pointer")
			}
		}
		// On AMD64, this is the caller's frame pointer saved in the current
		// frame.
		// On ARM64, this is the frame pointer of the caller's caller saved
		// by the caller in its frame (one word below its SP).
		adjustpointer(adjinfo, unsafe.Pointer(frame.varp))
	}

	locals, args, objs := frame.getStackMap(true)

	// Adjust local variables if stack frame has been allocated.
	if locals.n > 0 {
		size := uintptr(locals.n) * goarch.PtrSize
		adjustpointers(unsafe.Pointer(frame.varp-size), &locals, adjinfo, f)
	}

	// Adjust arguments.
	if args.n > 0 {
		if stackDebug >= 3 {
			print("      args\n")
		}
		// 将函数栈帧的参数区域的指针移到新栈
		adjustpointers(unsafe.Pointer(frame.argp), &args, adjinfo, funcInfo{})
	}

	// Adjust pointers in all stack objects (whether they are live or not).
	// See comments in mgcmark.go:scanframeworker.
	if frame.varp != 0 {
		for i := range objs {
			obj := &objs[i]
			off := obj.off
			// 局部变量基准指针
			base := frame.varp // locals base pointer
			if off >= 0 {
				// 参数和返回值基准指针
				base = frame.argp // arguments and return values base pointer
			}
			p := base + uintptr(off)
			if p < frame.sp {
				// 对象尚未在帧中分配
				// 当堆栈边界检查失败并且我们调用 morestack 时发生
				// Object hasn't been allocated in the frame yet.
				// (Happens when the stack bounds check fails and
				// we call into morestack.)
				continue
			}
<<<<<<< HEAD
			// 获取 ptrdata 和 gcdata
			ptrdata := obj.ptrdata()
			gcdata := obj.gcdata()
			var s *mspan
			if obj.useGCProg() {
				// 被用于 GC
				// 申请一个 mspan 用于标记当前 gcdata
				// See comments in mgcmark.go:scanstack
				s = materializeGCProg(ptrdata, gcdata)
				// gcdata 切换到 mspan 的起始地址
				gcdata = (*byte)(unsafe.Pointer(s.startAddr))
			}
			for i := uintptr(0); i < ptrdata; i += goarch.PtrSize {
				// *(gcdata+i/64) >> (i/8&7)&1 != 0
				if *addb(gcdata, i/(8*goarch.PtrSize))>>(i/goarch.PtrSize&7)&1 != 0 {
					// 将基址偏移 i 的指针移到新栈
					adjustpointer(adjinfo, unsafe.Pointer(p+i))
				}
			}
			if s != nil {
				// 将用于 GC 的 mspan 释放掉
				dematerializeGCProg(s)
			}
=======
			ptrBytes, gcData := obj.gcdata()
			for i := uintptr(0); i < ptrBytes; i += goarch.PtrSize {
				if *addb(gcData, i/(8*goarch.PtrSize))>>(i/goarch.PtrSize&7)&1 != 0 {
					adjustpointer(adjinfo, unsafe.Pointer(p+i))
				}
			}
>>>>>>> 7b263895
		}
	}
}

// adjustctxt 将上下文切换到新栈
func adjustctxt(gp *g, adjinfo *adjustinfo) {
	adjustpointer(adjinfo, unsafe.Pointer(&gp.sched.ctxt))
	if !framepointer_enabled {
		return
	}
	if debugCheckBP {
		bp := gp.sched.bp
		if bp != 0 && (bp < adjinfo.old.lo || bp >= adjinfo.old.hi) {
			println("runtime: found invalid top frame pointer")
			print("bp=", hex(bp), " min=", hex(adjinfo.old.lo), " max=", hex(adjinfo.old.hi), "\n")
			throw("bad top frame pointer")
		}
	}
	oldfp := gp.sched.bp
	adjustpointer(adjinfo, unsafe.Pointer(&gp.sched.bp))
	if GOARCH == "arm64" {
		// On ARM64, the frame pointer is saved one word *below* the SP,
		// which is not copied or adjusted in any frame. Do it explicitly
		// here.
		if oldfp == gp.sched.sp-goarch.PtrSize {
			memmove(unsafe.Pointer(gp.sched.bp), unsafe.Pointer(oldfp), goarch.PtrSize)
			adjustpointer(adjinfo, unsafe.Pointer(gp.sched.bp))
		}
	}
}

// adjustdefers 将 defer 链表切换到新栈
func adjustdefers(gp *g, adjinfo *adjustinfo) {
	// Adjust pointers in the Defer structs.
	// We need to do this first because we need to adjust the
	// defer.link fields so we always work on the new stack.
	adjustpointer(adjinfo, unsafe.Pointer(&gp._defer))
	for d := gp._defer; d != nil; d = d.link {
		// pc 和 framepc 都是字面量
		adjustpointer(adjinfo, unsafe.Pointer(&d.fn))
		adjustpointer(adjinfo, unsafe.Pointer(&d.sp))
		adjustpointer(adjinfo, unsafe.Pointer(&d.link))
	}
}

// adjustpanics 将 panic 链表切换到新栈
func adjustpanics(gp *g, adjinfo *adjustinfo) {
	// Panics are on stack and already adjusted.
	// Update pointer to head of list in G.
	adjustpointer(adjinfo, unsafe.Pointer(&gp._panic))
}

// adjustsudogs 将 sudog 链表切换到新栈
func adjustsudogs(gp *g, adjinfo *adjustinfo) {
	// the data elements pointed to by a SudoG structure
	// might be in the stack.
	for s := gp.waiting; s != nil; s = s.waitlink {
		adjustpointer(adjinfo, unsafe.Pointer(&s.elem))
	}
}

// fillstack 填充栈空间全为 b
func fillstack(stk stack, b byte) {
	for p := stk.lo; p < stk.hi; p++ {
		*(*byte)(unsafe.Pointer(p)) = b
	}
}

// findsghi 返回 gp 中在 stk 上 最高地址的 sudog 的元素地址
func findsghi(gp *g, stk stack) uintptr {
	var sghi uintptr
	// 遍历所有的 sudog 链表
	// 获取在栈中的地址的最高的 sghi 地址
	for sg := gp.waiting; sg != nil; sg = sg.waitlink {
		p := uintptr(sg.elem) + uintptr(sg.c.elemsize)
		if stk.lo <= p && p < stk.hi && p > sghi {
			sghi = p
		}
	}
	return sghi
}

// syncadjustsudogs 同步调整 sudog 返回最高地址的 sudog 基于旧栈使用值的偏移量
// syncadjustsudogs adjusts gp's sudogs and copies the part of gp's
// stack they refer to while synchronizing with concurrent channel
// operations. It returns the number of bytes of stack copied.
func syncadjustsudogs(gp *g, used uintptr, adjinfo *adjustinfo) uintptr {
	if gp.waiting == nil {
		// 没有等待者 直接返回
		return 0
	}

	// Lock channels to prevent concurrent send/receive.
	var lastc *hchan
	for sg := gp.waiting; sg != nil; sg = sg.waitlink {
		// 遍历锁住所有 sudog 的 channel
		if sg.c != lastc {
			// There is a ranking cycle here between gscan bit and
			// hchan locks. Normally, we only allow acquiring hchan
			// locks and then getting a gscan bit. In this case, we
			// already have the gscan bit. We allow acquiring hchan
			// locks here as a special case, since a deadlock can't
			// happen because the G involved must already be
			// suspended. So, we get a special hchan lock rank here
			// that is lower than gscan, but doesn't allow acquiring
			// any other locks other than hchan.
			lockWithRank(&sg.c.lock, lockRankHchanLeaf)
		}
		lastc = sg.c
	}

	// Adjust sudogs.
	adjustsudogs(gp, adjinfo)

	// 复制 sudogs 在持有锁时指向的堆栈部分
	// 以防止 sendreceive 插槽上的竞争
	// Copy the part of the stack the sudogs point in to
	// while holding the lock to prevent races on
	// send/receive slots.
	var sgsize uintptr
	if adjinfo.sghi != 0 {
		// 高地址减去使用值得到旧水位线
		oldBot := adjinfo.old.hi - used
		newBot := oldBot + adjinfo.delta
		// sudog 最高地址值减去旧水位线得到需要迁移的量
		sgsize = adjinfo.sghi - oldBot
		// 迁移栈数据到新栈
		memmove(unsafe.Pointer(newBot), unsafe.Pointer(oldBot), sgsize)
	}

	// Unlock channels.
	lastc = nil
	for sg := gp.waiting; sg != nil; sg = sg.waitlink {
		// 解锁
		if sg.c != lastc {
			unlock(&sg.c.lock)
		}
		lastc = sg.c
	}

	return sgsize
}

// copystack 将gp的栈拷贝到新栈中，调用者需要将gp的状态置为 _Gcopystack
// Copies gp's stack to a new stack of a different size.
// Caller must have changed gp status to Gcopystack.
func copystack(gp *g, newsize uintptr) {
	if gp.syscallsp != 0 {
		throw("stack growth not allowed in system call")
	}
	// 旧栈
	old := gp.stack
	if old.lo == 0 {
		throw("nil stackbase")
	}
	// 高地址减去调度的 sp 得到使用大小
	used := old.hi - gp.sched.sp
	// Add just the difference to gcController.addScannableStack.
	// g0 stacks never move, so this will never account for them.
	// It's also fine if we have no P, addScannableStack can deal with
	// that case.
	gcController.addScannableStack(getg().m.p.ptr(), int64(newsize)-int64(old.hi-old.lo))

	// 申请新栈
	// allocate new stack
	new := stackalloc(uint32(newsize))
	if stackPoisonCopy != 0 {
		fillstack(new, 0xfd)
	}
	if stackDebug >= 1 {
		print("copystack gp=", gp, " [", hex(old.lo), " ", hex(old.hi-used), " ", hex(old.hi), "]", " -> [", hex(new.lo), " ", hex(new.hi-used), " ", hex(new.hi), "]/", newsize, "\n")
	}

	// Compute adjustment.
	var adjinfo adjustinfo
	adjinfo.old = old
	adjinfo.delta = new.hi - old.hi

	// Adjust sudogs, synchronizing with channel ops if necessary.
	ncopy := used
	if !gp.activeStackChans {
		if newsize < old.hi-old.lo && gp.parkingOnChan.Load() {
			// It's not safe for someone to shrink this stack while we're actively
			// parking on a channel, but it is safe to grow since we do that
			// ourselves and explicitly don't want to synchronize with channels
			// since we could self-deadlock.
			throw("racy sudog adjustment due to parking on channel")
		}
		// 调整 gp 的 sudog
		adjustsudogs(gp, &adjinfo)
	} else {
		// sudog 有可能指向栈且 gp 已释放通道锁
		// 因此其他 goroutine 可能正在写入 gp 的堆栈
		// 找到最高的此类指针
		// 遍历查找 sghi
		// sudogs may be pointing in to the stack and gp has
		// released channel locks, so other goroutines could
		// be writing to gp's stack. Find the highest such
		// pointer so we can handle everything there and below
		// carefully. (This shouldn't be far from the bottom
		// of the stack, so there's little cost in handling
		// everything below it carefully.)
		adjinfo.sghi = findsghi(gp, old)

		// ncopy 减去 sudog 指向地址
		// Synchronize with channel ops and copy the part of
		// the stack they may interact with.
		ncopy -= syncadjustsudogs(gp, used, &adjinfo)
	}

	// 迁移 ncopy 字节的数据
	// Copy the stack (or the rest of it) to the new location
	memmove(unsafe.Pointer(new.hi-ncopy), unsafe.Pointer(old.hi-ncopy), ncopy)

	// 迁移 ctxt defer panic
	// Adjust remaining structures that have pointers into stacks.
	// We have to do most of these before we traceback the new
	// stack because gentraceback uses them.
	adjustctxt(gp, &adjinfo)
	adjustdefers(gp, &adjinfo)
	adjustpanics(gp, &adjinfo)
	if adjinfo.sghi != 0 {
		// 迁移 sghi
		adjinfo.sghi += adjinfo.delta
	}

	// 切换 gp 的栈指针
	// Swap out old stack for new one
	gp.stack = new
	gp.stackguard0 = new.lo + stackGuard // NOTE: might clobber a preempt request
	gp.sched.sp = new.hi - used
	gp.stktopsp += adjinfo.delta

	// Adjust pointers in the new stack.
	var u unwinder
	for u.init(gp, 0); u.valid(); u.next() {
		adjustframe(&u.frame, &adjinfo)
	}

	// free old stack
	if stackPoisonCopy != 0 {
		fillstack(old, 0xfc)
	}
	stackfree(old)
}

// round2 向上取2的倍数
// round x up to a power of 2.
func round2(x int32) int32 {
	s := uint(0)
	for 1<<s < x {
		s++
	}
	return 1 << s
}

// Called from runtime·morestack when more stack is needed.
// Allocate larger stack and relocate to new stack.
// Stack growth is multiplicative, for constant amortized cost.
//
// g->atomicstatus will be Grunning or Gscanrunning upon entry.
// If the scheduler is trying to stop this g, then it will set preemptStop.
//
// This must be nowritebarrierrec because it can be called as part of
// stack growth from other nowritebarrierrec functions, but the
// compiler doesn't check this.
//
//go:nowritebarrierrec
func newstack() {
	// 当前执行的g0
	thisg := getg()
	// TODO: double check all gp. shouldn't be getg().
	// 调用者的栈不能是stackFork
	if thisg.m.morebuf.g.ptr().stackguard0 == stackFork {
		throw("stack growth after fork")
	}
	// 当前m绑定的g，不能是调用者的g
	if thisg.m.morebuf.g.ptr() != thisg.m.curg {
		print("runtime: newstack called from g=", hex(thisg.m.morebuf.g), "\n"+"\tm=", thisg.m, " m->curg=", thisg.m.curg, " m->g0=", thisg.m.g0, " m->gsignal=", thisg.m.gsignal, "\n")
		morebuf := thisg.m.morebuf
		traceback(morebuf.pc, morebuf.sp, morebuf.lr, morebuf.g.ptr())
		throw("runtime: wrong goroutine in newstack")
	}

	// 获取 m 绑定的 g
	gp := thisg.m.curg

	if thisg.m.curg.throwsplit {
		// Update syscallsp, syscallpc in case traceback uses them.
		morebuf := thisg.m.morebuf
		gp.syscallsp = morebuf.sp
		gp.syscallpc = morebuf.pc
		pcname, pcoff := "(unknown)", uintptr(0)
		f := findfunc(gp.sched.pc)
		if f.valid() {
			pcname = funcname(f)
			pcoff = gp.sched.pc - f.entry()
		}
		print("runtime: newstack at ", pcname, "+", hex(pcoff),
			" sp=", hex(gp.sched.sp), " stack=[", hex(gp.stack.lo), ", ", hex(gp.stack.hi), "]\n",
			"\tmorebuf={pc:", hex(morebuf.pc), " sp:", hex(morebuf.sp), " lr:", hex(morebuf.lr), "}\n",
			"\tsched={pc:", hex(gp.sched.pc), " sp:", hex(gp.sched.sp), " lr:", hex(gp.sched.lr), " ctxt:", gp.sched.ctxt, "}\n")

		thisg.m.traceback = 2 // Include runtime frames
		traceback(morebuf.pc, morebuf.sp, morebuf.lr, gp)
		throw("runtime: stack split at bad time")
	}

	// 重置 m.morebuf
	morebuf := thisg.m.morebuf
	thisg.m.morebuf.pc = 0
	thisg.m.morebuf.lr = 0
	thisg.m.morebuf.sp = 0
	thisg.m.morebuf.g = 0

	// NOTE: stackguard0 may change underfoot, if another thread
	// is about to try to preempt gp. Read it just once and use that same
	// value now and below.
	stackguard0 := atomic.Loaduintptr(&gp.stackguard0)

	// Be conservative about where we preempt.
	// We are interested in preempting user Go code, not runtime code.
	// If we're holding locks, mallocing, or preemption is disabled, don't
	// preempt.
	// This check is very early in newstack so that even the status change
	// from Grunning to Gwaiting and back doesn't happen in this case.
	// That status change by itself can be viewed as a small preemption,
	// because the GC might change Gwaiting to Gscanwaiting, and then
	// this goroutine has to wait for the GC to finish before continuing.
	// If the GC is in some way dependent on this goroutine (for example,
	// it needs a lock held by the goroutine), that small preemption turns
	// into a real deadlock.
	preempt := stackguard0 == stackPreempt
	if preempt {
		// 只抢占用户代码，不抢占运行时代码
		if !canPreemptM(thisg.m) {
			// 如果m不能被抢占
			// 恢复栈帧继续执行
			// Let the goroutine keep running for now.
			// gp->preempt is set, so it will be preempted next time.
			gp.stackguard0 = gp.stack.lo + stackGuard
			gogo(&gp.sched) // never return
		}
	}

	if gp.stack.lo == 0 {
		throw("missing stack in newstack")
	}
	// 获取当前栈顶
	sp := gp.sched.sp
	if goarch.ArchFamily == goarch.AMD64 || goarch.ArchFamily == goarch.I386 || goarch.ArchFamily == goarch.WASM {
		// The call to morestack cost a word.
		// 回退到调用morestack
		sp -= goarch.PtrSize
	}
	if stackDebug >= 1 || sp < gp.stack.lo {
		// 栈顶比低地址还小 打印日志
		print("runtime: newstack sp=", hex(sp), " stack=[", hex(gp.stack.lo), ", ", hex(gp.stack.hi), "]\n",
			"\tmorebuf={pc:", hex(morebuf.pc), " sp:", hex(morebuf.sp), " lr:", hex(morebuf.lr), "}\n",
			"\tsched={pc:", hex(gp.sched.pc), " sp:", hex(gp.sched.sp), " lr:", hex(gp.sched.lr), " ctxt:", gp.sched.ctxt, "}\n")
	}
	if sp < gp.stack.lo {
		// 栈顶比低地址还小 抛异常
		print("runtime: gp=", gp, ", goid=", gp.goid, ", gp->status=", hex(readgstatus(gp)), "\n ")
		print("runtime: split stack overflow: ", hex(sp), " < ", hex(gp.stack.lo), "\n")
		throw("runtime: split stack overflow")
	}

	// 抢占
	if preempt {
		if gp == thisg.m.g0 {
			throw("runtime: preempt g0")
		}
		if thisg.m.p == 0 && thisg.m.locks == 0 {
			throw("runtime: g is running but p is not")
		}

		if gp.preemptShrink {
			// 收缩堆栈
			// We're at a synchronous safe point now, so
			// do the pending stack shrink.
			gp.preemptShrink = false
			// 收缩栈
			shrinkstack(gp)
		}

		if gp.preemptStop {
			// 设置抢占标志 并开始下次调度
			preemptPark(gp) // never returns
		}

		// 主动让出 CPU 开始下次调度
		// Act like goroutine called runtime.Gosched.
		gopreempt_m(gp) // never return
	}

	// 不是抢占 是真的扩容栈

	// Allocate a bigger segment and move the stack.
	oldsize := gp.stack.hi - gp.stack.lo
	newsize := oldsize * 2

	// Make sure we grow at least as much as needed to fit the new frame.
	// (This is just an optimization - the caller of morestack will
	// recheck the bounds on return.)
	if f := findfunc(gp.sched.pc); f.valid() {
		// pc 所在的 f 是否合法
		max := uintptr(funcMaxSPDelta(f))
		needed := max + stackGuard
		used := gp.stack.hi - gp.sched.sp
		for newsize-used < needed {
			// 扩容新栈到最小需要值
			newsize *= 2
		}
	}

	if stackguard0 == stackForceMove {
		// 用于调试强制不扩容
		// Forced stack movement used for debugging.
		// Don't double the stack (or we may quickly run out
		// if this is done repeatedly).
		newsize = oldsize
	}

	if newsize > maxstacksize || newsize > maxstackceiling {
		// 处理栈溢出
		if maxstacksize < maxstackceiling {
			print("runtime: goroutine stack exceeds ", maxstacksize, "-byte limit\n")
		} else {
			print("runtime: goroutine stack exceeds ", maxstackceiling, "-byte limit\n")
		}
		print("runtime: sp=", hex(sp), " stack=[", hex(gp.stack.lo), ", ", hex(gp.stack.hi), "]\n")
		throw("stack overflow")
	}

	// The goroutine must be executing in order to call newstack,
	// so it must be Grunning (or Gscanrunning).
	casgstatus(gp, _Grunning, _Gcopystack)

	// The concurrent GC will not scan the stack while we are doing the copy since
	// the gp is in a Gcopystack status.
	copystack(gp, newsize)
	if stackDebug >= 1 {
		print("stack grow done\n")
	}
	casgstatus(gp, _Gcopystack, _Grunning)
	// 扩容完栈后继续执行
	gogo(&gp.sched)
}

//go:nosplit
func nilfunc() {
	*(*uint8)(nil) = 0
}

// gostartcallfn 调整 gobuf
// 使 pc 指向 fv.fn
// adjust Gobuf as if it executed a call to fn
// and then stopped before the first instruction in fn.
func gostartcallfn(gobuf *gobuf, fv *funcval) {
	var fn unsafe.Pointer
	if fv != nil {
		fn = unsafe.Pointer(fv.fn)
	} else {
		fn = unsafe.Pointer(abi.FuncPCABIInternal(nilfunc))
	}
	gostartcall(gobuf, fn, unsafe.Pointer(fv))
}

// isShrinkStackSafe 是否可以安全的缩小栈帧
// isShrinkStackSafe returns whether it's safe to attempt to shrink
// gp's stack. Shrinking the stack is only safe when we have precise
// pointer maps for all frames on the stack. The caller must hold the
// _Gscan bit for gp or must be running gp itself.
func isShrinkStackSafe(gp *g) bool {
	// gp没有系统调用，并且不是异步安全点，且不处于停在chan上
	// We can't copy the stack if we're in a syscall.
	// The syscall might have pointers into the stack and
	// often we don't have precise pointer maps for the innermost
	// frames.
	if gp.syscallsp != 0 {
		return false
	}
	// We also can't copy the stack if we're at an asynchronous
	// safe-point because we don't have precise pointer maps for
	// all frames.
	if gp.asyncSafePoint {
		return false
	}
	// We also can't *shrink* the stack in the window between the
	// goroutine calling gopark to park on a channel and
	// gp.activeStackChans being set.
	if gp.parkingOnChan.Load() {
		return false
	}
	// We also can't copy the stack while tracing is enabled, and
	// gp is in _Gwaiting solely to make itself available to the GC.
	// In these cases, the G is actually executing on the system
	// stack, and the execution tracer may want to take a stack trace
	// of the G's stack. Note: it's safe to access gp.waitreason here.
	// We're only checking if this is true if we took ownership of the
	// G with the _Gscan bit. This prevents the goroutine from transitioning,
	// which prevents gp.waitreason from changing.
	if traceEnabled() && readgstatus(gp)&^_Gscan == _Gwaiting && gp.waitreason.isWaitingForGC() {
		return false
	}
	return true
}

// shrinkstack 栈缩容
// 也许栈空间正在被 gp 使用
// Maybe shrink the stack being used by gp.
//
// gp must be stopped and we must own its stack. It may be in
// _Grunning, but only if this is our own user G.
func shrinkstack(gp *g) {
	if gp.stack.lo == 0 {
		throw("missing stack in shrinkstack")
	}
	if s := readgstatus(gp); s&_Gscan == 0 {
		// 不处于scan状态
		// We don't own the stack via _Gscan. We could still
		// own it if this is our own user G and we're on the
		// system stack.
		// 取反（gp必须是当前m绑定的g，且当前执行的g不是当前m绑定的g，且gp的状态时运行状态）
		if !(gp == getg().m.curg && getg() != getg().m.curg && s == _Grunning) {
			// We don't own the stack.
			throw("bad status in shrinkstack")
		}
	}
	if !isShrinkStackSafe(gp) {
		throw("shrinkstack at bad time")
	}
	// Check for self-shrinks while in a libcall. These may have
	// pointers into the stack disguised as uintptrs, but these
	// code paths should all be nosplit.
	// 如果gp在libcall调用 抛异常
	if gp == getg().m.curg && gp.m.libcallsp != 0 {
		throw("shrinking stack in libcall")
	}

	if debug.gcshrinkstackoff > 0 {
		// 没有开启缩容 就返回
		return
	}
	// 获取函数指针
	// 获取gp绑定函数信息
	f := findfunc(gp.startpc)
	if f.valid() && f.funcID == abi.FuncID_gcBgMarkWorker {
		// 如果函数是 gcBgMarkWorker 则返回
		// We're not allowed to shrink the gcBgMarkWorker
		// stack (see gcBgMarkWorker for explanation).
		return
	}

	// 新栈缩小为原来的一半
	oldsize := gp.stack.hi - gp.stack.lo
	newsize := oldsize / 2
	// Don't shrink the allocation below the minimum-sized stack
	// allocation.
	if newsize < fixedStack {
		// 不能小于最小分配栈
		return
	}
	// Compute how much of the stack is currently in use and only
	// shrink the stack if gp is using less than a quarter of its
	// current stack. The currently used stack includes everything
	// down to the SP plus the stack guard space that ensures
	// there's room for nosplit functions.
	avail := gp.stack.hi - gp.stack.lo
	if used := gp.stack.hi - gp.sched.sp + stackNosplit; used >= avail/4 {
		// 如果使用的栈大于四分之一 就不会缩栈
		return
	}

	if stackDebug > 0 {
		print("shrinking stack ", oldsize, "->", newsize, "\n")
	}

	// 将原有栈数据拷贝到新栈
	copystack(gp, newsize)
}

// freeStackSpans 在 GC 后释放未使用的栈 span
// freeStackSpans frees unused stack spans at the end of GC.
func freeStackSpans() {
	// Scan stack pools for empty stack spans.
	for order := range stackpool {
		// 遍历小栈缓存池
		lock(&stackpool[order].item.mu)
		list := &stackpool[order].item.span
		for s := list.first; s != nil; {
			next := s.next
			if s.allocCount == 0 {
				// 没有空间被使用
				// 就释放当前 mspan
				list.remove(s)
				s.manualFreeList = 0
				osStackFree(s)
				mheap_.freeManual(s, spanAllocStack)
			}
			s = next
		}
		unlock(&stackpool[order].item.mu)
	}

	// Free large stack spans.
	lock(&stackLarge.lock)
	for i := range stackLarge.free {
		// 遍历大栈缓存池
		for s := stackLarge.free[i].first; s != nil; {
			// 直接移除 mspan
			next := s.next
			stackLarge.free[i].remove(s)
			osStackFree(s)
			mheap_.freeManual(s, spanAllocStack)
			s = next
		}
	}
	unlock(&stackLarge.lock)
}

// A stackObjectRecord is generated by the compiler for each stack object in a stack frame.
// This record must match the generator code in cmd/compile/internal/liveness/plive.go:emitStackObjects.
type stackObjectRecord struct {
	// off 帧的偏移量
	// off < 0 基于 varp 偏移
	// off >= 0 基于 argp 偏移
	// size 类型大小
	// _ptrdata 指向 ptrdata 正负表示是否被 GC 使用
	// gcdataoff 从 moduledata.rodata 到 gcdata 的偏移量
	// offset in frame
	// if negative, offset from varp
	// if non-negative, offset from argp
	off       int32
	size      int32
	ptrBytes  int32
	gcdataoff uint32 // offset to gcdata from moduledata.rodata
}

<<<<<<< HEAD
// useGCProg 是否被 GC 使用
func (r *stackObjectRecord) useGCProg() bool {
	return r._ptrdata < 0
}

// ptrdata 返回 ptrdata
func (r *stackObjectRecord) ptrdata() uintptr {
	x := r._ptrdata
	if x < 0 {
		return uintptr(-x)
	}
	return uintptr(x)
}

// gcdata 返回当前类型的指针映射或 GC prog
// gcdata returns pointer map or GC prog of the type.
func (r *stackObjectRecord) gcdata() *byte {
=======
// gcdata returns the number of bytes that contain pointers, and
// a ptr/nonptr bitmask covering those bytes.
// Note that this bitmask might be larger than internal/abi.MaxPtrmaskBytes.
func (r *stackObjectRecord) gcdata() (uintptr, *byte) {
>>>>>>> 7b263895
	ptr := uintptr(unsafe.Pointer(r))
	var mod *moduledata
	for datap := &firstmoduledata; datap != nil; datap = datap.next {
		if datap.gofunc <= ptr && ptr < datap.end {
			mod = datap
			break
		}
	}
	// 这里没有检测 mod 是否为 nil 所以会panic
	// 如果是被复制过的对象 应该使用源指针
	// If you get a panic here due to a nil mod,
	// you may have made a copy of a stackObjectRecord.
	// You must use the original pointer.
	res := mod.rodata + uintptr(r.gcdataoff)
	return uintptr(r.ptrBytes), (*byte)(unsafe.Pointer(res))
}

// This is exported as ABI0 via linkname so obj can call it.
//
//go:nosplit
//go:linkname morestackc
func morestackc() {
	throw("attempt to execute system stack code on user stack")
}

// startingStackSize is the amount of stack that new goroutines start with.
// It is a power of 2, and between fixedStack and maxstacksize, inclusive.
// startingStackSize is updated every GC by tracking the average size of
// stacks scanned during the GC.
var startingStackSize uint32 = fixedStack

func gcComputeStartingStackSize() {
	if debug.adaptivestackstart == 0 {
		return
	}
	// For details, see the design doc at
	// https://docs.google.com/document/d/1YDlGIdVTPnmUiTAavlZxBI1d9pwGQgZT7IKFKlIXohQ/edit?usp=sharing
	// The basic algorithm is to track the average size of stacks
	// and start goroutines with stack equal to that average size.
	// Starting at the average size uses at most 2x the space that
	// an ideal algorithm would have used.
	// This is just a heuristic to avoid excessive stack growth work
	// early in a goroutine's lifetime. See issue 18138. Stacks that
	// are allocated too small can still grow, and stacks allocated
	// too large can still shrink.
	var scannedStackSize uint64
	var scannedStacks uint64
	for _, p := range allp {
		scannedStackSize += p.scannedStackSize
		scannedStacks += p.scannedStacks
		// Reset for next time
		p.scannedStackSize = 0
		p.scannedStacks = 0
	}
	if scannedStacks == 0 {
		startingStackSize = fixedStack
		return
	}
	avg := scannedStackSize/scannedStacks + stackGuard
	// Note: we add stackGuard to ensure that a goroutine that
	// uses the average space will not trigger a growth.
	if avg > uint64(maxstacksize) {
		avg = uint64(maxstacksize)
	}
	if avg < fixedStack {
		avg = fixedStack
	}
	// Note: maxstacksize fits in 30 bits, so avg also does.
	startingStackSize = uint32(round2(int32(avg)))
}<|MERGE_RESOLUTION|>--- conflicted
+++ resolved
@@ -69,12 +69,8 @@
 	// to each stack below the usual guard area for OS-specific
 	// purposes like signal handling. Used on Windows, Plan 9,
 	// and iOS because they do not use a separate stack.
-<<<<<<< HEAD
 	// value 0
-	stackSystem = goos.IsWindows*512*goarch.PtrSize + goos.IsPlan9*512 + goos.IsIos*goarch.IsArm64*1024
-=======
 	stackSystem = goos.IsWindows*4096 + goos.IsPlan9*512 + goos.IsIos*goarch.IsArm64*1024
->>>>>>> 7b263895
 
 	// The minimum size of stack used by Go code
 	stackMin = 2048
@@ -391,12 +387,8 @@
 		// 直接向系统申请内存
 		// 向物理页大小对齐
 		n = uint32(alignUp(uintptr(n), physPageSize))
-<<<<<<< HEAD
 		// 申请内存
-		v := sysAlloc(uintptr(n), &memstats.stacks_sys)
-=======
 		v := sysAlloc(uintptr(n), &memstats.stacks_sys, "goroutine stack (system)")
->>>>>>> 7b263895
 		if v == nil {
 			throw("out of memory (stackalloc)")
 		}
@@ -813,38 +805,12 @@
 				// we call into morestack.)
 				continue
 			}
-<<<<<<< HEAD
-			// 获取 ptrdata 和 gcdata
-			ptrdata := obj.ptrdata()
-			gcdata := obj.gcdata()
-			var s *mspan
-			if obj.useGCProg() {
-				// 被用于 GC
-				// 申请一个 mspan 用于标记当前 gcdata
-				// See comments in mgcmark.go:scanstack
-				s = materializeGCProg(ptrdata, gcdata)
-				// gcdata 切换到 mspan 的起始地址
-				gcdata = (*byte)(unsafe.Pointer(s.startAddr))
-			}
-			for i := uintptr(0); i < ptrdata; i += goarch.PtrSize {
-				// *(gcdata+i/64) >> (i/8&7)&1 != 0
-				if *addb(gcdata, i/(8*goarch.PtrSize))>>(i/goarch.PtrSize&7)&1 != 0 {
-					// 将基址偏移 i 的指针移到新栈
-					adjustpointer(adjinfo, unsafe.Pointer(p+i))
-				}
-			}
-			if s != nil {
-				// 将用于 GC 的 mspan 释放掉
-				dematerializeGCProg(s)
-			}
-=======
 			ptrBytes, gcData := obj.gcdata()
 			for i := uintptr(0); i < ptrBytes; i += goarch.PtrSize {
 				if *addb(gcData, i/(8*goarch.PtrSize))>>(i/goarch.PtrSize&7)&1 != 0 {
 					adjustpointer(adjinfo, unsafe.Pointer(p+i))
 				}
 			}
->>>>>>> 7b263895
 		}
 	}
 }
@@ -1485,30 +1451,11 @@
 	gcdataoff uint32 // offset to gcdata from moduledata.rodata
 }
 
-<<<<<<< HEAD
-// useGCProg 是否被 GC 使用
-func (r *stackObjectRecord) useGCProg() bool {
-	return r._ptrdata < 0
-}
-
-// ptrdata 返回 ptrdata
-func (r *stackObjectRecord) ptrdata() uintptr {
-	x := r._ptrdata
-	if x < 0 {
-		return uintptr(-x)
-	}
-	return uintptr(x)
-}
-
 // gcdata 返回当前类型的指针映射或 GC prog
-// gcdata returns pointer map or GC prog of the type.
-func (r *stackObjectRecord) gcdata() *byte {
-=======
 // gcdata returns the number of bytes that contain pointers, and
 // a ptr/nonptr bitmask covering those bytes.
 // Note that this bitmask might be larger than internal/abi.MaxPtrmaskBytes.
 func (r *stackObjectRecord) gcdata() (uintptr, *byte) {
->>>>>>> 7b263895
 	ptr := uintptr(unsafe.Pointer(r))
 	var mod *moduledata
 	for datap := &firstmoduledata; datap != nil; datap = datap.next {
