// Copyright 2014 The Go Authors. All rights reserved.
// Use of this source code is governed by a BSD-style
// license that can be found in the LICENSE file.

package runtime

import (
	"internal/goarch"
	"runtime/internal/atomic"
	"runtime/internal/sys"
	"unsafe"
)

// Frames may be used to get function/file/line information for a
// slice of PC values returned by Callers.
type Frames struct {
	// callers is a slice of PCs that have not yet been expanded to frames.
	callers []uintptr

	// frames is a slice of Frames that have yet to be returned.
	frames     []Frame
	frameStore [2]Frame
}

// Frame is the information returned by Frames for each call frame.
type Frame struct {
	// PC is the program counter for the location in this frame.
	// For a frame that calls another frame, this will be the
	// program counter of a call instruction. Because of inlining,
	// multiple frames may have the same PC value, but different
	// symbolic information.
	PC uintptr

	// Func is the Func value of this call frame. This may be nil
	// for non-Go code or fully inlined functions.
	Func *Func

	// Function is the package path-qualified function name of
	// this call frame. If non-empty, this string uniquely
	// identifies a single function in the program.
	// This may be the empty string if not known.
	// If Func is not nil then Function == Func.Name().
	Function string

	// File and Line are the file name and line number of the
	// location in this frame. For non-leaf frames, this will be
	// the location of a call. These may be the empty string and
	// zero, respectively, if not known.
	File string
	Line int

	// Entry point program counter for the function; may be zero
	// if not known. If Func is not nil then Entry ==
	// Func.Entry().
	Entry uintptr

	// The runtime's internal view of the function. This field
	// is set (funcInfo.valid() returns true) only for Go functions,
	// not for C functions.
	funcInfo funcInfo
}

// CallersFrames takes a slice of PC values returned by Callers and
// prepares to return function/file/line information.
// Do not change the slice until you are done with the Frames.
func CallersFrames(callers []uintptr) *Frames {
	f := &Frames{callers: callers}
	f.frames = f.frameStore[:0]
	return f
}

// Next returns a Frame representing the next call frame in the slice
// of PC values. If it has already returned all call frames, Next
// returns a zero Frame.
//
// The more result indicates whether the next call to Next will return
// a valid Frame. It does not necessarily indicate whether this call
// returned one.
//
// See the Frames example for idiomatic usage.
func (ci *Frames) Next() (frame Frame, more bool) {
	for len(ci.frames) < 2 {
		// Find the next frame.
		// We need to look for 2 frames so we know what
		// to return for the "more" result.
		if len(ci.callers) == 0 {
			break
		}
		pc := ci.callers[0]
		ci.callers = ci.callers[1:]
		funcInfo := findfunc(pc)
		if !funcInfo.valid() {
			if cgoSymbolizer != nil {
				// Pre-expand cgo frames. We could do this
				// incrementally, too, but there's no way to
				// avoid allocation in this case anyway.
				ci.frames = append(ci.frames, expandCgoFrames(pc)...)
			}
			continue
		}
		f := funcInfo._Func()
		entry := f.Entry()
		if pc > entry {
			// We store the pc of the start of the instruction following
			// the instruction in question (the call or the inline mark).
			// This is done for historical reasons, and to make FuncForPC
			// work correctly for entries in the result of runtime.Callers.
			pc--
		}
		name := funcname(funcInfo)
		if inldata := funcdata(funcInfo, _FUNCDATA_InlTree); inldata != nil {
			inltree := (*[1 << 20]inlinedCall)(inldata)
			// Non-strict as cgoTraceback may have added bogus PCs
			// with a valid funcInfo but invalid PCDATA.
			ix := pcdatavalue1(funcInfo, _PCDATA_InlTreeIndex, pc, nil, false)
			if ix >= 0 {
				// Note: entry is not modified. It always refers to a real frame, not an inlined one.
				f = nil
				name = funcnameFromNameoff(funcInfo, inltree[ix].func_)
				// File/line is already correct.
				// TODO: remove file/line from InlinedCall?
			}
		}
		ci.frames = append(ci.frames, Frame{
			PC:       pc,
			Func:     f,
			Function: name,
			Entry:    entry,
			funcInfo: funcInfo,
			// Note: File,Line set below
		})
	}

	// Pop one frame from the frame list. Keep the rest.
	// Avoid allocation in the common case, which is 1 or 2 frames.
	switch len(ci.frames) {
	case 0: // In the rare case when there are no frames at all, we return Frame{}.
		return
	case 1:
		frame = ci.frames[0]
		ci.frames = ci.frameStore[:0]
	case 2:
		frame = ci.frames[0]
		ci.frameStore[0] = ci.frames[1]
		ci.frames = ci.frameStore[:1]
	default:
		frame = ci.frames[0]
		ci.frames = ci.frames[1:]
	}
	more = len(ci.frames) > 0
	if frame.funcInfo.valid() {
		// Compute file/line just before we need to return it,
		// as it can be expensive. This avoids computing file/line
		// for the Frame we find but don't return. See issue 32093.
		file, line := funcline1(frame.funcInfo, frame.PC, false)
		frame.File, frame.Line = file, int(line)
	}
	return
}

// runtime_expandFinalInlineFrame expands the final pc in stk to include all
// "callers" if pc is inline.
//
//go:linkname runtime_expandFinalInlineFrame runtime/pprof.runtime_expandFinalInlineFrame
func runtime_expandFinalInlineFrame(stk []uintptr) []uintptr {
	if len(stk) == 0 {
		return stk
	}
	pc := stk[len(stk)-1]
	tracepc := pc - 1

	f := findfunc(tracepc)
	if !f.valid() {
		// Not a Go function.
		return stk
	}

	inldata := funcdata(f, _FUNCDATA_InlTree)
	if inldata == nil {
		// Nothing inline in f.
		return stk
	}

	// Treat the previous func as normal. We haven't actually checked, but
	// since this pc was included in the stack, we know it shouldn't be
	// elided.
	lastFuncID := funcID_normal

	// Remove pc from stk; we'll re-add it below.
	stk = stk[:len(stk)-1]

	// See inline expansion in gentraceback.
	var cache pcvalueCache
	inltree := (*[1 << 20]inlinedCall)(inldata)
	for {
		// Non-strict as cgoTraceback may have added bogus PCs
		// with a valid funcInfo but invalid PCDATA.
		ix := pcdatavalue1(f, _PCDATA_InlTreeIndex, tracepc, &cache, false)
		if ix < 0 {
			break
		}
		if inltree[ix].funcID == funcID_wrapper && elideWrapperCalling(lastFuncID) {
			// ignore wrappers
		} else {
			stk = append(stk, pc)
		}
		lastFuncID = inltree[ix].funcID
		// Back up to an instruction in the "caller".
		tracepc = f.entry() + uintptr(inltree[ix].parentPc)
		pc = tracepc + 1
	}

	// N.B. we want to keep the last parentPC which is not inline.
	stk = append(stk, pc)

	return stk
}

// expandCgoFrames expands frame information for pc, known to be
// a non-Go function, using the cgoSymbolizer hook. expandCgoFrames
// returns nil if pc could not be expanded.
func expandCgoFrames(pc uintptr) []Frame {
	arg := cgoSymbolizerArg{pc: pc}
	callCgoSymbolizer(&arg)

	if arg.file == nil && arg.funcName == nil {
		// No useful information from symbolizer.
		return nil
	}

	var frames []Frame
	for {
		frames = append(frames, Frame{
			PC:       pc,
			Func:     nil,
			Function: gostring(arg.funcName),
			File:     gostring(arg.file),
			Line:     int(arg.lineno),
			Entry:    arg.entry,
			// funcInfo is zero, which implies !funcInfo.valid().
			// That ensures that we use the File/Line info given here.
		})
		if arg.more == 0 {
			break
		}
		callCgoSymbolizer(&arg)
	}

	// No more frames for this PC. Tell the symbolizer we are done.
	// We don't try to maintain a single cgoSymbolizerArg for the
	// whole use of Frames, because there would be no good way to tell
	// the symbolizer when we are done.
	arg.pc = 0
	callCgoSymbolizer(&arg)

	return frames
}

// NOTE: Func does not expose the actual unexported fields, because we return *Func
// values to users, and we want to keep them from being able to overwrite the data
// with (say) *f = Func{}.
// All code operating on a *Func must call raw() to get the *_func
// or funcInfo() to get the funcInfo instead.

// A Func represents a Go function in the running binary.
type Func struct {
	opaque struct{} // unexported field to disallow conversions
}

func (f *Func) raw() *_func {
	return (*_func)(unsafe.Pointer(f))
}

func (f *Func) funcInfo() funcInfo {
	return f.raw().funcInfo()
}

func (f *_func) funcInfo() funcInfo {
	// Find the module containing fn. fn is located in the pclntable.
	// The unsafe.Pointer to uintptr conversions and arithmetic
	// are safe because we are working with module addresses.
	ptr := uintptr(unsafe.Pointer(f))
	var mod *moduledata
	for datap := &firstmoduledata; datap != nil; datap = datap.next {
		if len(datap.pclntable) == 0 {
			continue
		}
		base := uintptr(unsafe.Pointer(&datap.pclntable[0]))
		if base <= ptr && ptr < base+uintptr(len(datap.pclntable)) {
			mod = datap
			break
		}
	}
	return funcInfo{f, mod}
}

// PCDATA and FUNCDATA table indexes.
//
// See funcdata.h and ../cmd/internal/objabi/funcdata.go.
const (
	_PCDATA_UnsafePoint   = 0
	_PCDATA_StackMapIndex = 1
	_PCDATA_InlTreeIndex  = 2

	_FUNCDATA_ArgsPointerMaps    = 0
	_FUNCDATA_LocalsPointerMaps  = 1
	_FUNCDATA_StackObjects       = 2
	_FUNCDATA_InlTree            = 3
	_FUNCDATA_OpenCodedDeferInfo = 4
	_FUNCDATA_ArgInfo            = 5

	_ArgsSizeUnknown = -0x80000000
)

const (
	// PCDATA_UnsafePoint values.
	_PCDATA_UnsafePointSafe   = -1 // Safe for async preemption
	_PCDATA_UnsafePointUnsafe = -2 // Unsafe for async preemption

	// _PCDATA_Restart1(2) apply on a sequence of instructions, within
	// which if an async preemption happens, we should back off the PC
	// to the start of the sequence when resume.
	// We need two so we can distinguish the start/end of the sequence
	// in case that two sequences are next to each other.
	_PCDATA_Restart1 = -3
	_PCDATA_Restart2 = -4

	// Like _PCDATA_RestartAtEntry, but back to function entry if async
	// preempted.
	_PCDATA_RestartAtEntry = -5
)

// A FuncID identifies particular functions that need to be treated
// specially by the runtime.
// Note that in some situations involving plugins, there may be multiple
// copies of a particular special runtime function.
// Note: this list must match the list in cmd/internal/objabi/funcid.go.
type funcID uint8

const (
	funcID_normal funcID = iota // not a special function
	funcID_abort
	funcID_asmcgocall
	funcID_asyncPreempt
	funcID_cgocallback
	funcID_debugCallV2
	funcID_gcBgMarkWorker
	funcID_goexit
	funcID_gogo
	funcID_gopanic
	funcID_handleAsyncEvent
	funcID_mcall
	funcID_morestack
	funcID_mstart
	funcID_panicwrap
	funcID_rt0_go
	funcID_runfinq
	funcID_runtime_main
	funcID_sigpanic
	funcID_systemstack
	funcID_systemstack_switch
	funcID_wrapper // any autogenerated code (hash/eq algorithms, method wrappers, etc.)
)

// A FuncFlag holds bits about a function.
// This list must match the list in cmd/internal/objabi/funcid.go.
type funcFlag uint8

const (
	// TOPFRAME indicates a function that appears at the top of its stack.
	// The traceback routine stop at such a function and consider that a
	// successful, complete traversal of the stack.
	// Examples of TOPFRAME functions include goexit, which appears
	// at the top of a user goroutine stack, and mstart, which appears
	// at the top of a system goroutine stack.
	funcFlag_TOPFRAME funcFlag = 1 << iota

	// SPWRITE indicates a function that writes an arbitrary value to SP
	// (any write other than adding or subtracting a constant amount).
	// The traceback routines cannot encode such changes into the
	// pcsp tables, so the function traceback cannot safely unwind past
	// SPWRITE functions. Stopping at an SPWRITE function is considered
	// to be an incomplete unwinding of the stack. In certain contexts
	// (in particular garbage collector stack scans) that is a fatal error.
	funcFlag_SPWRITE

	// ASM indicates that a function was implemented in assembly.
	funcFlag_ASM
)

// pcHeader holds data used by the pclntab lookups.
type pcHeader struct {
	magic          uint32  // 0xFFFFFFF0
	pad1, pad2     uint8   // 0,0
	minLC          uint8   // min instruction size
	ptrSize        uint8   // size of a ptr in bytes
	nfunc          int     // number of functions in the module
	nfiles         uint    // number of entries in the file tab
	textStart      uintptr // base for function entry PC offsets in this module, equal to moduledata.text
	funcnameOffset uintptr // offset to the funcnametab variable from pcHeader
	cuOffset       uintptr // offset to the cutab variable from pcHeader
	filetabOffset  uintptr // offset to the filetab variable from pcHeader
	pctabOffset    uintptr // offset to the pctab variable from pcHeader
	pclnOffset     uintptr // offset to the pclntab variable from pcHeader
}

// moduledata records information about the layout of the executable
// image. It is written by the linker. Any changes here must be
// matched changes to the code in cmd/internal/ld/symtab.go:symtab.
// moduledata is stored in statically allocated non-pointer memory;
// none of the pointers here are visible to the garbage collector.
type moduledata struct {
	pcHeader     *pcHeader
	funcnametab  []byte
	cutab        []uint32
	filetab      []byte
	pctab        []byte
	pclntable    []byte
	ftab         []functab
	findfunctab  uintptr
	minpc, maxpc uintptr

	text, etext           uintptr
	noptrdata, enoptrdata uintptr
	data, edata           uintptr
	bss, ebss             uintptr
	noptrbss, enoptrbss   uintptr
	end, gcdata, gcbss    uintptr
	types, etypes         uintptr
	rodata                uintptr
	gofunc                uintptr // go.func.*

	textsectmap []textsect
	typelinks   []int32 // offsets from types
	itablinks   []*itab

	ptab []ptabEntry

	pluginpath string
	pkghashes  []modulehash

	modulename   string
	modulehashes []modulehash

	hasmain uint8 // 1 if module contains the main function, 0 otherwise

	gcdatamask, gcbssmask bitvector

	typemap map[typeOff]*_type // offset to *_rtype in previous module

	bad bool // module failed to load and should be ignored

	next *moduledata
}

// A modulehash is used to compare the ABI of a new module or a
// package in a new module with the loaded program.
//
// For each shared library a module links against, the linker creates an entry in the
// moduledata.modulehashes slice containing the name of the module, the abi hash seen
// at link time and a pointer to the runtime abi hash. These are checked in
// moduledataverify1 below.
//
// For each loaded plugin, the pkghashes slice has a modulehash of the
// newly loaded package that can be used to check the plugin's version of
// a package against any previously loaded version of the package.
// This is done in plugin.lastmoduleinit.
type modulehash struct {
	modulename   string
	linktimehash string
	runtimehash  *string
}

// pinnedTypemaps are the map[typeOff]*_type from the moduledata objects.
//
// These typemap objects are allocated at run time on the heap, but the
// only direct reference to them is in the moduledata, created by the
// linker and marked SNOPTRDATA so it is ignored by the GC.
//
// To make sure the map isn't collected, we keep a second reference here.
var pinnedTypemaps []map[typeOff]*_type

var firstmoduledata moduledata  // linker symbol
var lastmoduledatap *moduledata // linker symbol
var modulesSlice *[]*moduledata // see activeModules

// activeModules returns a slice of active modules.
//
// A module is active once its gcdatamask and gcbssmask have been
// assembled and it is usable by the GC.
//
// This is nosplit/nowritebarrier because it is called by the
// cgo pointer checking code.
//go:nosplit
//go:nowritebarrier
func activeModules() []*moduledata {
	p := (*[]*moduledata)(atomic.Loadp(unsafe.Pointer(&modulesSlice)))
	if p == nil {
		return nil
	}
	return *p
}

// modulesinit creates the active modules slice out of all loaded modules.
//
// When a module is first loaded by the dynamic linker, an .init_array
// function (written by cmd/link) is invoked to call addmoduledata,
// appending to the module to the linked list that starts with
// firstmoduledata.
//
// There are two times this can happen in the lifecycle of a Go
// program. First, if compiled with -linkshared, a number of modules
// built with -buildmode=shared can be loaded at program initialization.
// Second, a Go program can load a module while running that was built
// with -buildmode=plugin.
//
// After loading, this function is called which initializes the
// moduledata so it is usable by the GC and creates a new activeModules
// list.
//
// Only one goroutine may call modulesinit at a time.
func modulesinit() {
	modules := new([]*moduledata)
	for md := &firstmoduledata; md != nil; md = md.next {
		if md.bad {
			continue
		}
		*modules = append(*modules, md)
		if md.gcdatamask == (bitvector{}) {
			md.gcdatamask = progToPointerMask((*byte)(unsafe.Pointer(md.gcdata)), md.edata-md.data)
			md.gcbssmask = progToPointerMask((*byte)(unsafe.Pointer(md.gcbss)), md.ebss-md.bss)
		}
	}

	// Modules appear in the moduledata linked list in the order they are
	// loaded by the dynamic loader, with one exception: the
	// firstmoduledata itself the module that contains the runtime. This
	// is not always the first module (when using -buildmode=shared, it
	// is typically libstd.so, the second module). The order matters for
	// typelinksinit, so we swap the first module with whatever module
	// contains the main function.
	//
	// See Issue #18729.
	for i, md := range *modules {
		if md.hasmain != 0 {
			(*modules)[0] = md
			(*modules)[i] = &firstmoduledata
			break
		}
	}

	atomicstorep(unsafe.Pointer(&modulesSlice), unsafe.Pointer(modules))
}

type functab struct {
	entryoff uint32 // relative to runtime.text
	funcoff  uint32
}

// Mapping information for secondary text sections

type textsect struct {
	vaddr    uintptr // prelinked section vaddr
	end      uintptr // vaddr + section length
	baseaddr uintptr // relocated section address
}

const minfunc = 16                 // minimum function size
const pcbucketsize = 256 * minfunc // size of bucket in the pc->func lookup table

// findfunctab is an array of these structures.
// Each bucket represents 4096 bytes of the text segment.
// Each subbucket represents 256 bytes of the text segment.
// To find a function given a pc, locate the bucket and subbucket for
// that pc. Add together the idx and subbucket value to obtain a
// function index. Then scan the functab array starting at that
// index to find the target function.
// This table uses 20 bytes for every 4096 bytes of code, or ~0.5% overhead.
type findfuncbucket struct {
	idx        uint32
	subbuckets [16]byte
}

func moduledataverify() {
	for datap := &firstmoduledata; datap != nil; datap = datap.next {
		moduledataverify1(datap)
	}
}

const debugPcln = false

func moduledataverify1(datap *moduledata) {
	// Check that the pclntab's format is valid.
	hdr := datap.pcHeader
	if hdr.magic != 0xfffffff0 || hdr.pad1 != 0 || hdr.pad2 != 0 ||
		hdr.minLC != sys.PCQuantum || hdr.ptrSize != goarch.PtrSize || hdr.textStart != datap.text {
		println("runtime: pcHeader: magic=", hex(hdr.magic), "pad1=", hdr.pad1, "pad2=", hdr.pad2,
			"minLC=", hdr.minLC, "ptrSize=", hdr.ptrSize, "pcHeader.textStart=", hex(hdr.textStart),
			"text=", hex(datap.text), "pluginpath=", datap.pluginpath)
		throw("invalid function symbol table")
	}

	// ftab is lookup table for function by program counter.
	nftab := len(datap.ftab) - 1
	for i := 0; i < nftab; i++ {
		// NOTE: ftab[nftab].entry is legal; it is the address beyond the final function.
		if datap.ftab[i].entryoff > datap.ftab[i+1].entryoff {
			f1 := funcInfo{(*_func)(unsafe.Pointer(&datap.pclntable[datap.ftab[i].funcoff])), datap}
			f2 := funcInfo{(*_func)(unsafe.Pointer(&datap.pclntable[datap.ftab[i+1].funcoff])), datap}
			f2name := "end"
			if i+1 < nftab {
				f2name = funcname(f2)
			}
			println("function symbol table not sorted by PC offset:", hex(datap.ftab[i].entryoff), funcname(f1), ">", hex(datap.ftab[i+1].entryoff), f2name, ", plugin:", datap.pluginpath)
			for j := 0; j <= i; j++ {
				println("\t", hex(datap.ftab[j].entryoff), funcname(funcInfo{(*_func)(unsafe.Pointer(&datap.pclntable[datap.ftab[j].funcoff])), datap}))
			}
			if GOOS == "aix" && isarchive {
				println("-Wl,-bnoobjreorder is mandatory on aix/ppc64 with c-archive")
			}
			throw("invalid runtime symbol table")
		}
	}

	min := datap.textAddr(datap.ftab[0].entryoff)
	max := datap.textAddr(datap.ftab[nftab].entryoff)
	if datap.minpc != min || datap.maxpc != max {
		println("minpc=", hex(datap.minpc), "min=", hex(min), "maxpc=", hex(datap.maxpc), "max=", hex(max))
		throw("minpc or maxpc invalid")
	}

	for _, modulehash := range datap.modulehashes {
		if modulehash.linktimehash != *modulehash.runtimehash {
			println("abi mismatch detected between", datap.modulename, "and", modulehash.modulename)
			throw("abi mismatch")
		}
	}
}

// textAddr returns md.text + off, with special handling for multiple text sections.
// off is a (virtual) offset computed at internal linking time,
// before the external linker adjusts the sections' base addresses.
//
// The text, or instruction stream is generated as one large buffer.
// The off (offset) for a function is its offset within this buffer.
// If the total text size gets too large, there can be issues on platforms like ppc64
// if the target of calls are too far for the call instruction.
// To resolve the large text issue, the text is split into multiple text sections
// to allow the linker to generate long calls when necessary.
// When this happens, the vaddr for each text section is set to its offset within the text.
// Each function's offset is compared against the section vaddrs and ends to determine the containing section.
// Then the section relative offset is added to the section's
// relocated baseaddr to compute the function address.
//
// It is nosplit because it is part of the findfunc implementation.
//go:nosplit
func (md *moduledata) textAddr(off32 uint32) uintptr {
	off := uintptr(off32)
	res := md.text + off
	if len(md.textsectmap) > 1 {
		for i, sect := range md.textsectmap {
			// For the last section, include the end address (etext), as it is included in the functab.
			if off >= sect.vaddr && off < sect.end || (i == len(md.textsectmap)-1 && off == sect.end) {
				res = sect.baseaddr + off - sect.vaddr
				break
			}
		}
		if res > md.etext && GOARCH != "wasm" { // on wasm, functions do not live in the same address space as the linear memory
			println("runtime: textAddr", hex(res), "out of range", hex(md.text), "-", hex(md.etext))
			throw("runtime: text offset out of range")
		}
	}
	return res
}

// FuncForPC returns a *Func describing the function that contains the
// given program counter address, or else nil.
//
// If pc represents multiple functions because of inlining, it returns
// the *Func describing the innermost function, but with an entry of
// the outermost function.
func FuncForPC(pc uintptr) *Func {
	f := findfunc(pc)
	if !f.valid() {
		return nil
	}
	if inldata := funcdata(f, _FUNCDATA_InlTree); inldata != nil {
		// Note: strict=false so bad PCs (those between functions) don't crash the runtime.
		// We just report the preceding function in that situation. See issue 29735.
		// TODO: Perhaps we should report no function at all in that case.
		// The runtime currently doesn't have function end info, alas.
		if ix := pcdatavalue1(f, _PCDATA_InlTreeIndex, pc, nil, false); ix >= 0 {
			inltree := (*[1 << 20]inlinedCall)(inldata)
			name := funcnameFromNameoff(f, inltree[ix].func_)
			file, line := funcline(f, pc)
			fi := &funcinl{
				ones:  ^uint32(0),
				entry: f.entry(), // entry of the real (the outermost) function.
				name:  name,
				file:  file,
				line:  int(line),
			}
			return (*Func)(unsafe.Pointer(fi))
		}
	}
	return f._Func()
}

// Name returns the name of the function.
func (f *Func) Name() string {
	if f == nil {
		return ""
	}
	fn := f.raw()
	if fn.isInlined() { // inlined version
		fi := (*funcinl)(unsafe.Pointer(fn))
		return fi.name
	}
	return funcname(f.funcInfo())
}

// Entry returns the entry address of the function.
func (f *Func) Entry() uintptr {
	fn := f.raw()
	if fn.isInlined() { // inlined version
		fi := (*funcinl)(unsafe.Pointer(fn))
		return fi.entry
	}
	return fn.funcInfo().entry()
}

// FileLine returns the file name and line number of the
// source code corresponding to the program counter pc.
// The result will not be accurate if pc is not a program
// counter within f.
func (f *Func) FileLine(pc uintptr) (file string, line int) {
	fn := f.raw()
	if fn.isInlined() { // inlined version
		fi := (*funcinl)(unsafe.Pointer(fn))
		return fi.file, fi.line
	}
	// Pass strict=false here, because anyone can call this function,
	// and they might just be wrong about targetpc belonging to f.
	file, line32 := funcline1(f.funcInfo(), pc, false)
	return file, int(line32)
}

// findmoduledatap looks up the moduledata for a PC.
//
// It is nosplit because it's part of the isgoexception
// implementation.
//
//go:nosplit
func findmoduledatap(pc uintptr) *moduledata {
	for datap := &firstmoduledata; datap != nil; datap = datap.next {
		if datap.minpc <= pc && pc < datap.maxpc {
			return datap
		}
	}
	return nil
}

type funcInfo struct {
	*_func
	datap *moduledata
}

func (f funcInfo) valid() bool {
	return f._func != nil
}

func (f funcInfo) _Func() *Func {
	return (*Func)(unsafe.Pointer(f._func))
}

<<<<<<< HEAD
// findfunc 通过函数入口指针返回函数信息
=======
// isInlined reports whether f should be re-interpreted as a *funcinl.
func (f *_func) isInlined() bool {
	return f.entryoff == ^uint32(0) // see comment for funcinl.ones
}

// entry returns the entry PC for f.
func (f funcInfo) entry() uintptr {
	return f.datap.textAddr(f.entryoff)
}

>>>>>>> d2d21d98
// findfunc looks up function metadata for a PC.
//
// It is nosplit because it's part of the isgoexception
// implementation.
//
//go:nosplit
func findfunc(pc uintptr) funcInfo {
	datap := findmoduledatap(pc)
	if datap == nil {
		return funcInfo{}
	}
	const nsub = uintptr(len(findfuncbucket{}.subbuckets))

	x := pc - datap.minpc
	b := x / pcbucketsize
	i := x % pcbucketsize / (pcbucketsize / nsub)

	ffb := (*findfuncbucket)(add(unsafe.Pointer(datap.findfunctab), b*unsafe.Sizeof(findfuncbucket{})))
	idx := ffb.idx + uint32(ffb.subbuckets[i])

	// Find the ftab entry.
	if len(datap.textsectmap) == 1 {
		// fast path for the common case
		pcOff := uint32(pc - datap.text)
		for datap.ftab[idx+1].entryoff <= pcOff {
			idx++
		}
	} else {
		// Multiple text sections.
		// If the idx is beyond the end of the ftab, set it to the end of the table and search backward.
		if idx >= uint32(len(datap.ftab)) {
			idx = uint32(len(datap.ftab) - 1)
		}
		if pc < datap.textAddr(datap.ftab[idx].entryoff) {
			// The idx might reference a function address that
			// is higher than the pcOff being searched, so search backward until the matching address is found.
			for datap.textAddr(datap.ftab[idx].entryoff) > pc && idx > 0 {
				idx--
			}
			if idx == 0 {
				throw("findfunc: bad findfunctab entry idx")
			}
		} else {
			// linear search to find func with pc >= entry.
			for datap.textAddr(datap.ftab[idx+1].entryoff) <= pc {
				idx++
			}
		}
	}

	funcoff := datap.ftab[idx].funcoff
	if funcoff == ^uint32(0) {
		// With multiple text sections, there may be functions inserted by the external
		// linker that are not known by Go. This means there may be holes in the PC
		// range covered by the func table. The invalid funcoff value indicates a hole.
		// See also cmd/link/internal/ld/pcln.go:pclntab
		return funcInfo{}
	}
	return funcInfo{(*_func)(unsafe.Pointer(&datap.pclntable[funcoff])), datap}
}

type pcvalueCache struct {
	entries [2][8]pcvalueCacheEnt
}

type pcvalueCacheEnt struct {
	// targetpc and off together are the key of this cache entry.
	targetpc uintptr
	off      uint32
	// val is the value of this cached pcvalue entry.
	val int32
}

// pcvalueCacheKey returns the outermost index in a pcvalueCache to use for targetpc.
// It must be very cheap to calculate.
// For now, align to sys.PtrSize and reduce mod the number of entries.
// In practice, this appears to be fairly randomly and evenly distributed.
func pcvalueCacheKey(targetpc uintptr) uintptr {
	return (targetpc / goarch.PtrSize) % uintptr(len(pcvalueCache{}.entries))
}

// Returns the PCData value, and the PC where this value starts.
// TODO: the start PC is returned only when cache is nil.
func pcvalue(f funcInfo, off uint32, targetpc uintptr, cache *pcvalueCache, strict bool) (int32, uintptr) {
	if off == 0 {
		return -1, 0
	}

	// Check the cache. This speeds up walks of deep stacks, which
	// tend to have the same recursive functions over and over.
	//
	// This cache is small enough that full associativity is
	// cheaper than doing the hashing for a less associative
	// cache.
	if cache != nil {
		x := pcvalueCacheKey(targetpc)
		for i := range cache.entries[x] {
			// We check off first because we're more
			// likely to have multiple entries with
			// different offsets for the same targetpc
			// than the other way around, so we'll usually
			// fail in the first clause.
			ent := &cache.entries[x][i]
			if ent.off == off && ent.targetpc == targetpc {
				return ent.val, 0
			}
		}
	}

	if !f.valid() {
		if strict && panicking == 0 {
			println("runtime: no module data for", hex(f.entry()))
			throw("no module data")
		}
		return -1, 0
	}
	datap := f.datap
	p := datap.pctab[off:]
	pc := f.entry()
	prevpc := pc
	val := int32(-1)
	for {
		var ok bool
		p, ok = step(p, &pc, &val, pc == f.entry())
		if !ok {
			break
		}
		if targetpc < pc {
			// Replace a random entry in the cache. Random
			// replacement prevents a performance cliff if
			// a recursive stack's cycle is slightly
			// larger than the cache.
			// Put the new element at the beginning,
			// since it is the most likely to be newly used.
			if cache != nil {
				x := pcvalueCacheKey(targetpc)
				e := &cache.entries[x]
				ci := fastrandn(uint32(len(cache.entries[x])))
				e[ci] = e[0]
				e[0] = pcvalueCacheEnt{
					targetpc: targetpc,
					off:      off,
					val:      val,
				}
			}

			return val, prevpc
		}
		prevpc = pc
	}

	// If there was a table, it should have covered all program counters.
	// If not, something is wrong.
	if panicking != 0 || !strict {
		return -1, 0
	}

	print("runtime: invalid pc-encoded table f=", funcname(f), " pc=", hex(pc), " targetpc=", hex(targetpc), " tab=", p, "\n")

	p = datap.pctab[off:]
	pc = f.entry()
	val = -1
	for {
		var ok bool
		p, ok = step(p, &pc, &val, pc == f.entry())
		if !ok {
			break
		}
		print("\tvalue=", val, " until pc=", hex(pc), "\n")
	}

	throw("invalid runtime symbol table")
	return -1, 0
}

func cfuncname(f funcInfo) *byte {
	if !f.valid() || f.nameoff == 0 {
		return nil
	}
	return &f.datap.funcnametab[f.nameoff]
}

func funcname(f funcInfo) string {
	return gostringnocopy(cfuncname(f))
}

func funcpkgpath(f funcInfo) string {
	name := funcname(f)
	i := len(name) - 1
	for ; i > 0; i-- {
		if name[i] == '/' {
			break
		}
	}
	for ; i < len(name); i++ {
		if name[i] == '.' {
			break
		}
	}
	return name[:i]
}

func cfuncnameFromNameoff(f funcInfo, nameoff int32) *byte {
	if !f.valid() {
		return nil
	}
	return &f.datap.funcnametab[nameoff]
}

func funcnameFromNameoff(f funcInfo, nameoff int32) string {
	return gostringnocopy(cfuncnameFromNameoff(f, nameoff))
}

func funcfile(f funcInfo, fileno int32) string {
	datap := f.datap
	if !f.valid() {
		return "?"
	}
	// Make sure the cu index and file offset are valid
	if fileoff := datap.cutab[f.cuOffset+uint32(fileno)]; fileoff != ^uint32(0) {
		return gostringnocopy(&datap.filetab[fileoff])
	}
	// pcln section is corrupt.
	return "?"
}

func funcline1(f funcInfo, targetpc uintptr, strict bool) (file string, line int32) {
	datap := f.datap
	if !f.valid() {
		return "?", 0
	}
	fileno, _ := pcvalue(f, f.pcfile, targetpc, nil, strict)
	line, _ = pcvalue(f, f.pcln, targetpc, nil, strict)
	if fileno == -1 || line == -1 || int(fileno) >= len(datap.filetab) {
		// print("looking for ", hex(targetpc), " in ", funcname(f), " got file=", fileno, " line=", lineno, "\n")
		return "?", 0
	}
	file = funcfile(f, fileno)
	return
}

func funcline(f funcInfo, targetpc uintptr) (file string, line int32) {
	return funcline1(f, targetpc, true)
}

func funcspdelta(f funcInfo, targetpc uintptr, cache *pcvalueCache) int32 {
	x, _ := pcvalue(f, f.pcsp, targetpc, cache, true)
	if debugPcln && x&(goarch.PtrSize-1) != 0 {
		print("invalid spdelta ", funcname(f), " ", hex(f.entry()), " ", hex(targetpc), " ", hex(f.pcsp), " ", x, "\n")
		throw("bad spdelta")
	}
	return x
}

// funcMaxSPDelta returns the maximum spdelta at any point in f.
func funcMaxSPDelta(f funcInfo) int32 {
	datap := f.datap
	p := datap.pctab[f.pcsp:]
	pc := f.entry()
	val := int32(-1)
	max := int32(0)
	for {
		var ok bool
		p, ok = step(p, &pc, &val, pc == f.entry())
		if !ok {
			return max
		}
		if val > max {
			max = val
		}
	}
}

func pcdatastart(f funcInfo, table uint32) uint32 {
	return *(*uint32)(add(unsafe.Pointer(&f.nfuncdata), unsafe.Sizeof(f.nfuncdata)+uintptr(table)*4))
}

func pcdatavalue(f funcInfo, table uint32, targetpc uintptr, cache *pcvalueCache) int32 {
	if table >= f.npcdata {
		return -1
	}
	r, _ := pcvalue(f, pcdatastart(f, table), targetpc, cache, true)
	return r
}

func pcdatavalue1(f funcInfo, table uint32, targetpc uintptr, cache *pcvalueCache, strict bool) int32 {
	if table >= f.npcdata {
		return -1
	}
	r, _ := pcvalue(f, pcdatastart(f, table), targetpc, cache, strict)
	return r
}

// Like pcdatavalue, but also return the start PC of this PCData value.
// It doesn't take a cache.
func pcdatavalue2(f funcInfo, table uint32, targetpc uintptr) (int32, uintptr) {
	if table >= f.npcdata {
		return -1, 0
	}
	return pcvalue(f, pcdatastart(f, table), targetpc, nil, true)
}

// funcdata returns a pointer to the ith funcdata for f.
// funcdata should be kept in sync with cmd/link:writeFuncs.
func funcdata(f funcInfo, i uint8) unsafe.Pointer {
	if i < 0 || i >= f.nfuncdata {
		return nil
	}
	base := f.datap.gofunc // load gofunc address early so that we calculate during cache misses
	p := uintptr(unsafe.Pointer(&f.nfuncdata)) + unsafe.Sizeof(f.nfuncdata) + uintptr(f.npcdata)*4 + uintptr(i)*4
	off := *(*uint32)(unsafe.Pointer(p))
	// Return off == ^uint32(0) ? 0 : f.datap.gofunc + uintptr(off), but without branches.
	// The compiler calculates mask on most architectures using conditional assignment.
	var mask uintptr
	if off == ^uint32(0) {
		mask = 1
	}
	mask--
	raw := base + uintptr(off)
	return unsafe.Pointer(raw & mask)
}

// step advances to the next pc, value pair in the encoded table.
func step(p []byte, pc *uintptr, val *int32, first bool) (newp []byte, ok bool) {
	// For both uvdelta and pcdelta, the common case (~70%)
	// is that they are a single byte. If so, avoid calling readvarint.
	uvdelta := uint32(p[0])
	if uvdelta == 0 && !first {
		return nil, false
	}
	n := uint32(1)
	if uvdelta&0x80 != 0 {
		n, uvdelta = readvarint(p)
	}
	*val += int32(-(uvdelta & 1) ^ (uvdelta >> 1))
	p = p[n:]

	pcdelta := uint32(p[0])
	n = 1
	if pcdelta&0x80 != 0 {
		n, pcdelta = readvarint(p)
	}
	p = p[n:]
	*pc += uintptr(pcdelta * sys.PCQuantum)
	return p, true
}

// readvarint reads a varint from p.
func readvarint(p []byte) (read uint32, val uint32) {
	var v, shift, n uint32
	for {
		b := p[n]
		n++
		v |= uint32(b&0x7F) << (shift & 31)
		if b&0x80 == 0 {
			break
		}
		shift += 7
	}
	return n, v
}

type stackmap struct {
	n        int32   // number of bitmaps
	nbit     int32   // number of bits in each bitmap
	bytedata [1]byte // bitmaps, each starting on a byte boundary
}

//go:nowritebarrier
func stackmapdata(stkmap *stackmap, n int32) bitvector {
	// Check this invariant only when stackDebug is on at all.
	// The invariant is already checked by many of stackmapdata's callers,
	// and disabling it by default allows stackmapdata to be inlined.
	if stackDebug > 0 && (n < 0 || n >= stkmap.n) {
		throw("stackmapdata: index out of range")
	}
	return bitvector{stkmap.nbit, addb(&stkmap.bytedata[0], uintptr(n*((stkmap.nbit+7)>>3)))}
}

// inlinedCall is the encoding of entries in the FUNCDATA_InlTree table.
type inlinedCall struct {
	parent   int16  // index of parent in the inltree, or < 0
	funcID   funcID // type of the called function
	_        byte
	file     int32 // perCU file index for inlined call. See cmd/link:pcln.go
	line     int32 // line number of the call site
	func_    int32 // offset into pclntab for name of called function
	parentPc int32 // position of an instruction whose source position is the call site (offset from entry)
}<|MERGE_RESOLUTION|>--- conflicted
+++ resolved
@@ -773,9 +773,6 @@
 	return (*Func)(unsafe.Pointer(f._func))
 }
 
-<<<<<<< HEAD
-// findfunc 通过函数入口指针返回函数信息
-=======
 // isInlined reports whether f should be re-interpreted as a *funcinl.
 func (f *_func) isInlined() bool {
 	return f.entryoff == ^uint32(0) // see comment for funcinl.ones
@@ -786,7 +783,7 @@
 	return f.datap.textAddr(f.entryoff)
 }
 
->>>>>>> d2d21d98
+// findfunc 通过函数入口指针返回函数信息
 // findfunc looks up function metadata for a PC.
 //
 // It is nosplit because it's part of the isgoexception
