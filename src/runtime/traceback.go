--- conflicted
+++ resolved
@@ -183,13 +183,9 @@
 			frame.pc = *(*uintptr)(unsafe.Pointer(frame.sp))
 			frame.lr = 0
 		} else {
-<<<<<<< HEAD
 			// pc 暂存 sp
 			// sp 偏移指针大小
-			frame.pc = uintptr(*(*uintptr)(unsafe.Pointer(frame.sp)))
-=======
 			frame.pc = *(*uintptr)(unsafe.Pointer(frame.sp))
->>>>>>> f6509cf5
 			frame.sp += goarch.PtrSize
 		}
 	}
