--- conflicted
+++ resolved
@@ -1088,9 +1088,6 @@
 	print("\n")
 }
 
-<<<<<<< HEAD
-// callers 返回调用链层级数，层级数据存在pcbuf中
-=======
 // callers should be an internal detail,
 // (and is almost identical to Callers),
 // but widely used packages access it using linkname.
@@ -1101,7 +1098,7 @@
 // See go.dev/issue/67401.
 //
 //go:linkname callers
->>>>>>> 7b263895
+// callers 返回调用链层级数，层级数据存在pcbuf中
 func callers(skip int, pcbuf []uintptr) int {
 	sp := sys.GetCallerSP()
 	pc := sys.GetCallerPC()
