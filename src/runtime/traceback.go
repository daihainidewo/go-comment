// Copyright 2009 The Go Authors. All rights reserved.
// Use of this source code is governed by a BSD-style
// license that can be found in the LICENSE file.

package runtime

import (
	"internal/abi"
	"internal/bytealg"
	"internal/goarch"
	"runtime/internal/sys"
	"unsafe"
)

// The code in this file implements stack trace walking for all architectures.
// The most important fact about a given architecture is whether it uses a link register.
// On systems with link registers, the prologue for a non-leaf function stores the
// incoming value of LR at the bottom of the newly allocated stack frame.
// On systems without link registers (x86), the architecture pushes a return PC during
// the call instruction, so the return PC ends up above the stack frame.
// In this file, the return PC is always called LR, no matter how it was found.

const usesLR = sys.MinFrameSize > 0

<<<<<<< HEAD
// gentraceback 遍历 gp 的 traceback
// 根据配置显示栈帧
// 对每个函数栈帧执行 callback
// 由 callback 决定是否继续扫描堆栈
// 返回遍历的函数栈帧数
// Generic traceback. Handles runtime stack prints (pcbuf == nil),
// the runtime.Callers function (pcbuf != nil), as well as the garbage
// collector (callback != nil).  A little clunky to merge these, but avoids
// duplicating the code and all its subtlety.
=======
const (
	// tracebackInnerFrames is the number of innermost frames to print in a
	// stack trace. The total maximum frames is tracebackInnerFrames +
	// tracebackOuterFrames.
	tracebackInnerFrames = 50

	// tracebackOuterFrames is the number of outermost frames to print in a
	// stack trace.
	tracebackOuterFrames = 50
)

// unwindFlags control the behavior of various unwinders.
type unwindFlags uint8

const (
	// unwindPrintErrors indicates that if unwinding encounters an error, it
	// should print a message and stop without throwing. This is used for things
	// like stack printing, where it's better to get incomplete information than
	// to crash. This is also used in situations where everything may not be
	// stopped nicely and the stack walk may not be able to complete, such as
	// during profiling signals or during a crash.
	//
	// If neither unwindPrintErrors or unwindSilentErrors are set, unwinding
	// performs extra consistency checks and throws on any error.
	//
	// Note that there are a small number of fatal situations that will throw
	// regardless of unwindPrintErrors or unwindSilentErrors.
	unwindPrintErrors unwindFlags = 1 << iota

	// unwindSilentErrors silently ignores errors during unwinding.
	unwindSilentErrors

	// unwindTrap indicates that the initial PC and SP are from a trap, not a
	// return PC from a call.
	//
	// The unwindTrap flag is updated during unwinding. If set, frame.pc is the
	// address of a faulting instruction instead of the return address of a
	// call. It also means the liveness at pc may not be known.
	//
	// TODO: Distinguish frame.continpc, which is really the stack map PC, from
	// the actual continuation PC, which is computed differently depending on
	// this flag and a few other things.
	unwindTrap

	// unwindJumpStack indicates that, if the traceback is on a system stack, it
	// should resume tracing at the user stack when the system stack is
	// exhausted.
	unwindJumpStack
)

// An unwinder iterates the physical stack frames of a Go sack.
>>>>>>> d5c58085
//
// Typical use of an unwinder looks like:
//
//	var u unwinder
//	for u.init(gp, 0); u.valid(); u.next() {
//		// ... use frame info in u ...
//	}
//
// Implementation note: This is carefully structured to be pointer-free because
// tracebacks happen in places that disallow write barriers (e.g., signals).
// Even if this is stack-allocated, its pointer-receiver methods don't know that
// their receiver is on the stack, so they still emit write barriers. Here we
// address that by carefully avoiding any pointers in this type. Another
// approach would be to split this into a mutable part that's passed by pointer
// but contains no pointers itself and an immutable part that's passed and
// returned by value and can contain pointers. We could potentially hide that
// we're doing that in trivial methods that are inlined into the caller that has
// the stack allocation, but that's fragile.
type unwinder struct {
	// frame is the current physical stack frame, or all 0s if
	// there is no frame.
	frame stkframe

	// g is the G who's stack is being unwound. If the
	// unwindJumpStack flag is set and the unwinder jumps stacks,
	// this will be different from the initial G.
	g guintptr

	// cgoCtxt is the index into g.cgoCtxt of the next frame on the cgo stack.
	// The cgo stack is unwound in tandem with the Go stack as we find marker frames.
	cgoCtxt int

	// calleeFuncID is the function ID of the caller of the current
	// frame.
	calleeFuncID abi.FuncID

	// flags are the flags to this unwind. Some of these are updated as we
	// unwind (see the flags documentation).
	flags unwindFlags
}

// init initializes u to start unwinding gp's stack and positions the
// iterator on gp's innermost frame. gp must not be the current G.
//
// A single unwinder can be reused for multiple unwinds.
func (u *unwinder) init(gp *g, flags unwindFlags) {
	// Implementation note: This starts the iterator on the first frame and we
	// provide a "valid" method. Alternatively, this could start in a "before
	// the first frame" state and "next" could return whether it was able to
	// move to the next frame, but that's both more awkward to use in a "for"
	// loop and is harder to implement because we have to do things differently
	// for the first frame.
	u.initAt(^uintptr(0), ^uintptr(0), ^uintptr(0), gp, flags)
}

func (u *unwinder) initAt(pc0, sp0, lr0 uintptr, gp *g, flags unwindFlags) {
	// Don't call this "g"; it's too easy get "g" and "gp" confused.
	if ourg := getg(); ourg == gp && ourg == ourg.m.curg {
		// 如果当前执行的 g 是需要生成的 g 则抛出异常
		// The starting sp has been passed in as a uintptr, and the caller may
		// have other uintptr-typed stack references as well.
		// If during one of the calls that got us here or during one of the
		// callbacks below the stack must be grown, all these uintptr references
		// to the stack will not be updated, and traceback will continue
		// to inspect the old stack memory, which may no longer be valid.
		// Even if all the variables were updated correctly, it is not clear that
		// we want to expose a traceback that begins on one stack and ends
		// on another stack. That could confuse callers quite a bit.
		// Instead, we require that initAt and any other function that
		// accepts an sp for the current goroutine (typically obtained by
		// calling getcallersp) must not run on that goroutine's stack but
		// instead on the g0 stack.
		throw("cannot trace user goroutine on its own stack")
	}

	if pc0 == ^uintptr(0) && sp0 == ^uintptr(0) { // Signal to fetch saved values from gp.
		// 从 gp 中获取保存值的信号
		if gp.syscallsp != 0 {
			// 设置为系统调用信息
			pc0 = gp.syscallpc
			sp0 = gp.syscallsp
			if usesLR {
				lr0 = 0
			}
		} else {
			// 设置为调度信息
			pc0 = gp.sched.pc
			sp0 = gp.sched.sp
			if usesLR {
				lr0 = gp.sched.lr
			}
		}
	}

<<<<<<< HEAD
	nprint := 0
	// 填充栈帧信息
=======
>>>>>>> d5c58085
	var frame stkframe
	frame.pc = pc0
	frame.sp = sp0
	if usesLR {
		frame.lr = lr0
	}
<<<<<<< HEAD
	// 是否是 panic 触发该函数
	waspanic := false
	cgoCtxt := gp.cgoCtxt
	stack := gp.stack
	// 是否打印
	printing := pcbuf == nil && callback == nil
=======
>>>>>>> d5c58085

	// If the PC is zero, it's likely a nil function call.
	// Start in the caller's frame.
	if frame.pc == 0 {
		// 如果 pc 为 0 有可能是 nil 函数调用
		// 使用调用者的栈帧
		if usesLR {
			frame.pc = *(*uintptr)(unsafe.Pointer(frame.sp))
			frame.lr = 0
		} else {
			// pc 暂存 sp
			// sp 偏移指针大小
			frame.pc = uintptr(*(*uintptr)(unsafe.Pointer(frame.sp)))
			frame.sp += goarch.PtrSize
		}
	}

	// runtime/internal/atomic functions call into kernel helpers on
	// arm < 7. See runtime/internal/atomic/sys_linux_arm.s.
	//
	// Start in the caller's frame.
	if GOARCH == "arm" && goarm < 7 && GOOS == "linux" && frame.pc&0xffff0000 == 0xffff0000 {
		// Note that the calls are simple BL without pushing the return
		// address, so we use LR directly.
		//
		// The kernel helpers are frameless leaf functions, so SP and
		// LR are not touched.
		frame.pc = frame.lr
		frame.lr = 0
	}

	// 通过函数地址地址获取函数信息
	f := findfunc(frame.pc)
	if !f.valid() {
		if flags&unwindSilentErrors == 0 {
			print("runtime: g ", gp.goid, ": unknown pc ", hex(frame.pc), "\n")
			tracebackHexdump(gp.stack, &frame, 0)
		}
		if flags&(unwindPrintErrors|unwindSilentErrors) == 0 {
			throw("unknown pc")
		}
		*u = unwinder{}
		return
	}
	frame.fn = f

	// Populate the unwinder.
	*u = unwinder{
		frame:        frame,
		g:            gp.guintptr(),
		cgoCtxt:      len(gp.cgoCtxt) - 1,
		calleeFuncID: abi.FuncIDNormal,
		flags:        flags,
	}

<<<<<<< HEAD
	lastFuncID := funcID_normal
	n := 0
	for n < max {
		// 遍历所有函数栈帧
		// pc 指正在执行的函数
		// sp 基于程序计数器的栈指针
		// fp 基于程序计数器的帧指针（调用者的堆栈指针） 如果未知则为 nil
		// stk 包含 sp 的栈帧
		// 调用者的程序计数器通常是 lr 除非 lr 为 0 这种情况是 *(uintptr*)sp
		// Typically:
		//	pc is the PC of the running function.
		//	sp is the stack pointer at that program counter.
		//	fp is the frame pointer (caller's stack pointer) at that program counter, or nil if unknown.
		//	stk is the stack containing sp.
		//	The caller's program counter is lr, unless lr is zero, in which case it is *(uintptr*)sp.
		f = frame.fn
		if f.pcsp == 0 {
			// No frame information, must be external function, like race support.
			// See golang.org/issue/13568.
			break
		}
=======
	isSyscall := frame.pc == pc0 && frame.sp == sp0 && pc0 == gp.syscallpc && sp0 == gp.syscallsp
	u.resolveInternal(true, isSyscall)
}
>>>>>>> d5c58085

func (u *unwinder) valid() bool {
	return u.frame.pc != 0
}

// resolveInternal fills in u.frame based on u.frame.fn, pc, and sp.
//
// innermost indicates that this is the first resolve on this stack. If
// innermost is set, isSyscall indicates that the PC/SP was retrieved from
// gp.syscall*; this is otherwise ignored.
//
// On entry, u.frame contains:
//   - fn is the running function.
//   - pc is the PC in the running function.
//   - sp is the stack pointer at that program counter.
//   - For the innermost frame on LR machines, lr is the program counter that called fn.
//
// On return, u.frame contains:
//   - fp is the stack pointer of the caller.
//   - lr is the program counter that called fn.
//   - varp, argp, and continpc are populated for the current frame.
//
// If fn is a stack-jumping function, resolveInternal can change the entire
// frame state to follow that stack jump.
//
// This is internal to unwinder.
func (u *unwinder) resolveInternal(innermost, isSyscall bool) {
	frame := &u.frame
	gp := u.g.ptr()

	f := frame.fn
	if f.pcsp == 0 {
		// No frame information, must be external function, like race support.
		// See golang.org/issue/13568.
		u.finishInternal()
		return
	}

	// Compute function info flags.
	flag := f.flag
	if f.funcID == abi.FuncID_cgocallback {
		// cgocallback does write SP to switch from the g0 to the curg stack,
		// but it carefully arranges that during the transition BOTH stacks
		// have cgocallback frame valid for unwinding through.
		// So we don't need to exclude it with the other SP-writing functions.
		flag &^= abi.FuncFlagSPWrite
	}
	if isSyscall {
		// Some Syscall functions write to SP, but they do so only after
		// saving the entry PC/SP using entersyscall.
		// Since we are using the entry PC/SP, the later SP write doesn't matter.
		flag &^= abi.FuncFlagSPWrite
	}

	// Found an actual function.
	// Derive frame pointer.
	if frame.fp == 0 {
		// Jump over system stack transitions. If we're on g0 and there's a user
		// goroutine, try to jump. Otherwise this is a regular call.
		// We also defensively check that this won't switch M's on us,
		// which could happen at critical points in the scheduler.
		// This ensures gp.m doesn't change from a stack jump.
		if u.flags&unwindJumpStack != 0 && gp == gp.m.g0 && gp.m.curg != nil && gp.m.curg.m == gp.m {
			switch f.funcID {
			case abi.FuncID_morestack:
				// morestack does not return normally -- newstack()
				// gogo's to curg.sched. Match that.
				// This keeps morestack() from showing up in the backtrace,
				// but that makes some sense since it'll never be returned
				// to.
				gp = gp.m.curg
				u.g.set(gp)
				frame.pc = gp.sched.pc
				frame.fn = findfunc(frame.pc)
				f = frame.fn
				flag = f.flag
				frame.lr = gp.sched.lr
				frame.sp = gp.sched.sp
				u.cgoCtxt = len(gp.cgoCtxt) - 1
			case abi.FuncID_systemstack:
				// systemstack returns normally, so just follow the
				// stack transition.
				if usesLR && funcspdelta(f, frame.pc) == 0 {
					// We're at the function prologue and the stack
					// switch hasn't happened, or epilogue where we're
					// about to return. Just unwind normally.
					// Do this only on LR machines because on x86
					// systemstack doesn't have an SP delta (the CALL
					// instruction opens the frame), therefore no way
					// to check.
					flag &^= abi.FuncFlagSPWrite
					break
				}
				gp = gp.m.curg
				u.g.set(gp)
				frame.sp = gp.sched.sp
				u.cgoCtxt = len(gp.cgoCtxt) - 1
				flag &^= abi.FuncFlagSPWrite
			}
		}
		frame.fp = frame.sp + uintptr(funcspdelta(f, frame.pc))
		if !usesLR {
			// On x86, call instruction pushes return PC before entering new function.
			frame.fp += goarch.PtrSize
		}
	}

	// Derive link register.
	if flag&abi.FuncFlagTopFrame != 0 {
		// This function marks the top of the stack. Stop the traceback.
		frame.lr = 0
	} else if flag&abi.FuncFlagSPWrite != 0 {
		// The function we are in does a write to SP that we don't know
		// how to encode in the spdelta table. Examples include context
		// switch routines like runtime.gogo but also any code that switches
		// to the g0 stack to run host C code.
		if u.flags&(unwindPrintErrors|unwindSilentErrors) != 0 {
			// We can't reliably unwind the SP (we might
			// not even be on the stack we think we are),
			// so stop the traceback here.
			frame.lr = 0
		} else {
			// For a GC stack traversal, we should only see
			// an SPWRITE function when it has voluntarily preempted itself on entry
			// during the stack growth check. In that case, the function has
			// not yet had a chance to do any writes to SP and is safe to unwind.
			// isAsyncSafePoint does not allow assembly functions to be async preempted,
			// and preemptPark double-checks that SPWRITE functions are not async preempted.
			// So for GC stack traversal, we can safely ignore SPWRITE for the innermost frame,
			// but farther up the stack we'd better not find any.
			if !innermost {
				println("traceback: unexpected SPWRITE function", funcname(f))
				throw("traceback")
			}
		}
	} else {
		var lrPtr uintptr
		if usesLR {
			if innermost && frame.sp < frame.fp || frame.lr == 0 {
				lrPtr = frame.sp
				frame.lr = *(*uintptr)(unsafe.Pointer(lrPtr))
			}
<<<<<<< HEAD
		}

		// 调用回调函数
		if callback != nil {
			if !callback((*stkframe)(noescape(unsafe.Pointer(&frame))), v) {
				// 由 callback 决定是都继续扫描堆栈
				return n
=======
		} else {
			if frame.lr == 0 {
				lrPtr = frame.fp - goarch.PtrSize
				frame.lr = *(*uintptr)(unsafe.Pointer(lrPtr))
>>>>>>> d5c58085
			}
		}
	}

	frame.varp = frame.fp
	if !usesLR {
		// On x86, call instruction pushes return PC before entering new function.
		frame.varp -= goarch.PtrSize
	}

	// For architectures with frame pointers, if there's
	// a frame, then there's a saved frame pointer here.
	//
	// NOTE: This code is not as general as it looks.
	// On x86, the ABI is to save the frame pointer word at the
	// top of the stack frame, so we have to back down over it.
	// On arm64, the frame pointer should be at the bottom of
	// the stack (with R29 (aka FP) = RSP), in which case we would
	// not want to do the subtraction here. But we started out without
	// any frame pointer, and when we wanted to add it, we didn't
	// want to break all the assembly doing direct writes to 8(RSP)
	// to set the first parameter to a called function.
	// So we decided to write the FP link *below* the stack pointer
	// (with R29 = RSP - 8 in Go functions).
	// This is technically ABI-compatible but not standard.
	// And it happens to end up mimicking the x86 layout.
	// Other architectures may make different decisions.
	if frame.varp > frame.sp && framepointer_enabled {
		frame.varp -= goarch.PtrSize
	}

	frame.argp = frame.fp + sys.MinFrameSize

	// Determine frame's 'continuation PC', where it can continue.
	// Normally this is the return address on the stack, but if sigpanic
	// is immediately below this function on the stack, then the frame
	// stopped executing due to a trap, and frame.pc is probably not
	// a safe point for looking up liveness information. In this panicking case,
	// the function either doesn't return at all (if it has no defers or if the
	// defers do not recover) or it returns from one of the calls to
	// deferproc a second time (if the corresponding deferred func recovers).
	// In the latter case, use a deferreturn call site as the continuation pc.
	frame.continpc = frame.pc
	if u.calleeFuncID == abi.FuncID_sigpanic {
		if frame.fn.deferreturn != 0 {
			frame.continpc = frame.fn.entry() + uintptr(frame.fn.deferreturn) + 1
			// Note: this may perhaps keep return variables alive longer than
			// strictly necessary, as we are using "function has a defer statement"
			// as a proxy for "function actually deferred something". It seems
			// to be a minor drawback. (We used to actually look through the
			// gp._defer for a defer corresponding to this function, but that
			// is hard to do with defer records on the stack during a stack copy.)
			// Note: the +1 is to offset the -1 that
			// stack.go:getStackMap does to back up a return
			// address make sure the pc is in the CALL instruction.
		} else {
			frame.continpc = 0
		}
	}
}

func (u *unwinder) next() {
	frame := &u.frame
	f := frame.fn
	gp := u.g.ptr()

	// Do not unwind past the bottom of the stack.
	if frame.lr == 0 {
		u.finishInternal()
		return
	}
	flr := findfunc(frame.lr)
	if !flr.valid() {
		// This happens if you get a profiling interrupt at just the wrong time.
		// In that context it is okay to stop early.
		// But if no error flags are set, we're doing a garbage collection and must
		// get everything, so crash loudly.
		fail := u.flags&(unwindPrintErrors|unwindSilentErrors) == 0
		doPrint := u.flags&unwindSilentErrors == 0
		if doPrint && gp.m.incgo && f.funcID == abi.FuncID_sigpanic {
			// We can inject sigpanic
			// calls directly into C code,
			// in which case we'll see a C
			// return PC. Don't complain.
			doPrint = false
		}
		if fail || doPrint {
			print("runtime: g ", gp.goid, ": unexpected return pc for ", funcname(f), " called from ", hex(frame.lr), "\n")
			tracebackHexdump(gp.stack, frame, 0)
		}
<<<<<<< HEAD

		// 标记是由 panic 触发的
		waspanic = f.funcID == funcID_sigpanic
		injectedCall := waspanic || f.funcID == funcID_asyncPreempt || f.funcID == funcID_debugCallV2

		// Do not unwind past the bottom of the stack.
		if !flr.valid() {
			break
=======
		if fail {
			throw("unknown caller pc")
>>>>>>> d5c58085
		}
		frame.lr = 0
		u.finishInternal()
		return
	}

	if frame.pc == frame.lr && frame.sp == frame.fp {
		// If the next frame is identical to the current frame, we cannot make progress.
		print("runtime: traceback stuck. pc=", hex(frame.pc), " sp=", hex(frame.sp), "\n")
		tracebackHexdump(gp.stack, frame, frame.sp)
		throw("traceback stuck")
	}

<<<<<<< HEAD
		// 跳转到下一个函数栈帧
		// Unwind to next frame.
		frame.fn = flr
		frame.pc = frame.lr
		frame.lr = 0
		frame.sp = frame.fp
		frame.fp = 0

		// On link register architectures, sighandler saves the LR on stack
		// before faking a call.
		if usesLR && injectedCall {
			x := *(*uintptr)(unsafe.Pointer(frame.sp))
			frame.sp += alignUp(sys.MinFrameSize, sys.StackAlign)
			f = findfunc(frame.pc)
			frame.fn = f
			if !f.valid() {
				frame.pc = x
			} else if funcspdelta(f, frame.pc, &cache) == 0 {
				frame.lr = x
			}
=======
	injectedCall := f.funcID == abi.FuncID_sigpanic || f.funcID == abi.FuncID_asyncPreempt || f.funcID == abi.FuncID_debugCallV2
	if injectedCall {
		u.flags |= unwindTrap
	} else {
		u.flags &^= unwindTrap
	}

	// Unwind to next frame.
	u.calleeFuncID = f.funcID
	frame.fn = flr
	frame.pc = frame.lr
	frame.lr = 0
	frame.sp = frame.fp
	frame.fp = 0

	// On link register architectures, sighandler saves the LR on stack
	// before faking a call.
	if usesLR && injectedCall {
		x := *(*uintptr)(unsafe.Pointer(frame.sp))
		frame.sp += alignUp(sys.MinFrameSize, sys.StackAlign)
		f = findfunc(frame.pc)
		frame.fn = f
		if !f.valid() {
			frame.pc = x
		} else if funcspdelta(f, frame.pc) == 0 {
			frame.lr = x
>>>>>>> d5c58085
		}
	}

	u.resolveInternal(false, false)
}

// finishInternal is an unwinder-internal helper called after the stack has been
// exhausted. It sets the unwinder to an invalid state and checks that it
// successfully unwound the entire stack.
func (u *unwinder) finishInternal() {
	u.frame.pc = 0

	// Note that panic != nil is okay here: there can be leftover panics,
	// because the defers on the panic stack do not nest in frame order as
	// they do on the defer stack. If you have:
	//
	//	frame 1 defers d1
	//	frame 2 defers d2
	//	frame 3 defers d3
	//	frame 4 panics
	//	frame 4's panic starts running defers
	//	frame 5, running d3, defers d4
	//	frame 5 panics
	//	frame 5's panic starts running defers
	//	frame 6, running d4, garbage collects
	//	frame 6, running d2, garbage collects
	//
	// During the execution of d4, the panic stack is d4 -> d3, which
	// is nested properly, and we'll treat frame 3 as resumable, because we
	// can find d3. (And in fact frame 3 is resumable. If d4 recovers
	// and frame 5 continues running, d3, d3 can recover and we'll
	// resume execution in (returning from) frame 3.)
	//
	// During the execution of d2, however, the panic stack is d2 -> d3,
	// which is inverted. The scan will match d2 to frame 2 but having
	// d2 on the stack until then means it will not match d3 to frame 3.
	// This is okay: if we're running d2, then all the defers after d2 have
	// completed and their corresponding frames are dead. Not finding d3
	// for frame 3 means we'll set frame 3's continpc == 0, which is correct
	// (frame 3 is dead). At the end of the walk the panic stack can thus
	// contain defers (d3 in this case) for dead frames. The inversion here
	// always indicates a dead frame, and the effect of the inversion on the
	// scan is to hide those dead frames, so the scan is still okay:
	// what's left on the panic stack are exactly (and only) the dead frames.
	//
	// We require callback != nil here because only when callback != nil
	// do we know that gentraceback is being called in a "must be correct"
	// context as opposed to a "best effort" context. The tracebacks with
	// callbacks only happen when everything is stopped nicely.
	// At other times, such as when gathering a stack for a profiling signal
	// or when printing a traceback during a crash, everything may not be
	// stopped nicely, and the stack walk may not be able to complete.
	gp := u.g.ptr()
	if u.flags&(unwindPrintErrors|unwindSilentErrors) == 0 && u.frame.sp != gp.stktopsp {
		print("runtime: g", gp.goid, ": frame.sp=", hex(u.frame.sp), " top=", hex(gp.stktopsp), "\n")
		print("\tstack=[", hex(gp.stack.lo), "-", hex(gp.stack.hi), "\n")
		throw("traceback did not unwind completely")
	}
}

// symPC returns the PC that should be used for symbolizing the current frame.
// Specifically, this is the PC of the last instruction executed in this frame.
//
// If this frame did a normal call, then frame.pc is a return PC, so this will
// return frame.pc-1, which points into the CALL instruction. If the frame was
// interrupted by a signal (e.g., profiler, segv, etc) then frame.pc is for the
// trapped instruction, so this returns frame.pc. See issue #34123. Finally,
// frame.pc can be at function entry when the frame is initialized without
// actually running code, like in runtime.mstart, in which case this returns
// frame.pc because that's the best we can do.
func (u *unwinder) symPC() uintptr {
	if u.flags&unwindTrap == 0 && u.frame.pc > u.frame.fn.entry() {
		// Regular call.
		return u.frame.pc - 1
	}
	// Trapping instruction or we're at the function entry point.
	return u.frame.pc
}

// cgoCallers populates pcBuf with the cgo callers of the current frame using
// the registered cgo unwinder. It returns the number of PCs written to pcBuf.
// If the current frame is not a cgo frame or if there's no registered cgo
// unwinder, it returns 0.
func (u *unwinder) cgoCallers(pcBuf []uintptr) int {
	if cgoTraceback == nil || u.frame.fn.funcID != abi.FuncID_cgocallback || u.cgoCtxt < 0 {
		// We don't have a cgo unwinder (typical case), or we do but we're not
		// in a cgo frame or we're out of cgo context.
		return 0
	}

	ctxt := u.g.ptr().cgoCtxt[u.cgoCtxt]
	u.cgoCtxt--
	cgoContextPCs(ctxt, pcBuf)
	for i, pc := range pcBuf {
		if pc == 0 {
			return i
		}
	}
	return len(pcBuf)
}

// tracebackPCs populates pcBuf with the return addresses for each frame from u
// and returns the number of PCs written to pcBuf. The returned PCs correspond
// to "logical frames" rather than "physical frames"; that is if A is inlined
// into B, this will still return a PCs for both A and B. This also includes PCs
// generated by the cgo unwinder, if one is registered.
//
// If skip != 0, this skips this many logical frames.
//
// Callers should set the unwindSilentErrors flag on u.
func tracebackPCs(u *unwinder, skip int, pcBuf []uintptr) int {
	var cgoBuf [32]uintptr
	n := 0
	for ; n < len(pcBuf) && u.valid(); u.next() {
		f := u.frame.fn
		cgoN := u.cgoCallers(cgoBuf[:])

		// TODO: Why does &u.cache cause u to escape? (Same in traceback2)
		for iu, uf := newInlineUnwinder(f, u.symPC()); n < len(pcBuf) && uf.valid(); uf = iu.next(uf) {
			sf := iu.srcFunc(uf)
			if sf.funcID == abi.FuncIDWrapper && elideWrapperCalling(u.calleeFuncID) {
				// ignore wrappers
			} else if skip > 0 {
				skip--
			} else {
				// Callers expect the pc buffer to contain return addresses
				// and do the -1 themselves, so we add 1 to the call PC to
				// create a return PC.
				pcBuf[n] = uf.pc + 1
				n++
			}
			u.calleeFuncID = sf.funcID
		}
		// Add cgo frames (if we're done skipping over the requested number of
		// Go frames).
		if skip == 0 {
			n += copy(pcBuf[n:], cgoBuf[:cgoN])
		}
	}
	return n
}

// printArgs prints function arguments in traceback.
func printArgs(f funcInfo, argp unsafe.Pointer, pc uintptr) {
	// The "instruction" of argument printing is encoded in _FUNCDATA_ArgInfo.
	// See cmd/compile/internal/ssagen.emitArgInfo for the description of the
	// encoding.
	// These constants need to be in sync with the compiler.
	const (
		_endSeq         = 0xff
		_startAgg       = 0xfe
		_endAgg         = 0xfd
		_dotdotdot      = 0xfc
		_offsetTooLarge = 0xfb
	)

	const (
		limit    = 10                       // print no more than 10 args/components
		maxDepth = 5                        // no more than 5 layers of nesting
		maxLen   = (maxDepth*3+2)*limit + 1 // max length of _FUNCDATA_ArgInfo (see the compiler side for reasoning)
	)

	p := (*[maxLen]uint8)(funcdata(f, abi.FUNCDATA_ArgInfo))
	if p == nil {
		return
	}

	liveInfo := funcdata(f, abi.FUNCDATA_ArgLiveInfo)
	liveIdx := pcdatavalue(f, abi.PCDATA_ArgLiveIndex, pc)
	startOffset := uint8(0xff) // smallest offset that needs liveness info (slots with a lower offset is always live)
	if liveInfo != nil {
		startOffset = *(*uint8)(liveInfo)
	}

	isLive := func(off, slotIdx uint8) bool {
		if liveInfo == nil || liveIdx <= 0 {
			return true // no liveness info, always live
		}
		if off < startOffset {
			return true
		}
		bits := *(*uint8)(add(liveInfo, uintptr(liveIdx)+uintptr(slotIdx/8)))
		return bits&(1<<(slotIdx%8)) != 0
	}

	print1 := func(off, sz, slotIdx uint8) {
		x := readUnaligned64(add(argp, uintptr(off)))
		// mask out irrelevant bits
		if sz < 8 {
			shift := 64 - sz*8
			if goarch.BigEndian {
				x = x >> shift
			} else {
				x = x << shift >> shift
			}
		}
		print(hex(x))
		if !isLive(off, slotIdx) {
			print("?")
		}
	}

	start := true
	printcomma := func() {
		if !start {
			print(", ")
		}
	}
	pi := 0
	slotIdx := uint8(0) // register arg spill slot index
printloop:
	for {
		o := p[pi]
		pi++
		switch o {
		case _endSeq:
			break printloop
		case _startAgg:
			printcomma()
			print("{")
			start = true
			continue
		case _endAgg:
			print("}")
		case _dotdotdot:
			printcomma()
			print("...")
		case _offsetTooLarge:
			printcomma()
			print("_")
		default:
			printcomma()
			sz := p[pi]
			pi++
			print1(o, sz, slotIdx)
			if o >= startOffset {
				slotIdx++
			}
		}
		start = false
	}
}

// funcNamePiecesForPrint returns the function name for printing to the user.
// It returns three pieces so it doesn't need an allocation for string
// concatenation.
func funcNamePiecesForPrint(name string) (string, string, string) {
	// Replace the shape name in generic function with "...".
	i := bytealg.IndexByteString(name, '[')
	if i < 0 {
		return name, "", ""
	}
	j := len(name) - 1
	for name[j] != ']' {
		j--
	}
	if j <= i {
		return name, "", ""
	}
	return name[:i], "[...]", name[j+1:]
}

// funcNameForPrint returns the function name for printing to the user.
func funcNameForPrint(name string) string {
	a, b, c := funcNamePiecesForPrint(name)
	return a + b + c
}

// printFuncName prints a function name. name is the function name in
// the binary's func data table.
func printFuncName(name string) {
	if name == "runtime.gopanic" {
		print("panic")
		return
	}
	a, b, c := funcNamePiecesForPrint(name)
	print(a, b, c)
}

func printcreatedby(gp *g) {
	// Show what created goroutine, except main goroutine (goid 1).
	pc := gp.gopc
	f := findfunc(pc)
	if f.valid() && showframe(f.srcFunc(), gp, false, abi.FuncIDNormal) && gp.goid != 1 {
		printcreatedby1(f, pc, gp.parentGoid)
	}
}

func printcreatedby1(f funcInfo, pc uintptr, goid uint64) {
	print("created by ")
	printFuncName(funcname(f))
	if goid != 0 {
		print(" in goroutine ", goid)
	}
	print("\n")
	tracepc := pc // back up to CALL instruction for funcline.
	if pc > f.entry() {
		tracepc -= sys.PCQuantum
	}
	file, line := funcline(f, tracepc)
	print("\t", file, ":", line)
	if pc > f.entry() {
		print(" +", hex(pc-f.entry()))
	}
	print("\n")
}

func traceback(pc, sp, lr uintptr, gp *g) {
	traceback1(pc, sp, lr, gp, 0)
}

// tracebacktrap is like traceback but expects that the PC and SP were obtained
// from a trap, not from gp->sched or gp->syscallpc/gp->syscallsp or getcallerpc/getcallersp.
// Because they are from a trap instead of from a saved pair,
// the initial PC must not be rewound to the previous instruction.
// (All the saved pairs record a PC that is a return address, so we
// rewind it into the CALL instruction.)
// If gp.m.libcall{g,pc,sp} information is available, it uses that information in preference to
// the pc/sp/lr passed in.
func tracebacktrap(pc, sp, lr uintptr, gp *g) {
	if gp.m.libcallsp != 0 {
		// We're in C code somewhere, traceback from the saved position.
		traceback1(gp.m.libcallpc, gp.m.libcallsp, 0, gp.m.libcallg.ptr(), 0)
		return
	}
	traceback1(pc, sp, lr, gp, unwindTrap)
}

func traceback1(pc, sp, lr uintptr, gp *g, flags unwindFlags) {
	// If the goroutine is in cgo, and we have a cgo traceback, print that.
	if iscgo && gp.m != nil && gp.m.ncgo > 0 && gp.syscallsp != 0 && gp.m.cgoCallers != nil && gp.m.cgoCallers[0] != 0 {
		// Lock cgoCallers so that a signal handler won't
		// change it, copy the array, reset it, unlock it.
		// We are locked to the thread and are not running
		// concurrently with a signal handler.
		// We just have to stop a signal handler from interrupting
		// in the middle of our copy.
		gp.m.cgoCallersUse.Store(1)
		cgoCallers := *gp.m.cgoCallers
		gp.m.cgoCallers[0] = 0
		gp.m.cgoCallersUse.Store(0)

		printCgoTraceback(&cgoCallers)
	}

	if readgstatus(gp)&^_Gscan == _Gsyscall {
		// Override registers if blocked in system call.
		pc = gp.syscallpc
		sp = gp.syscallsp
		flags &^= unwindTrap
	}
	if gp.m != nil && gp.m.vdsoSP != 0 {
		// Override registers if running in VDSO. This comes after the
		// _Gsyscall check to cover VDSO calls after entersyscall.
		pc = gp.m.vdsoPC
		sp = gp.m.vdsoSP
		flags &^= unwindTrap
	}

	// Print traceback.
	//
	// We print the first tracebackInnerFrames frames, and the last
	// tracebackOuterFrames frames. There are many possible approaches to this.
	// There are various complications to this:
	//
	// - We'd prefer to walk the stack once because in really bad situations
	//   traceback may crash (and we want as much output as possible) or the stack
	//   may be changing.
	//
	// - Each physical frame can represent several logical frames, so we might
	//   have to pause in the middle of a physical frame and pick up in the middle
	//   of a physical frame.
	//
	// - The cgo symbolizer can expand a cgo PC to more than one logical frame,
	//   and involves juggling state on the C side that we don't manage. Since its
	//   expansion state is managed on the C side, we can't capture the expansion
	//   state part way through, and because the output strings are managed on the
	//   C side, we can't capture the output. Thus, our only choice is to replay a
	//   whole expansion, potentially discarding some of it.
	//
	// Rejected approaches:
	//
	// - Do two passes where the first pass just counts and the second pass does
	//   all the printing. This is undesirable if the stack is corrupted or changing
	//   because we won't see a partial stack if we panic.
	//
	// - Keep a ring buffer of the last N logical frames and use this to print
	//   the bottom frames once we reach the end of the stack. This works, but
	//   requires keeping a surprising amount of state on the stack, and we have
	//   to run the cgo symbolizer twice—once to count frames, and a second to
	//   print them—since we can't retain the strings it returns.
	//
	// Instead, we print the outer frames, and if we reach that limit, we clone
	// the unwinder, count the remaining frames, and then skip forward and
	// finish printing from the clone. This makes two passes over the outer part
	// of the stack, but the single pass over the inner part ensures that's
	// printed immediately and not revisited. It keeps minimal state on the
	// stack. And through a combination of skip counts and limits, we can do all
	// of the steps we need with a single traceback printer implementation.
	//
	// We could be more lax about exactly how many frames we print, for example
	// always stopping and resuming on physical frame boundaries, or at least
	// cgo expansion boundaries. It's not clear that's much simpler.
	flags |= unwindPrintErrors
	var u unwinder
	tracebackWithRuntime := func(showRuntime bool) int {
		const maxInt int = 0x7fffffff
		u.initAt(pc, sp, lr, gp, flags)
		n, lastN := traceback2(&u, showRuntime, 0, tracebackInnerFrames)
		if n < tracebackInnerFrames {
			// We printed the whole stack.
			return n
		}
		// Clone the unwinder and figure out how many frames are left. This
		// count will include any logical frames already printed for u's current
		// physical frame.
		u2 := u
		remaining, _ := traceback2(&u, showRuntime, maxInt, 0)
		elide := remaining - lastN - tracebackOuterFrames
		if elide > 0 {
			print("...", elide, " frames elided...\n")
			traceback2(&u2, showRuntime, lastN+elide, tracebackOuterFrames)
		} else if elide <= 0 {
			// There are tracebackOuterFrames or fewer frames left to print.
			// Just print the rest of the stack.
			traceback2(&u2, showRuntime, lastN, tracebackOuterFrames)
		}
		return n
	}
	// By default, omits runtime frames. If that means we print nothing at all,
	// repeat forcing all frames printed.
	if tracebackWithRuntime(false) == 0 {
		tracebackWithRuntime(true)
	}
	printcreatedby(gp)

	if gp.ancestors == nil {
		return
	}
	for _, ancestor := range *gp.ancestors {
		printAncestorTraceback(ancestor)
	}
}

// traceback2 prints a stack trace starting at u. It skips the first "skip"
// logical frames, after which it prints at most "max" logical frames. It
// returns n, which is the number of logical frames skipped and printed, and
// lastN, which is the number of logical frames skipped or printed just in the
// physical frame that u references.
func traceback2(u *unwinder, showRuntime bool, skip, max int) (n, lastN int) {
	// commitFrame commits to a logical frame and returns whether this frame
	// should be printed and whether iteration should stop.
	commitFrame := func() (pr, stop bool) {
		if skip == 0 && max == 0 {
			// Stop
			return false, true
		}
		n++
		lastN++
		if skip > 0 {
			// Skip
			skip--
			return false, false
		}
		// Print
		max--
		return true, false
	}

	gp := u.g.ptr()
	level, _, _ := gotraceback()
	var cgoBuf [32]uintptr
	for ; u.valid(); u.next() {
		lastN = 0
		f := u.frame.fn
		for iu, uf := newInlineUnwinder(f, u.symPC()); uf.valid(); uf = iu.next(uf) {
			sf := iu.srcFunc(uf)
			callee := u.calleeFuncID
			u.calleeFuncID = sf.funcID
			if !(showRuntime || showframe(sf, gp, n == 0, callee)) {
				continue
			}

			if pr, stop := commitFrame(); stop {
				return
			} else if !pr {
				continue
			}

			name := sf.name()
			file, line := iu.fileLine(uf)
			// Print during crash.
			//	main(0x1, 0x2, 0x3)
			//		/home/rsc/go/src/runtime/x.go:23 +0xf
			//
			printFuncName(name)
			print("(")
			if iu.isInlined(uf) {
				print("...")
			} else {
				argp := unsafe.Pointer(u.frame.argp)
				printArgs(f, argp, u.symPC())
			}
			print(")\n")
			print("\t", file, ":", line)
			if !iu.isInlined(uf) {
				if u.frame.pc > f.entry() {
					print(" +", hex(u.frame.pc-f.entry()))
				}
				if gp.m != nil && gp.m.throwing >= throwTypeRuntime && gp == gp.m.curg || level >= 2 {
					print(" fp=", hex(u.frame.fp), " sp=", hex(u.frame.sp), " pc=", hex(u.frame.pc))
				}
			}
			print("\n")
		}

		// Print cgo frames.
		if cgoN := u.cgoCallers(cgoBuf[:]); cgoN > 0 {
			var arg cgoSymbolizerArg
			anySymbolized := false
			stop := false
			for _, pc := range cgoBuf[:cgoN] {
				if cgoSymbolizer == nil {
					if pr, stop := commitFrame(); stop {
						break
					} else if pr {
						print("non-Go function at pc=", hex(pc), "\n")
					}
				} else {
					stop = printOneCgoTraceback(pc, commitFrame, &arg)
					anySymbolized = true
					if stop {
						break
					}
				}
			}
			if anySymbolized {
				// Free symbolization state.
				arg.pc = 0
				callCgoSymbolizer(&arg)
			}
			if stop {
				return
			}
		}
	}
	return n, 0
}

// printAncestorTraceback prints the traceback of the given ancestor.
// TODO: Unify this with gentraceback and CallersFrames.
func printAncestorTraceback(ancestor ancestorInfo) {
	print("[originating from goroutine ", ancestor.goid, "]:\n")
	for fidx, pc := range ancestor.pcs {
		f := findfunc(pc) // f previously validated
		if showfuncinfo(f.srcFunc(), fidx == 0, abi.FuncIDNormal) {
			printAncestorTracebackFuncInfo(f, pc)
		}
	}
	if len(ancestor.pcs) == tracebackInnerFrames {
		print("...additional frames elided...\n")
	}
	// Show what created goroutine, except main goroutine (goid 1).
	f := findfunc(ancestor.gopc)
	if f.valid() && showfuncinfo(f.srcFunc(), false, abi.FuncIDNormal) && ancestor.goid != 1 {
		// In ancestor mode, we'll already print the goroutine ancestor.
		// Pass 0 for the goid parameter so we don't print it again.
		printcreatedby1(f, ancestor.gopc, 0)
	}
}

// printAncestorTracebackFuncInfo prints the given function info at a given pc
// within an ancestor traceback. The precision of this info is reduced
// due to only have access to the pcs at the time of the caller
// goroutine being created.
func printAncestorTracebackFuncInfo(f funcInfo, pc uintptr) {
	u, uf := newInlineUnwinder(f, pc)
	file, line := u.fileLine(uf)
	printFuncName(u.srcFunc(uf).name())
	print("(...)\n")
	print("\t", file, ":", line)
	if pc > f.entry() {
		print(" +", hex(pc-f.entry()))
	}
	print("\n")
}

// callers 返回调用链层级数，层级数据存在pcbuf中
func callers(skip int, pcbuf []uintptr) int {
	sp := getcallersp()
	pc := getcallerpc()
	gp := getg()
	var n int
	systemstack(func() {
		var u unwinder
		u.initAt(pc, sp, 0, gp, unwindSilentErrors)
		n = tracebackPCs(&u, skip, pcbuf)
	})
	return n
}

// gcallers 生成调用trace，存于pcbuf中，返回个数
func gcallers(gp *g, skip int, pcbuf []uintptr) int {
	var u unwinder
	u.init(gp, unwindSilentErrors)
	return tracebackPCs(&u, skip, pcbuf)
}

// showframe reports whether the frame with the given characteristics should
// be printed during a traceback.
func showframe(sf srcFunc, gp *g, firstFrame bool, calleeID abi.FuncID) bool {
	mp := getg().m
	if mp.throwing >= throwTypeRuntime && gp != nil && (gp == mp.curg || gp == mp.caughtsig.ptr()) {
		return true
	}
	return showfuncinfo(sf, firstFrame, calleeID)
}

// showfuncinfo reports whether a function with the given characteristics should
// be printed during a traceback.
func showfuncinfo(sf srcFunc, firstFrame bool, calleeID abi.FuncID) bool {
	level, _, _ := gotraceback()
	if level > 1 {
		// Show all frames.
		return true
	}

	if sf.funcID == abi.FuncIDWrapper && elideWrapperCalling(calleeID) {
		return false
	}

	name := sf.name()

	// Special case: always show runtime.gopanic frame
	// in the middle of a stack trace, so that we can
	// see the boundary between ordinary code and
	// panic-induced deferred code.
	// See golang.org/issue/5832.
	if name == "runtime.gopanic" && !firstFrame {
		return true
	}

	return bytealg.IndexByteString(name, '.') >= 0 && (!hasPrefix(name, "runtime.") || isExportedRuntime(name))
}

// isExportedRuntime reports whether name is an exported runtime function.
// It is only for runtime functions, so ASCII A-Z is fine.
// TODO: this handles exported functions but not exported methods.
func isExportedRuntime(name string) bool {
	const n = len("runtime.")
	return len(name) > n && name[:n] == "runtime." && 'A' <= name[n] && name[n] <= 'Z'
}

// elideWrapperCalling reports whether a wrapper function that called
// function id should be elided from stack traces.
func elideWrapperCalling(id abi.FuncID) bool {
	// If the wrapper called a panic function instead of the
	// wrapped function, we want to include it in stacks.
	return !(id == abi.FuncID_gopanic || id == abi.FuncID_sigpanic || id == abi.FuncID_panicwrap)
}

var gStatusStrings = [...]string{
	_Gidle:      "idle",
	_Grunnable:  "runnable",
	_Grunning:   "running",
	_Gsyscall:   "syscall",
	_Gwaiting:   "waiting",
	_Gdead:      "dead",
	_Gcopystack: "copystack",
	_Gpreempted: "preempted",
}

// goroutineheader 打印 g 的信息
func goroutineheader(gp *g) {
	gpstatus := readgstatus(gp)

	isScan := gpstatus&_Gscan != 0
	gpstatus &^= _Gscan // drop the scan bit

	// Basic string status
	var status string
	if 0 <= gpstatus && gpstatus < uint32(len(gStatusStrings)) {
		status = gStatusStrings[gpstatus]
	} else {
		status = "???"
	}

	// Override.
	if gpstatus == _Gwaiting && gp.waitreason != waitReasonZero {
		status = gp.waitreason.String()
	}

	// approx time the G is blocked, in minutes
	var waitfor int64
	if (gpstatus == _Gwaiting || gpstatus == _Gsyscall) && gp.waitsince != 0 {
		waitfor = (nanotime() - gp.waitsince) / 60e9
	}
	print("goroutine ", gp.goid, " [", status)
	if isScan {
		print(" (scan)")
	}
	if waitfor >= 1 {
		print(", ", waitfor, " minutes")
	}
	if gp.lockedm != 0 {
		print(", locked to thread")
	}
	print("]:\n")
}

// tracebackothers 打印所有 g 信息
func tracebackothers(me *g) {
	level, _, _ := gotraceback()

	// Show the current goroutine first, if we haven't already.
	curgp := getg().m.curg
	if curgp != nil && curgp != me {
		print("\n")
		goroutineheader(curgp)
		traceback(^uintptr(0), ^uintptr(0), 0, curgp)
	}

	// We can't call locking forEachG here because this may be during fatal
	// throw/panic, where locking could be out-of-order or a direct
	// deadlock.
	//
	// Instead, use forEachGRace, which requires no locking. We don't lock
	// against concurrent creation of new Gs, but even with allglock we may
	// miss Gs created after this loop.
	forEachGRace(func(gp *g) {
		if gp == me || gp == curgp || readgstatus(gp) == _Gdead || isSystemGoroutine(gp, false) && level < 2 {
			return
		}
		print("\n")
		goroutineheader(gp)
		// Note: gp.m == getg().m occurs when tracebackothers is called
		// from a signal handler initiated during a systemstack call.
		// The original G is still in the running state, and we want to
		// print its stack.
		if gp.m != getg().m && readgstatus(gp)&^_Gscan == _Grunning {
			print("\tgoroutine running on other thread; stack unavailable\n")
			printcreatedby(gp)
		} else {
			traceback(^uintptr(0), ^uintptr(0), 0, gp)
		}
	})
}

// tracebackHexdump hexdumps part of stk around frame.sp and frame.fp
// for debugging purposes. If the address bad is included in the
// hexdumped range, it will mark it as well.
func tracebackHexdump(stk stack, frame *stkframe, bad uintptr) {
	const expand = 32 * goarch.PtrSize
	const maxExpand = 256 * goarch.PtrSize
	// Start around frame.sp.
	lo, hi := frame.sp, frame.sp
	// Expand to include frame.fp.
	if frame.fp != 0 && frame.fp < lo {
		lo = frame.fp
	}
	if frame.fp != 0 && frame.fp > hi {
		hi = frame.fp
	}
	// Expand a bit more.
	lo, hi = lo-expand, hi+expand
	// But don't go too far from frame.sp.
	if lo < frame.sp-maxExpand {
		lo = frame.sp - maxExpand
	}
	if hi > frame.sp+maxExpand {
		hi = frame.sp + maxExpand
	}
	// And don't go outside the stack bounds.
	if lo < stk.lo {
		lo = stk.lo
	}
	if hi > stk.hi {
		hi = stk.hi
	}

	// Print the hex dump.
	print("stack: frame={sp:", hex(frame.sp), ", fp:", hex(frame.fp), "} stack=[", hex(stk.lo), ",", hex(stk.hi), ")\n")
	hexdumpWords(lo, hi, func(p uintptr) byte {
		switch p {
		case frame.fp:
			return '>'
		case frame.sp:
			return '<'
		case bad:
			return '!'
		}
		return 0
	})
}

// isSystemGoroutine 返回是否是系统goroutine，用于忽略dump栈和死锁检测
// 如果fixed为true，表示任何可以在用户和系统之间变化的goroutine（即终结器goroutine）都认为是用户goroutine
// isSystemGoroutine reports whether the goroutine g must be omitted
// in stack dumps and deadlock detector. This is any goroutine that
// starts at a runtime.* entry point, except for runtime.main,
// runtime.handleAsyncEvent (wasm only) and sometimes runtime.runfinq.
//
// If fixed is true, any goroutine that can vary between user and
// system (that is, the finalizer goroutine) is considered a user
// goroutine.
func isSystemGoroutine(gp *g, fixed bool) bool {
	// Keep this in sync with internal/trace.IsSystemGoroutine.
	f := findfunc(gp.startpc)
	if !f.valid() {
		return false
	}
	if f.funcID == abi.FuncID_runtime_main || f.funcID == abi.FuncID_handleAsyncEvent {
		return false
	}
	if f.funcID == abi.FuncID_runfinq {
		// We include the finalizer goroutine if it's calling
		// back into user code.
		if fixed {
			// This goroutine can vary. In fixed mode,
			// always consider it a user goroutine.
			return false
		}
		return fingStatus.Load()&fingRunningFinalizer == 0
	}
	return hasPrefix(funcname(f), "runtime.")
}

// SetCgoTraceback records three C functions to use to gather
// traceback information from C code and to convert that traceback
// information into symbolic information. These are used when printing
// stack traces for a program that uses cgo.
//
// The traceback and context functions may be called from a signal
// handler, and must therefore use only async-signal safe functions.
// The symbolizer function may be called while the program is
// crashing, and so must be cautious about using memory.  None of the
// functions may call back into Go.
//
// The context function will be called with a single argument, a
// pointer to a struct:
//
//	struct {
//		Context uintptr
//	}
//
// In C syntax, this struct will be
//
//	struct {
//		uintptr_t Context;
//	};
//
// If the Context field is 0, the context function is being called to
// record the current traceback context. It should record in the
// Context field whatever information is needed about the current
// point of execution to later produce a stack trace, probably the
// stack pointer and PC. In this case the context function will be
// called from C code.
//
// If the Context field is not 0, then it is a value returned by a
// previous call to the context function. This case is called when the
// context is no longer needed; that is, when the Go code is returning
// to its C code caller. This permits the context function to release
// any associated resources.
//
// While it would be correct for the context function to record a
// complete a stack trace whenever it is called, and simply copy that
// out in the traceback function, in a typical program the context
// function will be called many times without ever recording a
// traceback for that context. Recording a complete stack trace in a
// call to the context function is likely to be inefficient.
//
// The traceback function will be called with a single argument, a
// pointer to a struct:
//
//	struct {
//		Context    uintptr
//		SigContext uintptr
//		Buf        *uintptr
//		Max        uintptr
//	}
//
// In C syntax, this struct will be
//
//	struct {
//		uintptr_t  Context;
//		uintptr_t  SigContext;
//		uintptr_t* Buf;
//		uintptr_t  Max;
//	};
//
// The Context field will be zero to gather a traceback from the
// current program execution point. In this case, the traceback
// function will be called from C code.
//
// Otherwise Context will be a value previously returned by a call to
// the context function. The traceback function should gather a stack
// trace from that saved point in the program execution. The traceback
// function may be called from an execution thread other than the one
// that recorded the context, but only when the context is known to be
// valid and unchanging. The traceback function may also be called
// deeper in the call stack on the same thread that recorded the
// context. The traceback function may be called multiple times with
// the same Context value; it will usually be appropriate to cache the
// result, if possible, the first time this is called for a specific
// context value.
//
// If the traceback function is called from a signal handler on a Unix
// system, SigContext will be the signal context argument passed to
// the signal handler (a C ucontext_t* cast to uintptr_t). This may be
// used to start tracing at the point where the signal occurred. If
// the traceback function is not called from a signal handler,
// SigContext will be zero.
//
// Buf is where the traceback information should be stored. It should
// be PC values, such that Buf[0] is the PC of the caller, Buf[1] is
// the PC of that function's caller, and so on.  Max is the maximum
// number of entries to store.  The function should store a zero to
// indicate the top of the stack, or that the caller is on a different
// stack, presumably a Go stack.
//
// Unlike runtime.Callers, the PC values returned should, when passed
// to the symbolizer function, return the file/line of the call
// instruction.  No additional subtraction is required or appropriate.
//
// On all platforms, the traceback function is invoked when a call from
// Go to C to Go requests a stack trace. On linux/amd64, linux/ppc64le,
// linux/arm64, and freebsd/amd64, the traceback function is also invoked
// when a signal is received by a thread that is executing a cgo call.
// The traceback function should not make assumptions about when it is
// called, as future versions of Go may make additional calls.
//
// The symbolizer function will be called with a single argument, a
// pointer to a struct:
//
//	struct {
//		PC      uintptr // program counter to fetch information for
//		File    *byte   // file name (NUL terminated)
//		Lineno  uintptr // line number
//		Func    *byte   // function name (NUL terminated)
//		Entry   uintptr // function entry point
//		More    uintptr // set non-zero if more info for this PC
//		Data    uintptr // unused by runtime, available for function
//	}
//
// In C syntax, this struct will be
//
//	struct {
//		uintptr_t PC;
//		char*     File;
//		uintptr_t Lineno;
//		char*     Func;
//		uintptr_t Entry;
//		uintptr_t More;
//		uintptr_t Data;
//	};
//
// The PC field will be a value returned by a call to the traceback
// function.
//
// The first time the function is called for a particular traceback,
// all the fields except PC will be 0. The function should fill in the
// other fields if possible, setting them to 0/nil if the information
// is not available. The Data field may be used to store any useful
// information across calls. The More field should be set to non-zero
// if there is more information for this PC, zero otherwise. If More
// is set non-zero, the function will be called again with the same
// PC, and may return different information (this is intended for use
// with inlined functions). If More is zero, the function will be
// called with the next PC value in the traceback. When the traceback
// is complete, the function will be called once more with PC set to
// zero; this may be used to free any information. Each call will
// leave the fields of the struct set to the same values they had upon
// return, except for the PC field when the More field is zero. The
// function must not keep a copy of the struct pointer between calls.
//
// When calling SetCgoTraceback, the version argument is the version
// number of the structs that the functions expect to receive.
// Currently this must be zero.
//
// The symbolizer function may be nil, in which case the results of
// the traceback function will be displayed as numbers. If the
// traceback function is nil, the symbolizer function will never be
// called. The context function may be nil, in which case the
// traceback function will only be called with the context field set
// to zero.  If the context function is nil, then calls from Go to C
// to Go will not show a traceback for the C portion of the call stack.
//
// SetCgoTraceback should be called only once, ideally from an init function.
func SetCgoTraceback(version int, traceback, context, symbolizer unsafe.Pointer) {
	if version != 0 {
		panic("unsupported version")
	}

	if cgoTraceback != nil && cgoTraceback != traceback ||
		cgoContext != nil && cgoContext != context ||
		cgoSymbolizer != nil && cgoSymbolizer != symbolizer {
		panic("call SetCgoTraceback only once")
	}

	cgoTraceback = traceback
	cgoContext = context
	cgoSymbolizer = symbolizer

	// The context function is called when a C function calls a Go
	// function. As such it is only called by C code in runtime/cgo.
	if _cgo_set_context_function != nil {
		cgocall(_cgo_set_context_function, context)
	}
}

var cgoTraceback unsafe.Pointer
var cgoContext unsafe.Pointer
var cgoSymbolizer unsafe.Pointer

// cgoTracebackArg is the type passed to cgoTraceback.
type cgoTracebackArg struct {
	context    uintptr
	sigContext uintptr
	buf        *uintptr
	max        uintptr
}

// cgoContextArg is the type passed to the context function.
type cgoContextArg struct {
	context uintptr
}

// cgoSymbolizerArg is the type passed to cgoSymbolizer.
type cgoSymbolizerArg struct {
	pc       uintptr
	file     *byte
	lineno   uintptr
	funcName *byte
	entry    uintptr
	more     uintptr
	data     uintptr
}

// printCgoTraceback prints a traceback of callers.
func printCgoTraceback(callers *cgoCallers) {
	if cgoSymbolizer == nil {
		for _, c := range callers {
			if c == 0 {
				break
			}
			print("non-Go function at pc=", hex(c), "\n")
		}
		return
	}

	commitFrame := func() (pr, stop bool) { return true, false }
	var arg cgoSymbolizerArg
	for _, c := range callers {
		if c == 0 {
			break
		}
		printOneCgoTraceback(c, commitFrame, &arg)
	}
	arg.pc = 0
	callCgoSymbolizer(&arg)
}

// printOneCgoTraceback prints the traceback of a single cgo caller.
// This can print more than one line because of inlining.
// It returns the "stop" result of commitFrame.
func printOneCgoTraceback(pc uintptr, commitFrame func() (pr, stop bool), arg *cgoSymbolizerArg) bool {
	arg.pc = pc
	for {
		if pr, stop := commitFrame(); stop {
			return true
		} else if !pr {
			continue
		}

		callCgoSymbolizer(arg)
		if arg.funcName != nil {
			// Note that we don't print any argument
			// information here, not even parentheses.
			// The symbolizer must add that if appropriate.
			println(gostringnocopy(arg.funcName))
		} else {
			println("non-Go function")
		}
		print("\t")
		if arg.file != nil {
			print(gostringnocopy(arg.file), ":", arg.lineno, " ")
		}
		print("pc=", hex(pc), "\n")
		if arg.more == 0 {
			return false
		}
	}
}

// callCgoSymbolizer calls the cgoSymbolizer function.
func callCgoSymbolizer(arg *cgoSymbolizerArg) {
	call := cgocall
	if panicking.Load() > 0 || getg().m.curg != getg() {
		// We do not want to call into the scheduler when panicking
		// or when on the system stack.
		call = asmcgocall
	}
	if msanenabled {
		msanwrite(unsafe.Pointer(arg), unsafe.Sizeof(cgoSymbolizerArg{}))
	}
	if asanenabled {
		asanwrite(unsafe.Pointer(arg), unsafe.Sizeof(cgoSymbolizerArg{}))
	}
	call(cgoSymbolizer, noescape(unsafe.Pointer(arg)))
}

// cgoContextPCs gets the PC values from a cgo traceback.
func cgoContextPCs(ctxt uintptr, buf []uintptr) {
	if cgoTraceback == nil {
		return
	}
	call := cgocall
	if panicking.Load() > 0 || getg().m.curg != getg() {
		// We do not want to call into the scheduler when panicking
		// or when on the system stack.
		call = asmcgocall
	}
	arg := cgoTracebackArg{
		context: ctxt,
		buf:     (*uintptr)(noescape(unsafe.Pointer(&buf[0]))),
		max:     uintptr(len(buf)),
	}
	if msanenabled {
		msanwrite(unsafe.Pointer(&arg), unsafe.Sizeof(arg))
	}
	if asanenabled {
		asanwrite(unsafe.Pointer(&arg), unsafe.Sizeof(arg))
	}
	call(cgoTraceback, noescape(unsafe.Pointer(&arg)))
}<|MERGE_RESOLUTION|>--- conflicted
+++ resolved
@@ -22,17 +22,6 @@
 
 const usesLR = sys.MinFrameSize > 0
 
-<<<<<<< HEAD
-// gentraceback 遍历 gp 的 traceback
-// 根据配置显示栈帧
-// 对每个函数栈帧执行 callback
-// 由 callback 决定是否继续扫描堆栈
-// 返回遍历的函数栈帧数
-// Generic traceback. Handles runtime stack prints (pcbuf == nil),
-// the runtime.Callers function (pcbuf != nil), as well as the garbage
-// collector (callback != nil).  A little clunky to merge these, but avoids
-// duplicating the code and all its subtlety.
-=======
 const (
 	// tracebackInnerFrames is the number of innermost frames to print in a
 	// stack trace. The total maximum frames is tracebackInnerFrames +
@@ -84,7 +73,6 @@
 )
 
 // An unwinder iterates the physical stack frames of a Go sack.
->>>>>>> d5c58085
 //
 // Typical use of an unwinder looks like:
 //
@@ -179,26 +167,12 @@
 		}
 	}
 
-<<<<<<< HEAD
-	nprint := 0
-	// 填充栈帧信息
-=======
->>>>>>> d5c58085
 	var frame stkframe
 	frame.pc = pc0
 	frame.sp = sp0
 	if usesLR {
 		frame.lr = lr0
 	}
-<<<<<<< HEAD
-	// 是否是 panic 触发该函数
-	waspanic := false
-	cgoCtxt := gp.cgoCtxt
-	stack := gp.stack
-	// 是否打印
-	printing := pcbuf == nil && callback == nil
-=======
->>>>>>> d5c58085
 
 	// If the PC is zero, it's likely a nil function call.
 	// Start in the caller's frame.
@@ -254,33 +228,9 @@
 		flags:        flags,
 	}
 
-<<<<<<< HEAD
-	lastFuncID := funcID_normal
-	n := 0
-	for n < max {
-		// 遍历所有函数栈帧
-		// pc 指正在执行的函数
-		// sp 基于程序计数器的栈指针
-		// fp 基于程序计数器的帧指针（调用者的堆栈指针） 如果未知则为 nil
-		// stk 包含 sp 的栈帧
-		// 调用者的程序计数器通常是 lr 除非 lr 为 0 这种情况是 *(uintptr*)sp
-		// Typically:
-		//	pc is the PC of the running function.
-		//	sp is the stack pointer at that program counter.
-		//	fp is the frame pointer (caller's stack pointer) at that program counter, or nil if unknown.
-		//	stk is the stack containing sp.
-		//	The caller's program counter is lr, unless lr is zero, in which case it is *(uintptr*)sp.
-		f = frame.fn
-		if f.pcsp == 0 {
-			// No frame information, must be external function, like race support.
-			// See golang.org/issue/13568.
-			break
-		}
-=======
 	isSyscall := frame.pc == pc0 && frame.sp == sp0 && pc0 == gp.syscallpc && sp0 == gp.syscallsp
 	u.resolveInternal(true, isSyscall)
 }
->>>>>>> d5c58085
 
 func (u *unwinder) valid() bool {
 	return u.frame.pc != 0
@@ -423,20 +373,10 @@
 				lrPtr = frame.sp
 				frame.lr = *(*uintptr)(unsafe.Pointer(lrPtr))
 			}
-<<<<<<< HEAD
-		}
-
-		// 调用回调函数
-		if callback != nil {
-			if !callback((*stkframe)(noescape(unsafe.Pointer(&frame))), v) {
-				// 由 callback 决定是都继续扫描堆栈
-				return n
-=======
 		} else {
 			if frame.lr == 0 {
 				lrPtr = frame.fp - goarch.PtrSize
 				frame.lr = *(*uintptr)(unsafe.Pointer(lrPtr))
->>>>>>> d5c58085
 			}
 		}
 	}
@@ -527,19 +467,8 @@
 			print("runtime: g ", gp.goid, ": unexpected return pc for ", funcname(f), " called from ", hex(frame.lr), "\n")
 			tracebackHexdump(gp.stack, frame, 0)
 		}
-<<<<<<< HEAD
-
-		// 标记是由 panic 触发的
-		waspanic = f.funcID == funcID_sigpanic
-		injectedCall := waspanic || f.funcID == funcID_asyncPreempt || f.funcID == funcID_debugCallV2
-
-		// Do not unwind past the bottom of the stack.
-		if !flr.valid() {
-			break
-=======
 		if fail {
 			throw("unknown caller pc")
->>>>>>> d5c58085
 		}
 		frame.lr = 0
 		u.finishInternal()
@@ -553,28 +482,6 @@
 		throw("traceback stuck")
 	}
 
-<<<<<<< HEAD
-		// 跳转到下一个函数栈帧
-		// Unwind to next frame.
-		frame.fn = flr
-		frame.pc = frame.lr
-		frame.lr = 0
-		frame.sp = frame.fp
-		frame.fp = 0
-
-		// On link register architectures, sighandler saves the LR on stack
-		// before faking a call.
-		if usesLR && injectedCall {
-			x := *(*uintptr)(unsafe.Pointer(frame.sp))
-			frame.sp += alignUp(sys.MinFrameSize, sys.StackAlign)
-			f = findfunc(frame.pc)
-			frame.fn = f
-			if !f.valid() {
-				frame.pc = x
-			} else if funcspdelta(f, frame.pc, &cache) == 0 {
-				frame.lr = x
-			}
-=======
 	injectedCall := f.funcID == abi.FuncID_sigpanic || f.funcID == abi.FuncID_asyncPreempt || f.funcID == abi.FuncID_debugCallV2
 	if injectedCall {
 		u.flags |= unwindTrap
@@ -601,7 +508,6 @@
 			frame.pc = x
 		} else if funcspdelta(f, frame.pc) == 0 {
 			frame.lr = x
->>>>>>> d5c58085
 		}
 	}
 
