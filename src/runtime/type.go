// Copyright 2009 The Go Authors. All rights reserved.
// Use of this source code is governed by a BSD-style
// license that can be found in the LICENSE file.

// Runtime type representation.

package runtime

import (
	"internal/abi"
	"internal/goarch"
	"internal/goexperiment"
	"internal/runtime/atomic"
	"unsafe"
)

type nameOff = abi.NameOff
type typeOff = abi.TypeOff
type textOff = abi.TextOff

type _type = abi.Type

// rtype is a wrapper that allows us to define additional methods.
type rtype struct {
	*abi.Type // embedding is okay here (unlike reflect) because none of this is public
}

func (t rtype) string() string {
	s := t.nameOff(t.Str).Name()
	if t.TFlag&abi.TFlagExtraStar != 0 {
		return s[1:]
	}
	return s
}

func (t rtype) uncommon() *uncommontype {
	return t.Uncommon()
}

func (t rtype) name() string {
	if t.TFlag&abi.TFlagNamed == 0 {
		return ""
	}
	s := t.string()
	i := len(s) - 1
	sqBrackets := 0
	for i >= 0 && (s[i] != '.' || sqBrackets != 0) {
		switch s[i] {
		case ']':
			sqBrackets++
		case '[':
			sqBrackets--
		}
		i--
	}
	return s[i+1:]
}

// pkgpath returns the path of the package where t was defined, if
// available. This is not the same as the reflect package's PkgPath
// method, in that it returns the package path for struct and interface
// types, not just named types.
func (t rtype) pkgpath() string {
	if u := t.uncommon(); u != nil {
		return t.nameOff(u.PkgPath).Name()
	}
	switch t.Kind_ & abi.KindMask {
	case abi.Struct:
		st := (*structtype)(unsafe.Pointer(t.Type))
		return st.PkgPath.Name()
	case abi.Interface:
		it := (*interfacetype)(unsafe.Pointer(t.Type))
		return it.PkgPath.Name()
	}
	return ""
}

// getGCMask returns the pointer/nonpointer bitmask for type t.
//
// nosplit because it is used during write barriers and must not be preempted.
//
//go:nosplit
func getGCMask(t *_type) *byte {
	if t.TFlag&abi.TFlagGCMaskOnDemand != 0 {
		// Split the rest into getGCMaskOnDemand so getGCMask itself is inlineable.
		return getGCMaskOnDemand(t)
	}
	return t.GCData
}

// inProgress is a byte whose address is a sentinel indicating that
// some thread is currently building the GC bitmask for a type.
var inProgress byte

// nosplit because it is used during write barriers and must not be preempted.
//
//go:nosplit
func getGCMaskOnDemand(t *_type) *byte {
	// For large types, GCData doesn't point directly to a bitmask.
	// Instead it points to a pointer to a bitmask, and the runtime
	// is responsible for (on first use) creating the bitmask and
	// storing a pointer to it in that slot.
	// TODO: we could use &t.GCData as the slot, but types are
	// in read-only memory currently.
	addr := unsafe.Pointer(t.GCData)

	if GOOS == "aix" {
		addr = add(addr, firstmoduledata.data-aixStaticDataBase)
	}

	for {
		p := (*byte)(atomic.Loadp(addr))
		switch p {
		default: // Already built.
			return p
		case &inProgress: // Someone else is currently building it.
			// Just wait until the builder is done.
			// We can't block here, so spinning while having
			// the OS thread yield is about the best we can do.
			osyield()
			continue
		case nil: // Not built yet.
			// Attempt to get exclusive access to build it.
			if !atomic.Casp1((*unsafe.Pointer)(addr), nil, unsafe.Pointer(&inProgress)) {
				continue
			}

			// Build gcmask for this type.
			bytes := goarch.PtrSize * divRoundUp(t.PtrBytes/goarch.PtrSize, 8*goarch.PtrSize)
			p = (*byte)(persistentalloc(bytes, goarch.PtrSize, &memstats.other_sys))
			systemstack(func() {
				buildGCMask(t, bitCursor{ptr: p, n: 0})
			})

			// Store the newly-built gcmask for future callers.
			atomic.StorepNoWB(addr, unsafe.Pointer(p))
			return p
		}
	}
}

// A bitCursor is a simple cursor to memory to which we
// can write a set of bits.
type bitCursor struct {
	ptr *byte   // base of region
	n   uintptr // cursor points to bit n of region
}

// Write to b cnt bits starting at bit 0 of data.
// Requires cnt>0.
func (b bitCursor) write(data *byte, cnt uintptr) {
	// Starting byte for writing.
	p := addb(b.ptr, b.n/8)

	// Note: if we're starting halfway through a byte, we load the
	// existing lower bits so we don't clobber them.
	n := b.n % 8                    // # of valid bits in buf
	buf := uintptr(*p) & (1<<n - 1) // buffered bits to start

	// Work 8 bits at a time.
	for cnt > 8 {
		// Read 8 more bits, now buf has 8-15 valid bits in it.
		buf |= uintptr(*data) << n
		n += 8
		data = addb(data, 1)
		cnt -= 8
		// Write 8 of the buffered bits out.
		*p = byte(buf)
		buf >>= 8
		n -= 8
		p = addb(p, 1)
	}
	// Read remaining bits.
	buf |= (uintptr(*data) & (1<<cnt - 1)) << n
	n += cnt

	// Flush remaining bits.
	if n > 8 {
		*p = byte(buf)
		buf >>= 8
		n -= 8
		p = addb(p, 1)
	}
	*p &^= 1<<n - 1
	*p |= byte(buf)
}

func (b bitCursor) offset(cnt uintptr) bitCursor {
	return bitCursor{ptr: b.ptr, n: b.n + cnt}
}

// buildGCMask writes the ptr/nonptr bitmap for t to dst.
// t must have a pointer.
func buildGCMask(t *_type, dst bitCursor) {
	// Note: we want to avoid a situation where buildGCMask gets into a
	// very deep recursion, because M stacks are fixed size and pretty small
	// (16KB). We do that by ensuring that any recursive
	// call operates on a type at most half the size of its parent.
	// Thus, the recursive chain can be at most 64 calls deep (on a
	// 64-bit machine).
	// Recursion is avoided by using a "tail call" (jumping to the
	// "top" label) for any recursive call with a large subtype.
top:
	if t.PtrBytes == 0 {
		throw("pointerless type")
	}
	if t.TFlag&abi.TFlagGCMaskOnDemand == 0 {
		// copy t.GCData to dst
		dst.write(t.GCData, t.PtrBytes/goarch.PtrSize)
		return
	}
	// The above case should handle all kinds except
	// possibly arrays and structs.
	switch t.Kind() {
	case abi.Array:
		a := t.ArrayType()
		if a.Len == 1 {
			// Avoid recursive call for element type that
			// isn't smaller than the parent type.
			t = a.Elem
			goto top
		}
		e := a.Elem
		for i := uintptr(0); i < a.Len; i++ {
			buildGCMask(e, dst)
			dst = dst.offset(e.Size_ / goarch.PtrSize)
		}
	case abi.Struct:
		s := t.StructType()
		var bigField abi.StructField
		for _, f := range s.Fields {
			ft := f.Typ
			if !ft.Pointers() {
				continue
			}
			if ft.Size_ > t.Size_/2 {
				// Avoid recursive call for field type that
				// is larger than half of the parent type.
				// There can be only one.
				bigField = f
				continue
			}
			buildGCMask(ft, dst.offset(f.Offset/goarch.PtrSize))
		}
		if bigField.Typ != nil {
			// Note: this case causes bits to be written out of order.
			t = bigField.Typ
			dst = dst.offset(bigField.Offset / goarch.PtrSize)
			goto top
		}
	default:
		throw("unexpected kind")
	}
}

// reflectOffs holds type offsets defined at run time by the reflect package.
//
// When a type is defined at run time, its *rtype data lives on the heap.
// There are a wide range of possible addresses the heap may use, that
// may not be representable as a 32-bit offset. Moreover the GC may
// one day start moving heap memory, in which case there is no stable
// offset that can be defined.
//
// To provide stable offsets, we add pin *rtype objects in a global map
// and treat the offset as an identifier. We use negative offsets that
// do not overlap with any compile-time module offsets.
//
// Entries are created by reflect.addReflectOff.
var reflectOffs struct {
	lock mutex
	next int32
	m    map[int32]unsafe.Pointer
	minv map[unsafe.Pointer]int32
}

func reflectOffsLock() {
	lock(&reflectOffs.lock)
	if raceenabled {
		raceacquire(unsafe.Pointer(&reflectOffs.lock))
	}
}

func reflectOffsUnlock() {
	if raceenabled {
		racerelease(unsafe.Pointer(&reflectOffs.lock))
	}
	unlock(&reflectOffs.lock)
}

// 获取类型 name
func resolveNameOff(ptrInModule unsafe.Pointer, off nameOff) name {
	if off == 0 {
		// 没有偏移 返回空对象
		return name{}
	}
	base := uintptr(ptrInModule)
	for md := &firstmoduledata; md != nil; md = md.next {
		if base >= md.types && base < md.etypes {
			res := md.types + uintptr(off)
			if res > md.etypes {
				println("runtime: nameOff", hex(off), "out of range", hex(md.types), "-", hex(md.etypes))
				throw("runtime: name offset out of range")
			}
			return name{Bytes: (*byte)(unsafe.Pointer(res))}
		}
	}

	// 未找到 尝试在运行时中查找
	// No module found. see if it is a run time name.
	reflectOffsLock()
	res, found := reflectOffs.m[int32(off)]
	reflectOffsUnlock()
	if !found {
		println("runtime: nameOff", hex(off), "base", hex(base), "not in ranges:")
		for next := &firstmoduledata; next != nil; next = next.next {
			println("\ttypes", hex(next.types), "etypes", hex(next.etypes))
		}
		throw("runtime: name offset base pointer out of range")
	}
	return name{Bytes: (*byte)(res)}
}

func (t rtype) nameOff(off nameOff) name {
	return resolveNameOff(unsafe.Pointer(t.Type), off)
}

func resolveTypeOff(ptrInModule unsafe.Pointer, off typeOff) *_type {
	if off == 0 || off == -1 {
		// -1 is the sentinel value for unreachable code.
		// See cmd/link/internal/ld/data.go:relocsym.
		return nil
	}
	base := uintptr(ptrInModule)
	var md *moduledata
	for next := &firstmoduledata; next != nil; next = next.next {
		if base >= next.types && base < next.etypes {
			md = next
			break
		}
	}
	if md == nil {
		reflectOffsLock()
		res := reflectOffs.m[int32(off)]
		reflectOffsUnlock()
		if res == nil {
			println("runtime: typeOff", hex(off), "base", hex(base), "not in ranges:")
			for next := &firstmoduledata; next != nil; next = next.next {
				println("\ttypes", hex(next.types), "etypes", hex(next.etypes))
			}
			throw("runtime: type offset base pointer out of range")
		}
		return (*_type)(res)
	}
	if t := md.typemap[off]; t != nil {
		return t
	}
	res := md.types + uintptr(off)
	if res > md.etypes {
		println("runtime: typeOff", hex(off), "out of range", hex(md.types), "-", hex(md.etypes))
		throw("runtime: type offset out of range")
	}
	return (*_type)(unsafe.Pointer(res))
}

func (t rtype) typeOff(off typeOff) *_type {
	return resolveTypeOff(unsafe.Pointer(t.Type), off)
}

func (t rtype) textOff(off textOff) unsafe.Pointer {
	if off == -1 {
		// -1 is the sentinel value for unreachable code.
		// See cmd/link/internal/ld/data.go:relocsym.
		return unsafe.Pointer(abi.FuncPCABIInternal(unreachableMethod))
	}
	base := uintptr(unsafe.Pointer(t.Type))
	var md *moduledata
	for next := &firstmoduledata; next != nil; next = next.next {
		if base >= next.types && base < next.etypes {
			md = next
			break
		}
	}
	if md == nil {
		reflectOffsLock()
		res := reflectOffs.m[int32(off)]
		reflectOffsUnlock()
		if res == nil {
			println("runtime: textOff", hex(off), "base", hex(base), "not in ranges:")
			for next := &firstmoduledata; next != nil; next = next.next {
				println("\ttypes", hex(next.types), "etypes", hex(next.etypes))
			}
			throw("runtime: text offset base pointer out of range")
		}
		return res
	}
	res := md.textAddr(uint32(off))
	return unsafe.Pointer(res)
}

type uncommontype = abi.UncommonType

type interfacetype = abi.InterfaceType

type arraytype = abi.ArrayType

type chantype = abi.ChanType

type slicetype = abi.SliceType

type functype = abi.FuncType

type ptrtype = abi.PtrType

type name = abi.Name

type structtype = abi.StructType

func pkgPath(n name) string {
	if n.Bytes == nil || *n.Data(0)&(1<<2) == 0 {
		return ""
	}
	i, l := n.ReadVarint(1)
	off := 1 + i + l
	if *n.Data(0)&(1<<1) != 0 {
		i2, l2 := n.ReadVarint(off)
		off += i2 + l2
	}
	var nameOff nameOff
	copy((*[4]byte)(unsafe.Pointer(&nameOff))[:], (*[4]byte)(unsafe.Pointer(n.Data(off)))[:])
	pkgPathName := resolveNameOff(unsafe.Pointer(n.Bytes), nameOff)
	return pkgPathName.Name()
}

// typelinksinit scans the types from extra modules and builds the
// moduledata typemap used to de-duplicate type pointers.
func typelinksinit() {
	if firstmoduledata.next == nil {
		return
	}
	typehash := make(map[uint32][]*_type, len(firstmoduledata.typelinks))

	modules := activeModules()
	prev := modules[0]
	for _, md := range modules[1:] {
		// Collect types from the previous module into typehash.
	collect:
		for _, tl := range prev.typelinks {
			var t *_type
			if prev.typemap == nil {
				t = (*_type)(unsafe.Pointer(prev.types + uintptr(tl)))
			} else {
				t = prev.typemap[typeOff(tl)]
			}
			// Add to typehash if not seen before.
			tlist := typehash[t.Hash]
			for _, tcur := range tlist {
				if tcur == t {
					continue collect
				}
			}
			typehash[t.Hash] = append(tlist, t)
		}

		if md.typemap == nil {
			// If any of this module's typelinks match a type from a
			// prior module, prefer that prior type by adding the offset
			// to this module's typemap.
			tm := make(map[typeOff]*_type, len(md.typelinks))
			pinnedTypemaps = append(pinnedTypemaps, tm)
			md.typemap = tm
			for _, tl := range md.typelinks {
				t := (*_type)(unsafe.Pointer(md.types + uintptr(tl)))
				for _, candidate := range typehash[t.Hash] {
					seen := map[_typePair]struct{}{}
					if typesEqual(t, candidate, seen) {
						t = candidate
						break
					}
				}
				md.typemap[typeOff(tl)] = t
			}
		}

		prev = md
	}
}

type _typePair struct {
	t1 *_type
	t2 *_type
}

func toRType(t *abi.Type) rtype {
	return rtype{t}
}

// typesEqual reports whether two types are equal.
//
// Everywhere in the runtime and reflect packages, it is assumed that
// there is exactly one *_type per Go type, so that pointer equality
// can be used to test if types are equal. There is one place that
// breaks this assumption: buildmode=shared. In this case a type can
// appear as two different pieces of memory. This is hidden from the
// runtime and reflect package by the per-module typemap built in
// typelinksinit. It uses typesEqual to map types from later modules
// back into earlier ones.
//
// Only typelinksinit needs this function.
func typesEqual(t, v *_type, seen map[_typePair]struct{}) bool {
	tp := _typePair{t, v}
	if _, ok := seen[tp]; ok {
		return true
	}

	// mark these types as seen, and thus equivalent which prevents an infinite loop if
	// the two types are identical, but recursively defined and loaded from
	// different modules
	seen[tp] = struct{}{}

	if t == v {
		// 两个类型指针相同就返回 true
		return true
	}
	kind := t.Kind_ & abi.KindMask
	if kind != v.Kind_&abi.KindMask {
		return false
	}
	rt, rv := toRType(t), toRType(v)
	if rt.string() != rv.string() {
		return false
	}
	ut := t.Uncommon()
	uv := v.Uncommon()
	if ut != nil || uv != nil {
		if ut == nil || uv == nil {
			// 有一个为 nil 就不相等
			return false
		}
		pkgpatht := rt.nameOff(ut.PkgPath).Name()
		pkgpathv := rv.nameOff(uv.PkgPath).Name()
		if pkgpatht != pkgpathv {
			// 两者包路径不同返回 false
			return false
		}
	}
<<<<<<< HEAD
	if kindBool <= kind && kind <= kindComplex128 {
		// 基础类型返回 true
=======
	if abi.Bool <= kind && kind <= abi.Complex128 {
>>>>>>> 7b263895
		return true
	}
	// 非基础类型
	switch kind {
	case abi.String, abi.UnsafePointer:
		return true
	case abi.Array:
		at := (*arraytype)(unsafe.Pointer(t))
		av := (*arraytype)(unsafe.Pointer(v))
		return typesEqual(at.Elem, av.Elem, seen) && at.Len == av.Len
	case abi.Chan:
		ct := (*chantype)(unsafe.Pointer(t))
		cv := (*chantype)(unsafe.Pointer(v))
		return ct.Dir == cv.Dir && typesEqual(ct.Elem, cv.Elem, seen)
	case abi.Func:
		ft := (*functype)(unsafe.Pointer(t))
		fv := (*functype)(unsafe.Pointer(v))
		if ft.OutCount != fv.OutCount || ft.InCount != fv.InCount {
			return false
		}
		tin, vin := ft.InSlice(), fv.InSlice()
		for i := 0; i < len(tin); i++ {
			if !typesEqual(tin[i], vin[i], seen) {
				return false
			}
		}
		tout, vout := ft.OutSlice(), fv.OutSlice()
		for i := 0; i < len(tout); i++ {
			if !typesEqual(tout[i], vout[i], seen) {
				return false
			}
		}
		return true
	case abi.Interface:
		it := (*interfacetype)(unsafe.Pointer(t))
		iv := (*interfacetype)(unsafe.Pointer(v))
		if it.PkgPath.Name() != iv.PkgPath.Name() {
			return false
		}
		if len(it.Methods) != len(iv.Methods) {
			return false
		}
		for i := range it.Methods {
			tm := &it.Methods[i]
			vm := &iv.Methods[i]
			// Note the mhdr array can be relocated from
			// another module. See #17724.
			tname := resolveNameOff(unsafe.Pointer(tm), tm.Name)
			vname := resolveNameOff(unsafe.Pointer(vm), vm.Name)
			if tname.Name() != vname.Name() {
				return false
			}
			if pkgPath(tname) != pkgPath(vname) {
				return false
			}
			tityp := resolveTypeOff(unsafe.Pointer(tm), tm.Typ)
			vityp := resolveTypeOff(unsafe.Pointer(vm), vm.Typ)
			if !typesEqual(tityp, vityp, seen) {
				// 方法类型是否相同
				return false
			}
		}
		return true
	case abi.Map:
		if goexperiment.SwissMap {
			mt := (*abi.SwissMapType)(unsafe.Pointer(t))
			mv := (*abi.SwissMapType)(unsafe.Pointer(v))
			return typesEqual(mt.Key, mv.Key, seen) && typesEqual(mt.Elem, mv.Elem, seen)
		}
		mt := (*abi.OldMapType)(unsafe.Pointer(t))
		mv := (*abi.OldMapType)(unsafe.Pointer(v))
		return typesEqual(mt.Key, mv.Key, seen) && typesEqual(mt.Elem, mv.Elem, seen)
	case abi.Pointer:
		pt := (*ptrtype)(unsafe.Pointer(t))
		pv := (*ptrtype)(unsafe.Pointer(v))
		return typesEqual(pt.Elem, pv.Elem, seen)
	case abi.Slice:
		st := (*slicetype)(unsafe.Pointer(t))
		sv := (*slicetype)(unsafe.Pointer(v))
		return typesEqual(st.Elem, sv.Elem, seen)
	case abi.Struct:
		st := (*structtype)(unsafe.Pointer(t))
		sv := (*structtype)(unsafe.Pointer(v))
		if len(st.Fields) != len(sv.Fields) {
			return false
		}
		if st.PkgPath.Name() != sv.PkgPath.Name() {
			return false
		}
		for i := range st.Fields {
			tf := &st.Fields[i]
			vf := &sv.Fields[i]
			if tf.Name.Name() != vf.Name.Name() {
				return false
			}
			if !typesEqual(tf.Typ, vf.Typ, seen) {
				return false
			}
			if tf.Name.Tag() != vf.Name.Tag() {
				return false
			}
			if tf.Offset != vf.Offset {
				return false
			}
			if tf.Name.IsEmbedded() != vf.Name.IsEmbedded() {
				return false
			}
		}
		return true
	default:
		println("runtime: impossible type kind", kind)
		throw("runtime: impossible type kind")
		return false
	}
}<|MERGE_RESOLUTION|>--- conflicted
+++ resolved
@@ -543,12 +543,8 @@
 			return false
 		}
 	}
-<<<<<<< HEAD
-	if kindBool <= kind && kind <= kindComplex128 {
+	if abi.Bool <= kind && kind <= abi.Complex128 {
 		// 基础类型返回 true
-=======
-	if abi.Bool <= kind && kind <= abi.Complex128 {
->>>>>>> 7b263895
 		return true
 	}
 	// 非基础类型
