// Copyright 2016 The Go Authors. All rights reserved.
// Use of this source code is governed by a BSD-style
// license that can be found in the LICENSE file.

//go:build !goexperiment.synchashtriemap

package sync

import (
	"sync/atomic"
)

<<<<<<< HEAD
// Map 并发安全的 map[interface{}]interface{}
// 不需要其他的同步操作
// 优化点 以下两种情况会比map减少锁的竞争
// 写入一次 读多次
// 多协程读写覆盖不相交的 key
// 零值即可用 不能被复制
// Map is like a Go map[interface{}]interface{} but is safe for concurrent use
=======
// Map is like a Go map[any]any but is safe for concurrent use
>>>>>>> 7b263895
// by multiple goroutines without additional locking or coordination.
// Loads, stores, and deletes run in amortized constant time.
//
// The Map type is specialized. Most code should use a plain Go map instead,
// with separate locking or coordination, for better type safety and to make it
// easier to maintain other invariants along with the map content.
//
// The Map type is optimized for two common use cases: (1) when the entry for a given
// key is only ever written once but read many times, as in caches that only grow,
// or (2) when multiple goroutines read, write, and overwrite entries for disjoint
// sets of keys. In these two cases, use of a Map may significantly reduce lock
// contention compared to a Go map paired with a separate [Mutex] or [RWMutex].
//
// The zero Map is empty and ready for use. A Map must not be copied after first use.
//
// In the terminology of [the Go memory model], Map arranges that a write operation
// “synchronizes before” any read operation that observes the effect of the write, where
// read and write operations are defined as follows.
// [Map.Load], [Map.LoadAndDelete], [Map.LoadOrStore], [Map.Swap], [Map.CompareAndSwap],
// and [Map.CompareAndDelete] are read operations;
// [Map.Delete], [Map.LoadAndDelete], [Map.Store], and [Map.Swap] are write operations;
// [Map.LoadOrStore] is a write operation when it returns loaded set to false;
// [Map.CompareAndSwap] is a write operation when it returns swapped set to true;
// and [Map.CompareAndDelete] is a write operation when it returns deleted set to true.
//
// [the Go memory model]: https://go.dev/ref/mem
type Map struct {
	_ noCopy

	mu Mutex

	// 无锁化并发访问安全的 map
	// 不需要获得锁 mu
	//
	// 读总是安全的 写需要获得锁 mu
	//
	// 存储在 read 中的 entry 可以在没有 mu 的情况下同时更新
	// 但更新先前清除的 entry 需要将该 entry 复制到 dirty map
	// 并在持有锁 mu 的情况下取消清除
	// read contains the portion of the map's contents that are safe for
	// concurrent access (with or without mu held).
	//
	// The read field itself is always safe to load, but must only be stored with
	// mu held.
	//
	// Entries stored in read may be updated concurrently without mu, but updating
	// a previously-expunged entry requires that the entry be copied to the dirty
	// map and unexpunged with mu held.
	read atomic.Pointer[readOnly]

	// 有锁化 map
	// 操作前必须先获得 mu
	// 为了确保dirty map可以快速提升为read map
	// 它还包括read map中所有未清除的entry
	//
	// 已删除的 entry 不能存储到 dirty map 中
	// 在 clean map 中的已删除的 entry
	// 在新值存储进去之前必须先标记为未删除并且添加到 dirty map 中
	//
	// 如果 dirty map 为空
	// 下一个写入者将会初始化 dirty map
	// 并且会浅拷贝 clean map
	// 并会删除过期的 entry
	// dirty contains the portion of the map's contents that require mu to be
	// held. To ensure that the dirty map can be promoted to the read map quickly,
	// it also includes all of the non-expunged entries in the read map.
	//
	// Expunged entries are not stored in the dirty map. An expunged entry in the
	// clean map must be unexpunged and added to the dirty map before a new value
	// can be stored to it.
	//
	// If the dirty map is nil, the next write to the map will initialize it by
	// making a shallow copy of the clean map, omitting stale entries.
	dirty map[any]*entry

	// 统计自上次更新 read map 以来需要锁定 mu 以确定密钥是否存在的加载次数
	//
	// 一旦足够数量的 misses 发生 去覆盖 dirty map 复制
	// dirty map 会被转为 read map（未修改状态）
	// 下次存储会生成新的 dirty map 的副本
	// misses counts the number of loads since the read map was last updated that
	// needed to lock mu to determine whether the key was present.
	//
	// Once enough misses have occurred to cover the cost of copying the dirty
	// map, the dirty map will be promoted to the read map (in the unamended
	// state) and the next store to the map will make a new dirty copy.
	misses int
}

// readOnly 是不可变的结构 原子存储在 Map.read 中
// readOnly is an immutable struct stored atomically in the Map.read field.
type readOnly struct {
	// m 存储 kv
	// amended 表示是否有 dirty map 包含一些 key 不在 m
	m       map[any]*entry
	amended bool // true if the dirty map contains some key not in m.
}

// expunged 空接口指针 标记 已经从 dirty 中删除
// expunged is an arbitrary pointer that marks entries which have been deleted
// from the dirty map.
var expunged = new(any)

// An entry is a slot in the map corresponding to a particular key.
type entry struct {
	// p 是指向 interface{} 的指针
	// p == nil 表示已经删除 并且 m.dirty == nil 或 m.dirty[key] = e
	// p == expunged 则已被删除 m.dirty != nil 并且该条目从 m.dirty 中丢失
	// 否则，有效并记录在 m.read.m[key] 中 如果 m.dirty != nil，则记录在 m.dirty[key] 中
	//
	// 如果 entry 关联值可以被原子更新替换的前提是 p != expunged
	// 如果 p == expunged entry 关联值只能在第一次设置 m.dirty[key] = e 之后
	// 以至于使用 dirty 查找 entry
	//
	// p points to the interface{} value stored for the entry.
	//
	// If p == nil, the entry has been deleted, and either m.dirty == nil or
	// m.dirty[key] is e.
	//
	// If p == expunged, the entry has been deleted, m.dirty != nil, and the entry
	// is missing from m.dirty.
	//
	// Otherwise, the entry is valid and recorded in m.read.m[key] and, if m.dirty
	// != nil, in m.dirty[key].
	//
	// An entry can be deleted by atomic replacement with nil: when m.dirty is
	// next created, it will atomically replace nil with expunged and leave
	// m.dirty[key] unset.
	//
	// An entry's associated value can be updated by atomic replacement, provided
	// p != expunged. If p == expunged, an entry's associated value can be updated
	// only after first setting m.dirty[key] = e so that lookups using the dirty
	// map find the entry.
	p atomic.Pointer[any]
}

func newEntry(i any) *entry {
	e := &entry{}
	e.p.Store(&i)
	return e
}

func (m *Map) loadReadOnly() readOnly {
	if p := m.read.Load(); p != nil {
		return *p
	}
	return readOnly{}
}

// Load returns the value stored in the map for a key, or nil if no
// value is present.
// The ok result indicates whether value was found in the map.
func (m *Map) Load(key any) (value any, ok bool) {
	read := m.loadReadOnly()
	e, ok := read.m[key]
	if !ok && read.amended {
		// 不存在 并且 read 需要修正
		m.mu.Lock()
		// 锁住 在进行二次check
		// Avoid reporting a spurious miss if m.dirty got promoted while we were
		// blocked on m.mu. (If further loads of the same key will not miss, it's
		// not worth copying the dirty map for this key.)
		read = m.loadReadOnly()
		e, ok = read.m[key]
		if !ok && read.amended {
			// 再查 dirty
			e, ok = m.dirty[key]
			// 不管存在与否 都进行miss标记
			// Regardless of whether the entry was present, record a miss: this key
			// will take the slow path until the dirty map is promoted to the read
			// map.
			m.missLocked()
		}
		m.mu.Unlock()
	}
	if !ok {
		// 没找到 返回
		return nil, false
	}
	// 找到了 获取内部值
	return e.load()
}

func (e *entry) load() (value any, ok bool) {
	// 载入数据
	p := e.p.Load()
	if p == nil || p == expunged {
		// p 标记为 已删除就返回空
		return nil, false
	}
	return *p, true
}

// Store sets the value for a key.
func (m *Map) Store(key, value any) {
	_, _ = m.Swap(key, value)
}

// Clear deletes all the entries, resulting in an empty Map.
func (m *Map) Clear() {
	read := m.loadReadOnly()
	if len(read.m) == 0 && !read.amended {
		// Avoid allocating a new readOnly when the map is already clear.
		return
	}

	m.mu.Lock()
	defer m.mu.Unlock()

	read = m.loadReadOnly()
	if len(read.m) > 0 || read.amended {
		m.read.Store(&readOnly{})
	}

	clear(m.dirty)
	// Don't immediately promote the newly-cleared dirty map on the next operation.
	m.misses = 0
}

// tryCompareAndSwap compare the entry with the given old value and swaps
// it with a new value if the entry is equal to the old value, and the entry
// has not been expunged.
//
// If the entry is expunged, tryCompareAndSwap returns false and leaves
// the entry unchanged.
func (e *entry) tryCompareAndSwap(old, new any) bool {
	p := e.p.Load()
	if p == nil || p == expunged || *p != old {
		return false
	}

	// Copy the interface after the first load to make this method more amenable
	// to escape analysis: if the comparison fails from the start, we shouldn't
	// bother heap-allocating an interface value to store.
	nc := new
	for {
		if e.p.CompareAndSwap(p, &nc) {
			return true
		}
		p = e.p.Load()
		if p == nil || p == expunged || *p != old {
			return false
		}
	}
}

// 移除 e 的 已删除标记
// 如果 e 被标记为已删除 需要在解锁前必须添加进 dirty 中
// unexpungeLocked ensures that the entry is not marked as expunged.
//
// If the entry was previously expunged, it must be added to the dirty map
// before m.mu is unlocked.
func (e *entry) unexpungeLocked() (wasExpunged bool) {
	return e.p.CompareAndSwap(expunged, nil)
}

// swapLocked unconditionally swaps a value into the entry.
//
// The entry must be known not to be expunged.
func (e *entry) swapLocked(i *any) *any {
	return e.p.Swap(i)
}

// LoadOrStore 如果存在返回当前值
// 否则 存储 并返回给定的值
// loaded 表示是否存入新值
// true 表示加载旧值 false 表示存储新值
// LoadOrStore returns the existing value for the key if present.
// Otherwise, it stores and returns the given value.
// The loaded result is true if the value was loaded, false if stored.
func (m *Map) LoadOrStore(key, value any) (actual any, loaded bool) {
	// Avoid locking if it's a clean hit.
	read := m.loadReadOnly()
	if e, ok := read.m[key]; ok {
		// 存在值 就尝试获取或设置
		actual, loaded, ok := e.tryLoadOrStore(value)
		if ok {
			// 成功直接返回
			return actual, loaded
		}
	}

	// 不存在
	m.mu.Lock()
	read = m.loadReadOnly()
	if e, ok := read.m[key]; ok {
		// 二次校验
		if e.unexpungeLocked() {
			// 如果能够移除 已删除标记 将 key 存入 dirty 中
			m.dirty[key] = e
		}
		// 再次尝试获取或设置
		actual, loaded, _ = e.tryLoadOrStore(value)
	} else if e, ok := m.dirty[key]; ok {
		// 如果在 dirty 中 就尝试获取或设置
		actual, loaded, _ = e.tryLoadOrStore(value)
		// 检测是否切换 read 和 dirty
		m.missLocked()
	} else {
		// 既不在 read 也不在 dirty
		if !read.amended {
			// 标记 dirty 中有 read 不存在的 key
			// We're adding the first new key to the dirty map.
			// Make sure it is allocated and mark the read-only map as incomplete.
			m.dirtyLocked()
			m.read.Store(&readOnly{m: read.m, amended: true})
		}
		m.dirty[key] = newEntry(value)
		actual, loaded = value, false
	}
	m.mu.Unlock()

	return actual, loaded
}

// 尝试获取 如果没有 就设置
// tryLoadOrStore atomically loads or stores a value if the entry is not
// expunged.
//
// If the entry is expunged, tryLoadOrStore leaves the entry unchanged and
// returns with ok==false.
func (e *entry) tryLoadOrStore(i any) (actual any, loaded, ok bool) {
	p := e.p.Load()
	if p == expunged {
		// 被标记 已删除 直接返回
		return nil, false, false
	}
	if p != nil {
		// 找到 且不为空 直接返回
		return *p, true, true
	}

	// Copy the interface after the first load to make this method more amenable
	// to escape analysis: if we hit the "load" path or the entry is expunged, we
	// shouldn't bother heap-allocating.
	ic := i
	for {
		if e.p.CompareAndSwap(nil, &ic) {
			// cas 切换 需要存入的值 成功 直接返回
			return i, false, true
		}
		p = e.p.Load()
		if p == expunged {
			// p 被标记 已删除 直接返回
			return nil, false, false
		}
		if p != nil {
			// 如果已经有值 返回
			return *p, true, true
		}
	}
}

// LoadAndDelete deletes the value for a key, returning the previous value if any.
// The loaded result reports whether the key was present.
func (m *Map) LoadAndDelete(key any) (value any, loaded bool) {
	read := m.loadReadOnly()
	e, ok := read.m[key]
	if !ok && read.amended {
		// 不存在 且 需要修正
		m.mu.Lock()
		read = m.loadReadOnly()
		e, ok = read.m[key]
		if !ok && read.amended {
			// 二次校验
			e, ok = m.dirty[key]
			// 删除 dirty
			// 如果 read 中存在 则置 nil
			delete(m.dirty, key)
			// 不管存在与否 增加 miss
			// Regardless of whether the entry was present, record a miss: this key
			// will take the slow path until the dirty map is promoted to the read
			// map.
			m.missLocked()
		}
		m.mu.Unlock()
	}
	if ok {
		// read 或 dirty 存在
		// 删除
		return e.delete()
	}
	// 不存在直接返回
	return nil, false
}

// Delete deletes the value for a key.
func (m *Map) Delete(key any) {
	m.LoadAndDelete(key)
}

func (e *entry) delete() (value any, ok bool) {
	for {
		p := e.p.Load()
		if p == nil || p == expunged {
			// 如果已被删除 直接返回
			return nil, false
		}
		if e.p.CompareAndSwap(p, nil) {
			// cas 置空 并返回原值
			return *p, true
		}
	}
}

// trySwap swaps a value if the entry has not been expunged.
//
// If the entry is expunged, trySwap returns false and leaves the entry
// unchanged.
func (e *entry) trySwap(i *any) (*any, bool) {
	for {
		p := e.p.Load()
		if p == expunged {
			return nil, false
		}
		if e.p.CompareAndSwap(p, i) {
			return p, true
		}
	}
}

// Swap swaps the value for a key and returns the previous value if any.
// The loaded result reports whether the key was present.
func (m *Map) Swap(key, value any) (previous any, loaded bool) {
	read := m.loadReadOnly()
	if e, ok := read.m[key]; ok {
		if v, ok := e.trySwap(&value); ok {
			if v == nil {
				return nil, false
			}
			return *v, true
		}
	}

	m.mu.Lock()
	read = m.loadReadOnly()
	if e, ok := read.m[key]; ok {
		if e.unexpungeLocked() {
			// The entry was previously expunged, which implies that there is a
			// non-nil dirty map and this entry is not in it.
			m.dirty[key] = e
		}
		if v := e.swapLocked(&value); v != nil {
			loaded = true
			previous = *v
		}
	} else if e, ok := m.dirty[key]; ok {
		if v := e.swapLocked(&value); v != nil {
			loaded = true
			previous = *v
		}
	} else {
		if !read.amended {
			// We're adding the first new key to the dirty map.
			// Make sure it is allocated and mark the read-only map as incomplete.
			m.dirtyLocked()
			m.read.Store(&readOnly{m: read.m, amended: true})
		}
		m.dirty[key] = newEntry(value)
	}
	m.mu.Unlock()
	return previous, loaded
}

// CompareAndSwap swaps the old and new values for key
// if the value stored in the map is equal to old.
// The old value must be of a comparable type.
func (m *Map) CompareAndSwap(key, old, new any) (swapped bool) {
	read := m.loadReadOnly()
	if e, ok := read.m[key]; ok {
		return e.tryCompareAndSwap(old, new)
	} else if !read.amended {
		return false // No existing value for key.
	}

	m.mu.Lock()
	defer m.mu.Unlock()
	read = m.loadReadOnly()
	swapped = false
	if e, ok := read.m[key]; ok {
		swapped = e.tryCompareAndSwap(old, new)
	} else if e, ok := m.dirty[key]; ok {
		swapped = e.tryCompareAndSwap(old, new)
		// We needed to lock mu in order to load the entry for key,
		// and the operation didn't change the set of keys in the map
		// (so it would be made more efficient by promoting the dirty
		// map to read-only).
		// Count it as a miss so that we will eventually switch to the
		// more efficient steady state.
		m.missLocked()
	}
	return swapped
}

// CompareAndDelete deletes the entry for key if its value is equal to old.
// The old value must be of a comparable type.
//
// If there is no current value for key in the map, CompareAndDelete
// returns false (even if the old value is the nil interface value).
func (m *Map) CompareAndDelete(key, old any) (deleted bool) {
	read := m.loadReadOnly()
	e, ok := read.m[key]
	if !ok && read.amended {
		m.mu.Lock()
		read = m.loadReadOnly()
		e, ok = read.m[key]
		if !ok && read.amended {
			e, ok = m.dirty[key]
			// Don't delete key from m.dirty: we still need to do the “compare” part
			// of the operation. The entry will eventually be expunged when the
			// dirty map is promoted to the read map.
			//
			// Regardless of whether the entry was present, record a miss: this key
			// will take the slow path until the dirty map is promoted to the read
			// map.
			m.missLocked()
		}
		m.mu.Unlock()
	}
	for ok {
		p := e.p.Load()
		if p == nil || p == expunged || *p != old {
			return false
		}
		if e.p.CompareAndSwap(p, nil) {
			return true
		}
	}
	return false
}

// Range calls f sequentially for each key and value present in the map.
// If f returns false, range stops the iteration.
//
// Range does not necessarily correspond to any consistent snapshot of the Map's
// contents: no key will be visited more than once, but if the value for any key
// is stored or deleted concurrently (including by f), Range may reflect any
// mapping for that key from any point during the Range call. Range does not
// block other methods on the receiver; even f itself may call any method on m.
//
// Range may be O(N) with the number of elements in the map even if f returns
// false after a constant number of calls.
func (m *Map) Range(f func(key, value any) bool) {
	// We need to be able to iterate over all of the keys that were already
	// present at the start of the call to Range.
	// If read.amended is false, then read.m satisfies that property without
	// requiring us to hold m.mu for a long time.
	read := m.loadReadOnly()
	if read.amended {
		// read 需要修正
		// m.dirty contains keys not in read.m. Fortunately, Range is already O(N)
		// (assuming the caller does not break out early), so a call to Range
		// amortizes an entire copy of the map: we can promote the dirty copy
		// immediately!
		m.mu.Lock()
		read = m.loadReadOnly()
		if read.amended {
			// 切换 升级 dirty 为 read
			read = readOnly{m: m.dirty}
			copyRead := read
			m.read.Store(&copyRead)
			m.dirty = nil
			m.misses = 0
		}
		m.mu.Unlock()
	}

	// 遍历所有 key 执行 f
	for k, e := range read.m {
		v, ok := e.load()
		if !ok {
			continue
		}
		if !f(k, v) {
			break
		}
	}
}

// 增加 miss
// 并且检测 是否需要替换 read 和 dirty
// 即 是否将 dirty 升级为 read
func (m *Map) missLocked() {
	m.misses++
	if m.misses < len(m.dirty) {
		// miss 小于 dirty 直接返回
		return
	}
	// miss 大于 dirty 就将 dirty 升级为 read
	m.read.Store(&readOnly{m: m.dirty})
	// 置空 dirty miss
	m.dirty = nil
	m.misses = 0
}

// 存在 dirty 则不操作
// 不存在 则新建 dirty
// 将 read 中的有效值 拷贝到 dirty
func (m *Map) dirtyLocked() {
	if m.dirty != nil {
		// dirty 不为空 直接返回
		return
	}

	read := m.loadReadOnly()
	// 新建 dirty
	m.dirty = make(map[any]*entry, len(read.m))
	// 将 read 中的没有标记为已删除 的拷贝到 dirty 中
	for k, e := range read.m {
		if !e.tryExpungeLocked() {
			m.dirty[k] = e
		}
	}
}

// e.p 标记为删除
func (e *entry) tryExpungeLocked() (isExpunged bool) {
	p := e.p.Load()
	for p == nil {
		// 将 nil 置为 已删除
		if e.p.CompareAndSwap(nil, expunged) {
			return true
		}
		p = e.p.Load()
	}
	// 返回 p 是否被置为删除
	return p == expunged
}<|MERGE_RESOLUTION|>--- conflicted
+++ resolved
@@ -10,17 +10,13 @@
 	"sync/atomic"
 )
 
-<<<<<<< HEAD
 // Map 并发安全的 map[interface{}]interface{}
 // 不需要其他的同步操作
 // 优化点 以下两种情况会比map减少锁的竞争
 // 写入一次 读多次
 // 多协程读写覆盖不相交的 key
 // 零值即可用 不能被复制
-// Map is like a Go map[interface{}]interface{} but is safe for concurrent use
-=======
 // Map is like a Go map[any]any but is safe for concurrent use
->>>>>>> 7b263895
 // by multiple goroutines without additional locking or coordination.
 // Loads, stores, and deletes run in amortized constant time.
 //
