// Copyright 2016 The Go Authors. All rights reserved.
// Use of this source code is governed by a BSD-style
// license that can be found in the LICENSE file.

package sync

import (
	"sync/atomic"
)

// Map 并发安全的 map[interface{}]interface{}
// 不需要其他的同步操作
// 优化点 以下两种情况会比map减少锁的竞争
// 写入一次 读多次
// 多协程读写覆盖不相交的 key
// 零值即可用 不能被复制
// Map is like a Go map[interface{}]interface{} but is safe for concurrent use
// by multiple goroutines without additional locking or coordination.
// Loads, stores, and deletes run in amortized constant time.
//
// The Map type is specialized. Most code should use a plain Go map instead,
// with separate locking or coordination, for better type safety and to make it
// easier to maintain other invariants along with the map content.
//
// The Map type is optimized for two common use cases: (1) when the entry for a given
// key is only ever written once but read many times, as in caches that only grow,
// or (2) when multiple goroutines read, write, and overwrite entries for disjoint
// sets of keys. In these two cases, use of a Map may significantly reduce lock
// contention compared to a Go map paired with a separate Mutex or RWMutex.
//
// The zero Map is empty and ready for use. A Map must not be copied after first use.
//
// In the terminology of the Go memory model, Map arranges that a write operation
// “synchronizes before” any read operation that observes the effect of the write, where
// read and write operations are defined as follows.
// Load, LoadAndDelete, LoadOrStore are read operations;
// Delete, LoadAndDelete, and Store are write operations;
// and LoadOrStore is a write operation when it returns loaded set to false.
type Map struct {
	mu Mutex

	// 无锁化并发访问安全的 map
	// 不需要获得锁 mu
	//
	// 读总是安全的 写需要获得锁 mu
	//
	// 存储在 read 中的 entry 可以在没有 mu 的情况下同时更新
	// 但更新先前清除的 entry 需要将该 entry 复制到 dirty map
	// 并在持有锁 mu 的情况下取消清除
	// read contains the portion of the map's contents that are safe for
	// concurrent access (with or without mu held).
	//
	// The read field itself is always safe to load, but must only be stored with
	// mu held.
	//
	// Entries stored in read may be updated concurrently without mu, but updating
	// a previously-expunged entry requires that the entry be copied to the dirty
	// map and unexpunged with mu held.
	read atomic.Pointer[readOnly]

	// 有锁化 map
	// 操作前必须先获得 mu
	// 为了确保dirty map可以快速提升为read map
	// 它还包括read map中所有未清除的entry
	//
	// 已删除的 entry 不能存储到 dirty map 中
	// 在 clean map 中的已删除的 entry
	// 在新值存储进去之前必须先标记为未删除并且添加到 dirty map 中
	//
	// 如果 dirty map 为空
	// 下一个写入者将会初始化 dirty map
	// 并且会浅拷贝 clean map
	// 并会删除过期的 entry
	// dirty contains the portion of the map's contents that require mu to be
	// held. To ensure that the dirty map can be promoted to the read map quickly,
	// it also includes all of the non-expunged entries in the read map.
	//
	// Expunged entries are not stored in the dirty map. An expunged entry in the
	// clean map must be unexpunged and added to the dirty map before a new value
	// can be stored to it.
	//
	// If the dirty map is nil, the next write to the map will initialize it by
	// making a shallow copy of the clean map, omitting stale entries.
	dirty map[any]*entry

	// 统计自上次更新 read map 以来需要锁定 mu 以确定密钥是否存在的加载次数
	//
	// 一旦足够数量的 misses 发生 去覆盖 dirty map 复制
	// dirty map 会被转为 read map（未修改状态）
	// 下次存储会生成新的 dirty map 的副本
	// misses counts the number of loads since the read map was last updated that
	// needed to lock mu to determine whether the key was present.
	//
	// Once enough misses have occurred to cover the cost of copying the dirty
	// map, the dirty map will be promoted to the read map (in the unamended
	// state) and the next store to the map will make a new dirty copy.
	misses int
}

// readOnly 是不可变的结构 原子存储在 Map.read 中
// readOnly is an immutable struct stored atomically in the Map.read field.
type readOnly struct {
	// m 存储 kv
	// amended 表示是否有 dirty map 包含一些 key 不在 m
	m       map[any]*entry
	amended bool // true if the dirty map contains some key not in m.
}

// expunged 空接口指针 标记 已经从 dirty 中删除
// expunged is an arbitrary pointer that marks entries which have been deleted
// from the dirty map.
var expunged = new(any)

// An entry is a slot in the map corresponding to a particular key.
type entry struct {
	// p 是指向 interface{} 的指针
	// p == nil 表示已经删除 并且 m.dirty == nil 或 m.dirty[key] = e
	// p == expunged 则已被删除 m.dirty != nil 并且该条目从 m.dirty 中丢失
	// 否则，有效并记录在 m.read.m[key] 中 如果 m.dirty != nil，则记录在 m.dirty[key] 中
	//
	// 如果 entry 关联值可以被原子更新替换的前提是 p != expunged
	// 如果 p == expunged entry 关联值只能在第一次设置 m.dirty[key] = e 之后
	// 以至于使用 dirty 查找 entry
	//
	// p points to the interface{} value stored for the entry.
	//
	// If p == nil, the entry has been deleted, and either m.dirty == nil or
	// m.dirty[key] is e.
	//
	// If p == expunged, the entry has been deleted, m.dirty != nil, and the entry
	// is missing from m.dirty.
	//
	// Otherwise, the entry is valid and recorded in m.read.m[key] and, if m.dirty
	// != nil, in m.dirty[key].
	//
	// An entry can be deleted by atomic replacement with nil: when m.dirty is
	// next created, it will atomically replace nil with expunged and leave
	// m.dirty[key] unset.
	//
	// An entry's associated value can be updated by atomic replacement, provided
	// p != expunged. If p == expunged, an entry's associated value can be updated
	// only after first setting m.dirty[key] = e so that lookups using the dirty
	// map find the entry.
	p atomic.Pointer[any]
}

func newEntry(i any) *entry {
	e := &entry{}
	e.p.Store(&i)
	return e
}

func (m *Map) loadReadOnly() readOnly {
	if p := m.read.Load(); p != nil {
		return *p
	}
	return readOnly{}
}

// Load returns the value stored in the map for a key, or nil if no
// value is present.
// The ok result indicates whether value was found in the map.
func (m *Map) Load(key any) (value any, ok bool) {
	read := m.loadReadOnly()
	e, ok := read.m[key]
	if !ok && read.amended {
		// 不存在 并且 read 需要修正
		m.mu.Lock()
		// 锁住 在进行二次check
		// Avoid reporting a spurious miss if m.dirty got promoted while we were
		// blocked on m.mu. (If further loads of the same key will not miss, it's
		// not worth copying the dirty map for this key.)
		read = m.loadReadOnly()
		e, ok = read.m[key]
		if !ok && read.amended {
			// 再查 dirty
			e, ok = m.dirty[key]
			// 不管存在与否 都进行miss标记
			// Regardless of whether the entry was present, record a miss: this key
			// will take the slow path until the dirty map is promoted to the read
			// map.
			m.missLocked()
		}
		m.mu.Unlock()
	}
	if !ok {
		// 没找到 返回
		return nil, false
	}
	// 找到了 获取内部值
	return e.load()
}

func (e *entry) load() (value any, ok bool) {
	// 载入数据
	p := e.p.Load()
	if p == nil || p == expunged {
		// p 标记为 已删除就返回空
		return nil, false
	}
	return *p, true
}

// Store sets the value for a key.
func (m *Map) Store(key, value any) {
<<<<<<< HEAD
	read := m.loadReadOnly()
	if e, ok := read.m[key]; ok && e.tryStore(&value) {
		// read 中存在
		// 久尝试替换
		// 成功替换 直接返回
		return
	}

	// 不存在 或 被标记删除
	m.mu.Lock()
	read = m.loadReadOnly()
	if e, ok := read.m[key]; ok {
		// 将被标记删除的 key 置空
		if e.unexpungeLocked() {
			// The entry was previously expunged, which implies that there is a
			// non-nil dirty map and this entry is not in it.
			m.dirty[key] = e
		}
		// 存储值
		e.storeLocked(&value)
	} else if e, ok := m.dirty[key]; ok {
		// 如果在dirty中 更新 值
		e.storeLocked(&value)
	} else {
		if !read.amended {
			// read 标记为未修正 则执行修正操作
			// 标记 dirty 中有 read 不存在的key
			// We're adding the first new key to the dirty map.
			// Make sure it is allocated and mark the read-only map as incomplete.
			m.dirtyLocked()
			m.read.Store(&readOnly{m: read.m, amended: true})
		}
		// 将新值存入 dirty 中
		m.dirty[key] = newEntry(value)
	}
	m.mu.Unlock()
}

// 尝试cas切换存储值
// 直到存储成功 或者被标记为删除
// tryStore stores a value if the entry has not been expunged.
=======
	_, _ = m.Swap(key, value)
}

// tryCompareAndSwap compare the entry with the given old value and swaps
// it with a new value if the entry is equal to the old value, and the entry
// has not been expunged.
>>>>>>> a3989632
//
// If the entry is expunged, tryCompareAndSwap returns false and leaves
// the entry unchanged.
func (e *entry) tryCompareAndSwap(old, new any) bool {
	p := e.p.Load()
	if p == nil || p == expunged || *p != old {
		return false
	}

	// Copy the interface after the first load to make this method more amenable
	// to escape analysis: if the comparison fails from the start, we shouldn't
	// bother heap-allocating an interface value to store.
	nc := new
	for {
<<<<<<< HEAD
		p := e.p.Load()
		if p == expunged {
			// p 标记为 已删除 返回 false
			return false
		}
		if e.p.CompareAndSwap(p, i) {
=======
		if e.p.CompareAndSwap(p, &nc) {
>>>>>>> a3989632
			return true
		}
		p = e.p.Load()
		if p == nil || p == expunged || *p != old {
			return false
		}
	}
}

// 移除 e 的 已删除标记
// 如果 e 被标记为已删除 需要在解锁前必须添加进 dirty 中
// unexpungeLocked ensures that the entry is not marked as expunged.
//
// If the entry was previously expunged, it must be added to the dirty map
// before m.mu is unlocked.
func (e *entry) unexpungeLocked() (wasExpunged bool) {
	return e.p.CompareAndSwap(expunged, nil)
}

<<<<<<< HEAD
// 原子替换 e 中的值指针
// storeLocked unconditionally stores a value to the entry.
=======
// swapLocked unconditionally swaps a value into the entry.
>>>>>>> a3989632
//
// The entry must be known not to be expunged.
func (e *entry) swapLocked(i *any) *any {
	return e.p.Swap(i)
}

// LoadOrStore 如果存在返回当前值
// 否则 存储 并返回给定的值
// loaded 表示是否存入新值
// true 表示加载旧值 false 表示存储新值
// LoadOrStore returns the existing value for the key if present.
// Otherwise, it stores and returns the given value.
// The loaded result is true if the value was loaded, false if stored.
func (m *Map) LoadOrStore(key, value any) (actual any, loaded bool) {
	// Avoid locking if it's a clean hit.
	read := m.loadReadOnly()
	if e, ok := read.m[key]; ok {
		// 存在值 就尝试获取或设置
		actual, loaded, ok := e.tryLoadOrStore(value)
		if ok {
			// 成功直接返回
			return actual, loaded
		}
	}

	// 不存在
	m.mu.Lock()
	read = m.loadReadOnly()
	if e, ok := read.m[key]; ok {
		// 二次校验
		if e.unexpungeLocked() {
			// 如果能够移除 已删除标记 将 key 存入 dirty 中
			m.dirty[key] = e
		}
		// 再次尝试获取或设置
		actual, loaded, _ = e.tryLoadOrStore(value)
	} else if e, ok := m.dirty[key]; ok {
		// 如果在 dirty 中 就尝试获取或设置
		actual, loaded, _ = e.tryLoadOrStore(value)
		// 检测是否切换 read 和 dirty
		m.missLocked()
	} else {
		// 既不在 read 也不在 dirty
		if !read.amended {
			// 标记 dirty 中有 read 不存在的 key
			// We're adding the first new key to the dirty map.
			// Make sure it is allocated and mark the read-only map as incomplete.
			m.dirtyLocked()
			m.read.Store(&readOnly{m: read.m, amended: true})
		}
		m.dirty[key] = newEntry(value)
		actual, loaded = value, false
	}
	m.mu.Unlock()

	return actual, loaded
}

// 尝试获取 如果没有 就设置
// tryLoadOrStore atomically loads or stores a value if the entry is not
// expunged.
//
// If the entry is expunged, tryLoadOrStore leaves the entry unchanged and
// returns with ok==false.
func (e *entry) tryLoadOrStore(i any) (actual any, loaded, ok bool) {
	p := e.p.Load()
	if p == expunged {
		// 被标记 已删除 直接返回
		return nil, false, false
	}
	if p != nil {
		// 找到 且不为空 直接返回
		return *p, true, true
	}

	// Copy the interface after the first load to make this method more amenable
	// to escape analysis: if we hit the "load" path or the entry is expunged, we
	// shouldn't bother heap-allocating.
	ic := i
	for {
		if e.p.CompareAndSwap(nil, &ic) {
			// cas 切换 需要存入的值 成功 直接返回
			return i, false, true
		}
		p = e.p.Load()
		if p == expunged {
			// p 被标记 已删除 直接返回
			return nil, false, false
		}
		if p != nil {
			// 如果已经有值 返回
			return *p, true, true
		}
	}
}

// LoadAndDelete deletes the value for a key, returning the previous value if any.
// The loaded result reports whether the key was present.
func (m *Map) LoadAndDelete(key any) (value any, loaded bool) {
	read := m.loadReadOnly()
	e, ok := read.m[key]
	if !ok && read.amended {
		// 不存在 且 需要修正
		m.mu.Lock()
		read = m.loadReadOnly()
		e, ok = read.m[key]
		if !ok && read.amended {
			// 二次校验
			e, ok = m.dirty[key]
			// 删除 dirty
			// 如果 read 中存在 则置 nil
			delete(m.dirty, key)
			// 不管存在与否 增加 miss
			// Regardless of whether the entry was present, record a miss: this key
			// will take the slow path until the dirty map is promoted to the read
			// map.
			m.missLocked()
		}
		m.mu.Unlock()
	}
	if ok {
		// read 或 dirty 存在
		// 删除
		return e.delete()
	}
	// 不存在直接返回
	return nil, false
}

// Delete deletes the value for a key.
func (m *Map) Delete(key any) {
	m.LoadAndDelete(key)
}

func (e *entry) delete() (value any, ok bool) {
	for {
		p := e.p.Load()
		if p == nil || p == expunged {
			// 如果已被删除 直接返回
			return nil, false
		}
		if e.p.CompareAndSwap(p, nil) {
			// cas 置空 并返回原值
			return *p, true
		}
	}
}

<<<<<<< HEAD
// Range 遍历所有 key
// 如果 f 返回 false 则中断遍历
=======
// trySwap swaps a value if the entry has not been expunged.
//
// If the entry is expunged, trySwap returns false and leaves the entry
// unchanged.
func (e *entry) trySwap(i *any) (*any, bool) {
	for {
		p := e.p.Load()
		if p == expunged {
			return nil, false
		}
		if e.p.CompareAndSwap(p, i) {
			return p, true
		}
	}
}

// Swap swaps the value for a key and returns the previous value if any.
// The loaded result reports whether the key was present.
func (m *Map) Swap(key, value any) (previous any, loaded bool) {
	read := m.loadReadOnly()
	if e, ok := read.m[key]; ok {
		if v, ok := e.trySwap(&value); ok {
			if v == nil {
				return nil, false
			}
			return *v, true
		}
	}

	m.mu.Lock()
	read = m.loadReadOnly()
	if e, ok := read.m[key]; ok {
		if e.unexpungeLocked() {
			// The entry was previously expunged, which implies that there is a
			// non-nil dirty map and this entry is not in it.
			m.dirty[key] = e
		}
		if v := e.swapLocked(&value); v != nil {
			loaded = true
			previous = *v
		}
	} else if e, ok := m.dirty[key]; ok {
		if v := e.swapLocked(&value); v != nil {
			loaded = true
			previous = *v
		}
	} else {
		if !read.amended {
			// We're adding the first new key to the dirty map.
			// Make sure it is allocated and mark the read-only map as incomplete.
			m.dirtyLocked()
			m.read.Store(&readOnly{m: read.m, amended: true})
		}
		m.dirty[key] = newEntry(value)
	}
	m.mu.Unlock()
	return previous, loaded
}

// CompareAndSwap swaps the old and new values for key
// if the value stored in the map is equal to old.
// The old value must be of a comparable type.
func (m *Map) CompareAndSwap(key, old, new any) bool {
	read := m.loadReadOnly()
	if e, ok := read.m[key]; ok {
		return e.tryCompareAndSwap(old, new)
	} else if !read.amended {
		return false // No existing value for key.
	}

	m.mu.Lock()
	defer m.mu.Unlock()
	read = m.loadReadOnly()
	swapped := false
	if e, ok := read.m[key]; ok {
		swapped = e.tryCompareAndSwap(old, new)
	} else if e, ok := m.dirty[key]; ok {
		swapped = e.tryCompareAndSwap(old, new)
		// We needed to lock mu in order to load the entry for key,
		// and the operation didn't change the set of keys in the map
		// (so it would be made more efficient by promoting the dirty
		// map to read-only).
		// Count it as a miss so that we will eventually switch to the
		// more efficient steady state.
		m.missLocked()
	}
	return swapped
}

// CompareAndDelete deletes the entry for key if its value is equal to old.
// The old value must be of a comparable type.
//
// If there is no current value for key in the map, CompareAndDelete
// returns false (even if the old value is the nil interface value).
func (m *Map) CompareAndDelete(key, old any) (deleted bool) {
	read := m.loadReadOnly()
	e, ok := read.m[key]
	if !ok && read.amended {
		m.mu.Lock()
		read = m.loadReadOnly()
		e, ok = read.m[key]
		if !ok && read.amended {
			e, ok = m.dirty[key]
			// Don't delete key from m.dirty: we still need to do the “compare” part
			// of the operation. The entry will eventually be expunged when the
			// dirty map is promoted to the read map.
			//
			// Regardless of whether the entry was present, record a miss: this key
			// will take the slow path until the dirty map is promoted to the read
			// map.
			m.missLocked()
		}
		m.mu.Unlock()
	}
	for ok {
		p := e.p.Load()
		if p == nil || p == expunged || *p != old {
			return false
		}
		if e.p.CompareAndSwap(p, nil) {
			return true
		}
	}
	return false
}

>>>>>>> a3989632
// Range calls f sequentially for each key and value present in the map.
// If f returns false, range stops the iteration.
//
// Range does not necessarily correspond to any consistent snapshot of the Map's
// contents: no key will be visited more than once, but if the value for any key
// is stored or deleted concurrently (including by f), Range may reflect any
// mapping for that key from any point during the Range call. Range does not
// block other methods on the receiver; even f itself may call any method on m.
//
// Range may be O(N) with the number of elements in the map even if f returns
// false after a constant number of calls.
func (m *Map) Range(f func(key, value any) bool) {
	// We need to be able to iterate over all of the keys that were already
	// present at the start of the call to Range.
	// If read.amended is false, then read.m satisfies that property without
	// requiring us to hold m.mu for a long time.
	read := m.loadReadOnly()
	if read.amended {
		// read 需要修正
		// m.dirty contains keys not in read.m. Fortunately, Range is already O(N)
		// (assuming the caller does not break out early), so a call to Range
		// amortizes an entire copy of the map: we can promote the dirty copy
		// immediately!
		m.mu.Lock()
		read = m.loadReadOnly()
		if read.amended {
			// 切换 升级 dirty 为 read
			read = readOnly{m: m.dirty}
			m.read.Store(&read)
			m.dirty = nil
			m.misses = 0
		}
		m.mu.Unlock()
	}

	// 遍历所有 key 执行 f
	for k, e := range read.m {
		v, ok := e.load()
		if !ok {
			continue
		}
		if !f(k, v) {
			break
		}
	}
}

// 增加 miss
// 并且检测 是否需要替换 read 和 dirty
// 即 是否将 dirty 升级为 read
func (m *Map) missLocked() {
	m.misses++
	if m.misses < len(m.dirty) {
		// miss 小于 dirty 直接返回
		return
	}
	// miss 大于 dirty 就将 dirty 升级为 read
	m.read.Store(&readOnly{m: m.dirty})
	// 置空 dirty miss
	m.dirty = nil
	m.misses = 0
}

// 存在 dirty 则不操作
// 不存在 则新建 dirty
// 将 read 中的有效值 拷贝到 dirty
func (m *Map) dirtyLocked() {
	if m.dirty != nil {
		// dirty 不为空 直接返回
		return
	}

	read := m.loadReadOnly()
	// 新建 dirty
	m.dirty = make(map[any]*entry, len(read.m))
	// 将 read 中的没有标记为已删除 的拷贝到 dirty 中
	for k, e := range read.m {
		if !e.tryExpungeLocked() {
			m.dirty[k] = e
		}
	}
}

// e.p 标记为删除
func (e *entry) tryExpungeLocked() (isExpunged bool) {
	p := e.p.Load()
	for p == nil {
		// 将 nil 置为 已删除
		if e.p.CompareAndSwap(nil, expunged) {
			return true
		}
		p = e.p.Load()
	}
	// 返回 p 是否被置为删除
	return p == expunged
}<|MERGE_RESOLUTION|>--- conflicted
+++ resolved
@@ -203,56 +203,12 @@
 
 // Store sets the value for a key.
 func (m *Map) Store(key, value any) {
-<<<<<<< HEAD
-	read := m.loadReadOnly()
-	if e, ok := read.m[key]; ok && e.tryStore(&value) {
-		// read 中存在
-		// 久尝试替换
-		// 成功替换 直接返回
-		return
-	}
-
-	// 不存在 或 被标记删除
-	m.mu.Lock()
-	read = m.loadReadOnly()
-	if e, ok := read.m[key]; ok {
-		// 将被标记删除的 key 置空
-		if e.unexpungeLocked() {
-			// The entry was previously expunged, which implies that there is a
-			// non-nil dirty map and this entry is not in it.
-			m.dirty[key] = e
-		}
-		// 存储值
-		e.storeLocked(&value)
-	} else if e, ok := m.dirty[key]; ok {
-		// 如果在dirty中 更新 值
-		e.storeLocked(&value)
-	} else {
-		if !read.amended {
-			// read 标记为未修正 则执行修正操作
-			// 标记 dirty 中有 read 不存在的key
-			// We're adding the first new key to the dirty map.
-			// Make sure it is allocated and mark the read-only map as incomplete.
-			m.dirtyLocked()
-			m.read.Store(&readOnly{m: read.m, amended: true})
-		}
-		// 将新值存入 dirty 中
-		m.dirty[key] = newEntry(value)
-	}
-	m.mu.Unlock()
-}
-
-// 尝试cas切换存储值
-// 直到存储成功 或者被标记为删除
-// tryStore stores a value if the entry has not been expunged.
-=======
 	_, _ = m.Swap(key, value)
 }
 
 // tryCompareAndSwap compare the entry with the given old value and swaps
 // it with a new value if the entry is equal to the old value, and the entry
 // has not been expunged.
->>>>>>> a3989632
 //
 // If the entry is expunged, tryCompareAndSwap returns false and leaves
 // the entry unchanged.
@@ -267,16 +223,7 @@
 	// bother heap-allocating an interface value to store.
 	nc := new
 	for {
-<<<<<<< HEAD
-		p := e.p.Load()
-		if p == expunged {
-			// p 标记为 已删除 返回 false
-			return false
-		}
-		if e.p.CompareAndSwap(p, i) {
-=======
 		if e.p.CompareAndSwap(p, &nc) {
->>>>>>> a3989632
 			return true
 		}
 		p = e.p.Load()
@@ -296,12 +243,7 @@
 	return e.p.CompareAndSwap(expunged, nil)
 }
 
-<<<<<<< HEAD
-// 原子替换 e 中的值指针
-// storeLocked unconditionally stores a value to the entry.
-=======
 // swapLocked unconditionally swaps a value into the entry.
->>>>>>> a3989632
 //
 // The entry must be known not to be expunged.
 func (e *entry) swapLocked(i *any) *any {
@@ -450,10 +392,6 @@
 	}
 }
 
-<<<<<<< HEAD
-// Range 遍历所有 key
-// 如果 f 返回 false 则中断遍历
-=======
 // trySwap swaps a value if the entry has not been expunged.
 //
 // If the entry is expunged, trySwap returns false and leaves the entry
@@ -580,7 +518,6 @@
 	return false
 }
 
->>>>>>> a3989632
 // Range calls f sequentially for each key and value present in the map.
 // If f returns false, range stops the iteration.
 //
