// Copyright 2009 The Go Authors. All rights reserved.
// Use of this source code is governed by a BSD-style
// license that can be found in the LICENSE file.

// Package sync provides basic synchronization primitives such as mutual
// exclusion locks. Other than the [Once] and [WaitGroup] types, most are intended
// for use by low-level library routines. Higher-level synchronization is
// better done via channels and communication.
//
// Values containing the types defined in this package should not be copied.
package sync

import (
	isync "internal/sync"
)

// A Mutex is a mutual exclusion lock.
// The zero value for a Mutex is an unlocked mutex.
//
// A Mutex must not be copied after first use.
//
// In the terminology of [the Go memory model],
// the n'th call to [Mutex.Unlock] “synchronizes before” the m'th call to [Mutex.Lock]
// for any n < m.
// A successful call to [Mutex.TryLock] is equivalent to a call to Lock.
// A failed call to TryLock does not establish any “synchronizes before”
// relation at all.
//
// [the Go memory model]: https://go.dev/ref/mem
type Mutex struct {
<<<<<<< HEAD
	// 锁状态
	// 最低三位 分别表示 是否锁住 是否唤醒 是否饥饿
	// 剩余高位表示 等待锁个数
	state int32
	// 锁信号量
	sema uint32
=======
	_ noCopy

	mu isync.Mutex
>>>>>>> 7b263895
}

// A Locker represents an object that can be locked and unlocked.
type Locker interface {
	Lock()
	Unlock()
}

<<<<<<< HEAD
const (
	// 锁状态
	// 锁住
	mutexLocked = 1 << iota // mutex is locked
	//
	mutexWoken
	// 饥饿
	mutexStarving
	// 等待者偏移量
	mutexWaiterShift = iota

	// Mutex fairness.
	//
	// Mutex can be in 2 modes of operations: normal and starvation.
	// In normal mode waiters are queued in FIFO order, but a woken up waiter
	// does not own the mutex and competes with new arriving goroutines over
	// the ownership. New arriving goroutines have an advantage -- they are
	// already running on CPU and there can be lots of them, so a woken up
	// waiter has good chances of losing. In such case it is queued at front
	// of the wait queue. If a waiter fails to acquire the mutex for more than 1ms,
	// it switches mutex to the starvation mode.
	//
	// In starvation mode ownership of the mutex is directly handed off from
	// the unlocking goroutine to the waiter at the front of the queue.
	// New arriving goroutines don't try to acquire the mutex even if it appears
	// to be unlocked, and don't try to spin. Instead they queue themselves at
	// the tail of the wait queue.
	//
	// If a waiter receives ownership of the mutex and sees that either
	// (1) it is the last waiter in the queue, or (2) it waited for less than 1 ms,
	// it switches mutex back to normal operation mode.
	//
	// Normal mode has considerably better performance as a goroutine can acquire
	// a mutex several times in a row even if there are blocked waiters.
	// Starvation mode is important to prevent pathological cases of tail latency.
	starvationThresholdNs = 1e6
)

=======
>>>>>>> 7b263895
// Lock locks m.
// If the lock is already in use, the calling goroutine
// blocks until the mutex is available.
func (m *Mutex) Lock() {
<<<<<<< HEAD
	// 快速变为锁状态
	// Fast path: grab unlocked mutex.
	if atomic.CompareAndSwapInt32(&m.state, 0, mutexLocked) {
		if race.Enabled {
			race.Acquire(unsafe.Pointer(m))
		}
		return
	}
	// Slow path (outlined so that the fast path can be inlined)
	m.lockSlow()
=======
	m.mu.Lock()
>>>>>>> 7b263895
}

// TryLock 尝试获取锁
// 返回是否成功获得锁
// TryLock tries to lock m and reports whether it succeeded.
//
// Note that while correct uses of TryLock do exist, they are rare,
// and use of TryLock is often a sign of a deeper problem
// in a particular use of mutexes.
func (m *Mutex) TryLock() bool {
<<<<<<< HEAD
	old := m.state
	if old&(mutexLocked|mutexStarving) != 0 {
		// 锁住或者饥饿模式
		// 直接返回 false
		return false
	}

	// There may be a goroutine waiting for the mutex, but we are
	// running now and can try to grab the mutex before that
	// goroutine wakes up.
	if !atomic.CompareAndSwapInt32(&m.state, old, old|mutexLocked) {
		// cas 加锁
		// 没有获得锁 返回 false
		return false
	}

	if race.Enabled {
		race.Acquire(unsafe.Pointer(m))
	}
	// 锁住 返回 true
	return true
}

func (m *Mutex) lockSlow() {
	var waitStartTime int64
	starving := false
	awoke := false
	iter := 0
	old := m.state
	for {
		// Don't spin in starvation mode, ownership is handed off to waiters
		// so we won't be able to acquire the mutex anyway.
		if old&(mutexLocked|mutexStarving) == mutexLocked && runtime_canSpin(iter) {
			// 不是饥饿状态下的锁住状态 并且 可以自旋等待
			// 则尝试自旋获取锁

			// 计算 awoke
			// Active spinning makes sense.
			// Try to set mutexWoken flag to inform Unlock
			// to not wake other blocked goroutines.
			if !awoke && old&mutexWoken == 0 && old>>mutexWaiterShift != 0 &&
				atomic.CompareAndSwapInt32(&m.state, old, old|mutexWoken) {
				// 没开启 woken
				// 并且 有等待的 g
				// 并且 置 woken 成功
				// awoke 表示 解锁时不唤醒其他等待的 g
				awoke = true
			}
			// 执行自旋操作
			runtime_doSpin()
			iter++
			old = m.state
			continue
		}
		// 自旋没有获得锁

		new := old
		// 进入饥饿状态 新到的 g 必须排队获取锁
		// Don't try to acquire starving mutex, new arriving goroutines must queue.
		if old&mutexStarving == 0 {
			// 旧状态不是饥饿模式 则新状态 设置为锁住
			new |= mutexLocked
		}
		if old&(mutexLocked|mutexStarving) != 0 {
			// 旧状态是锁住
			// 或者饥饿模式
			// 则新状态增加一个等待者
			new += 1 << mutexWaiterShift
		}
		// The current goroutine switches mutex to starvation mode.
		// But if the mutex is currently unlocked, don't do the switch.
		// Unlock expects that starving mutex has waiters, which will not
		// be true in this case.
		if starving && old&mutexLocked != 0 {
			// 当前是饥饿状态
			// 旧状态是锁住
			// 则新状态标记为饥饿模式
			new |= mutexStarving
		}
		if awoke {
			// awoke 则 新状态重置 woken 状态
			// The goroutine has been woken from sleep,
			// so we need to reset the flag in either case.
			if new&mutexWoken == 0 {
				throw("sync: inconsistent mutex state")
			}
			new &^= mutexWoken
		}
		// 乐观修改锁状态
		if atomic.CompareAndSwapInt32(&m.state, old, new) {
			// 修改成功

			if old&(mutexLocked|mutexStarving) == 0 {
				// 旧状态没有锁
				// 并且不是饥饿模式
				// 直接退出循环
				break // locked the mutex with CAS
			}
			// 第一次是fifo 后面是lifo
			// If we were already waiting before, queue at the front of the queue.
			queueLifo := waitStartTime != 0
			if waitStartTime == 0 {
				waitStartTime = runtime_nanotime()
			}
			// 阻塞等待锁
			runtime_SemacquireMutex(&m.sema, queueLifo, 1)

			// 被唤醒

			// 是否开启饥饿模式
			// 取决于当前饥饿模式或当前时间减去上次时间大于 1e6ns = 1ms
			starving = starving || runtime_nanotime()-waitStartTime > starvationThresholdNs
			old = m.state
			if old&mutexStarving != 0 {
				// 旧状态是饥饿状态
				// If this goroutine was woken and mutex is in starvation mode,
				// ownership was handed off to us but mutex is in somewhat
				// inconsistent state: mutexLocked is not set and we are still
				// accounted as waiter. Fix that.
				if old&(mutexLocked|mutexWoken) != 0 || old>>mutexWaiterShift == 0 {
					// 旧状态
					// 或 旧状态没有等待者
					throw("sync: inconsistent mutex state")
				}
				// delta = 1 - 8 = -7
				delta := int32(mutexLocked - 1<<mutexWaiterShift)
				if !starving || old>>mutexWaiterShift == 1 {
					// 恢复正常模式
					// 新状态不是饥饿模式 或者 只有一个等待者
					// Exit starvation mode.
					// Critical to do it here and consider wait time.
					// Starvation mode is so inefficient, that two goroutines
					// can go lock-step infinitely once they switch mutex
					// to starvation mode.
					// delta = -7 - 4  = -11 = b
					delta -= mutexStarving
				}
				// 可能解除饥饿模式
				atomic.AddInt32(&m.state, delta)
				// 退出
				break
			}
			// 标记awoke
			awoke = true
			// 重置迭代序号
			iter = 0
		} else {
			// 没有修改成功 则重试
			old = m.state
		}
	}

	if race.Enabled {
		race.Acquire(unsafe.Pointer(m))
	}
=======
	return m.mu.TryLock()
>>>>>>> 7b263895
}

// Unlock unlocks m.
// It is a run-time error if m is not locked on entry to Unlock.
//
// A locked [Mutex] is not associated with a particular goroutine.
// It is allowed for one goroutine to lock a Mutex and then
// arrange for another goroutine to unlock it.
func (m *Mutex) Unlock() {
<<<<<<< HEAD
	if race.Enabled {
		_ = m.state
		race.Release(unsafe.Pointer(m))
	}

	// 快速解锁
	// 释放锁 即相当于重置锁
	// Fast path: drop lock bit.
	new := atomic.AddInt32(&m.state, -mutexLocked)
	if new != 0 {
		// Outlined slow path to allow inlining the fast path.
		// To hide unlockSlow during tracing we skip one extra frame when tracing GoUnblock.
		m.unlockSlow(new)
	}
}

func (m *Mutex) unlockSlow(new int32) {
	if (new+mutexLocked)&mutexLocked == 0 {
		fatal("sync: unlock of unlocked mutex")
	}
	if new&mutexStarving == 0 {
		// 不是饥饿模式
		old := new
		for {
			// If there are no waiters or a goroutine has already
			// been woken or grabbed the lock, no need to wake anyone.
			// In starvation mode ownership is directly handed off from unlocking
			// goroutine to the next waiter. We are not part of this chain,
			// since we did not observe mutexStarving when we unlocked the mutex above.
			// So get off the way.
			if old>>mutexWaiterShift == 0 || old&(mutexLocked|mutexWoken|mutexStarving) != 0 {
				// 没有等待的 g
				// 或 有锁住、唤醒、饥饿状态
				// 直接返回
				return
			}
			// 尝试唤醒一个等待的g
			// Grab the right to wake someone.
			new = (old - 1<<mutexWaiterShift) | mutexWoken
			if atomic.CompareAndSwapInt32(&m.state, old, new) {
				// cas成功后就唤醒一个等待者 并 立即执行
				runtime_Semrelease(&m.sema, false, 1)
				return
			}
			// cas失败就重试
			old = m.state
		}
	} else {
		// 饥饿模式 直接唤醒一个等待者 并且 唤醒后 让出调度让等待者执行
		// Starving mode: handoff mutex ownership to the next waiter, and yield
		// our time slice so that the next waiter can start to run immediately.
		// Note: mutexLocked is not set, the waiter will set it after wakeup.
		// But mutex is still considered locked if mutexStarving is set,
		// so new coming goroutines won't acquire it.
		runtime_Semrelease(&m.sema, true, 1)
	}
=======
	m.mu.Unlock()
>>>>>>> 7b263895
}<|MERGE_RESOLUTION|>--- conflicted
+++ resolved
@@ -28,18 +28,9 @@
 //
 // [the Go memory model]: https://go.dev/ref/mem
 type Mutex struct {
-<<<<<<< HEAD
-	// 锁状态
-	// 最低三位 分别表示 是否锁住 是否唤醒 是否饥饿
-	// 剩余高位表示 等待锁个数
-	state int32
-	// 锁信号量
-	sema uint32
-=======
 	_ noCopy
 
 	mu isync.Mutex
->>>>>>> 7b263895
 }
 
 // A Locker represents an object that can be locked and unlocked.
@@ -48,65 +39,11 @@
 	Unlock()
 }
 
-<<<<<<< HEAD
-const (
-	// 锁状态
-	// 锁住
-	mutexLocked = 1 << iota // mutex is locked
-	//
-	mutexWoken
-	// 饥饿
-	mutexStarving
-	// 等待者偏移量
-	mutexWaiterShift = iota
-
-	// Mutex fairness.
-	//
-	// Mutex can be in 2 modes of operations: normal and starvation.
-	// In normal mode waiters are queued in FIFO order, but a woken up waiter
-	// does not own the mutex and competes with new arriving goroutines over
-	// the ownership. New arriving goroutines have an advantage -- they are
-	// already running on CPU and there can be lots of them, so a woken up
-	// waiter has good chances of losing. In such case it is queued at front
-	// of the wait queue. If a waiter fails to acquire the mutex for more than 1ms,
-	// it switches mutex to the starvation mode.
-	//
-	// In starvation mode ownership of the mutex is directly handed off from
-	// the unlocking goroutine to the waiter at the front of the queue.
-	// New arriving goroutines don't try to acquire the mutex even if it appears
-	// to be unlocked, and don't try to spin. Instead they queue themselves at
-	// the tail of the wait queue.
-	//
-	// If a waiter receives ownership of the mutex and sees that either
-	// (1) it is the last waiter in the queue, or (2) it waited for less than 1 ms,
-	// it switches mutex back to normal operation mode.
-	//
-	// Normal mode has considerably better performance as a goroutine can acquire
-	// a mutex several times in a row even if there are blocked waiters.
-	// Starvation mode is important to prevent pathological cases of tail latency.
-	starvationThresholdNs = 1e6
-)
-
-=======
->>>>>>> 7b263895
 // Lock locks m.
 // If the lock is already in use, the calling goroutine
 // blocks until the mutex is available.
 func (m *Mutex) Lock() {
-<<<<<<< HEAD
-	// 快速变为锁状态
-	// Fast path: grab unlocked mutex.
-	if atomic.CompareAndSwapInt32(&m.state, 0, mutexLocked) {
-		if race.Enabled {
-			race.Acquire(unsafe.Pointer(m))
-		}
-		return
-	}
-	// Slow path (outlined so that the fast path can be inlined)
-	m.lockSlow()
-=======
 	m.mu.Lock()
->>>>>>> 7b263895
 }
 
 // TryLock 尝试获取锁
@@ -117,165 +54,7 @@
 // and use of TryLock is often a sign of a deeper problem
 // in a particular use of mutexes.
 func (m *Mutex) TryLock() bool {
-<<<<<<< HEAD
-	old := m.state
-	if old&(mutexLocked|mutexStarving) != 0 {
-		// 锁住或者饥饿模式
-		// 直接返回 false
-		return false
-	}
-
-	// There may be a goroutine waiting for the mutex, but we are
-	// running now and can try to grab the mutex before that
-	// goroutine wakes up.
-	if !atomic.CompareAndSwapInt32(&m.state, old, old|mutexLocked) {
-		// cas 加锁
-		// 没有获得锁 返回 false
-		return false
-	}
-
-	if race.Enabled {
-		race.Acquire(unsafe.Pointer(m))
-	}
-	// 锁住 返回 true
-	return true
-}
-
-func (m *Mutex) lockSlow() {
-	var waitStartTime int64
-	starving := false
-	awoke := false
-	iter := 0
-	old := m.state
-	for {
-		// Don't spin in starvation mode, ownership is handed off to waiters
-		// so we won't be able to acquire the mutex anyway.
-		if old&(mutexLocked|mutexStarving) == mutexLocked && runtime_canSpin(iter) {
-			// 不是饥饿状态下的锁住状态 并且 可以自旋等待
-			// 则尝试自旋获取锁
-
-			// 计算 awoke
-			// Active spinning makes sense.
-			// Try to set mutexWoken flag to inform Unlock
-			// to not wake other blocked goroutines.
-			if !awoke && old&mutexWoken == 0 && old>>mutexWaiterShift != 0 &&
-				atomic.CompareAndSwapInt32(&m.state, old, old|mutexWoken) {
-				// 没开启 woken
-				// 并且 有等待的 g
-				// 并且 置 woken 成功
-				// awoke 表示 解锁时不唤醒其他等待的 g
-				awoke = true
-			}
-			// 执行自旋操作
-			runtime_doSpin()
-			iter++
-			old = m.state
-			continue
-		}
-		// 自旋没有获得锁
-
-		new := old
-		// 进入饥饿状态 新到的 g 必须排队获取锁
-		// Don't try to acquire starving mutex, new arriving goroutines must queue.
-		if old&mutexStarving == 0 {
-			// 旧状态不是饥饿模式 则新状态 设置为锁住
-			new |= mutexLocked
-		}
-		if old&(mutexLocked|mutexStarving) != 0 {
-			// 旧状态是锁住
-			// 或者饥饿模式
-			// 则新状态增加一个等待者
-			new += 1 << mutexWaiterShift
-		}
-		// The current goroutine switches mutex to starvation mode.
-		// But if the mutex is currently unlocked, don't do the switch.
-		// Unlock expects that starving mutex has waiters, which will not
-		// be true in this case.
-		if starving && old&mutexLocked != 0 {
-			// 当前是饥饿状态
-			// 旧状态是锁住
-			// 则新状态标记为饥饿模式
-			new |= mutexStarving
-		}
-		if awoke {
-			// awoke 则 新状态重置 woken 状态
-			// The goroutine has been woken from sleep,
-			// so we need to reset the flag in either case.
-			if new&mutexWoken == 0 {
-				throw("sync: inconsistent mutex state")
-			}
-			new &^= mutexWoken
-		}
-		// 乐观修改锁状态
-		if atomic.CompareAndSwapInt32(&m.state, old, new) {
-			// 修改成功
-
-			if old&(mutexLocked|mutexStarving) == 0 {
-				// 旧状态没有锁
-				// 并且不是饥饿模式
-				// 直接退出循环
-				break // locked the mutex with CAS
-			}
-			// 第一次是fifo 后面是lifo
-			// If we were already waiting before, queue at the front of the queue.
-			queueLifo := waitStartTime != 0
-			if waitStartTime == 0 {
-				waitStartTime = runtime_nanotime()
-			}
-			// 阻塞等待锁
-			runtime_SemacquireMutex(&m.sema, queueLifo, 1)
-
-			// 被唤醒
-
-			// 是否开启饥饿模式
-			// 取决于当前饥饿模式或当前时间减去上次时间大于 1e6ns = 1ms
-			starving = starving || runtime_nanotime()-waitStartTime > starvationThresholdNs
-			old = m.state
-			if old&mutexStarving != 0 {
-				// 旧状态是饥饿状态
-				// If this goroutine was woken and mutex is in starvation mode,
-				// ownership was handed off to us but mutex is in somewhat
-				// inconsistent state: mutexLocked is not set and we are still
-				// accounted as waiter. Fix that.
-				if old&(mutexLocked|mutexWoken) != 0 || old>>mutexWaiterShift == 0 {
-					// 旧状态
-					// 或 旧状态没有等待者
-					throw("sync: inconsistent mutex state")
-				}
-				// delta = 1 - 8 = -7
-				delta := int32(mutexLocked - 1<<mutexWaiterShift)
-				if !starving || old>>mutexWaiterShift == 1 {
-					// 恢复正常模式
-					// 新状态不是饥饿模式 或者 只有一个等待者
-					// Exit starvation mode.
-					// Critical to do it here and consider wait time.
-					// Starvation mode is so inefficient, that two goroutines
-					// can go lock-step infinitely once they switch mutex
-					// to starvation mode.
-					// delta = -7 - 4  = -11 = b
-					delta -= mutexStarving
-				}
-				// 可能解除饥饿模式
-				atomic.AddInt32(&m.state, delta)
-				// 退出
-				break
-			}
-			// 标记awoke
-			awoke = true
-			// 重置迭代序号
-			iter = 0
-		} else {
-			// 没有修改成功 则重试
-			old = m.state
-		}
-	}
-
-	if race.Enabled {
-		race.Acquire(unsafe.Pointer(m))
-	}
-=======
 	return m.mu.TryLock()
->>>>>>> 7b263895
 }
 
 // Unlock unlocks m.
@@ -285,64 +64,5 @@
 // It is allowed for one goroutine to lock a Mutex and then
 // arrange for another goroutine to unlock it.
 func (m *Mutex) Unlock() {
-<<<<<<< HEAD
-	if race.Enabled {
-		_ = m.state
-		race.Release(unsafe.Pointer(m))
-	}
-
-	// 快速解锁
-	// 释放锁 即相当于重置锁
-	// Fast path: drop lock bit.
-	new := atomic.AddInt32(&m.state, -mutexLocked)
-	if new != 0 {
-		// Outlined slow path to allow inlining the fast path.
-		// To hide unlockSlow during tracing we skip one extra frame when tracing GoUnblock.
-		m.unlockSlow(new)
-	}
-}
-
-func (m *Mutex) unlockSlow(new int32) {
-	if (new+mutexLocked)&mutexLocked == 0 {
-		fatal("sync: unlock of unlocked mutex")
-	}
-	if new&mutexStarving == 0 {
-		// 不是饥饿模式
-		old := new
-		for {
-			// If there are no waiters or a goroutine has already
-			// been woken or grabbed the lock, no need to wake anyone.
-			// In starvation mode ownership is directly handed off from unlocking
-			// goroutine to the next waiter. We are not part of this chain,
-			// since we did not observe mutexStarving when we unlocked the mutex above.
-			// So get off the way.
-			if old>>mutexWaiterShift == 0 || old&(mutexLocked|mutexWoken|mutexStarving) != 0 {
-				// 没有等待的 g
-				// 或 有锁住、唤醒、饥饿状态
-				// 直接返回
-				return
-			}
-			// 尝试唤醒一个等待的g
-			// Grab the right to wake someone.
-			new = (old - 1<<mutexWaiterShift) | mutexWoken
-			if atomic.CompareAndSwapInt32(&m.state, old, new) {
-				// cas成功后就唤醒一个等待者 并 立即执行
-				runtime_Semrelease(&m.sema, false, 1)
-				return
-			}
-			// cas失败就重试
-			old = m.state
-		}
-	} else {
-		// 饥饿模式 直接唤醒一个等待者 并且 唤醒后 让出调度让等待者执行
-		// Starving mode: handoff mutex ownership to the next waiter, and yield
-		// our time slice so that the next waiter can start to run immediately.
-		// Note: mutexLocked is not set, the waiter will set it after wakeup.
-		// But mutex is still considered locked if mutexStarving is set,
-		// so new coming goroutines won't acquire it.
-		runtime_Semrelease(&m.sema, true, 1)
-	}
-=======
 	m.mu.Unlock()
->>>>>>> 7b263895
 }