--- conflicted
+++ resolved
@@ -64,13 +64,9 @@
 	// This is why the slow path falls back to a mutex, and why
 	// the o.done.Store must be delayed until after f returns.
 
-<<<<<<< HEAD
 	// cas 不能保证 f 执行完毕
 	// 所以这里用锁
-	if o.done.Load() == 0 {
-=======
 	if !o.done.Load() {
->>>>>>> e8ed85d6
 		// Outlined slow-path to allow inlining of the fast-path.
 		o.doSlow(f)
 	}
