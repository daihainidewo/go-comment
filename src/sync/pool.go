// Copyright 2013 The Go Authors. All rights reserved.
// Use of this source code is governed by a BSD-style
// license that can be found in the LICENSE file.

package sync

import (
	"internal/race"
	"runtime"
	"sync/atomic"
	"unsafe"
)

// A Pool is a set of temporary objects that may be individually saved and
// retrieved.
//
// Any item stored in the Pool may be removed automatically at any time without
// notification. If the Pool holds the only reference when this happens, the
// item might be deallocated.
//
// A Pool is safe for use by multiple goroutines simultaneously.
//
// Pool's purpose is to cache allocated but unused items for later reuse,
// relieving pressure on the garbage collector. That is, it makes it easy to
// build efficient, thread-safe free lists. However, it is not suitable for all
// free lists.
//
// An appropriate use of a Pool is to manage a group of temporary items
// silently shared among and potentially reused by concurrent independent
// clients of a package. Pool provides a way to amortize allocation overhead
// across many clients.
//
// An example of good use of a Pool is in the fmt package, which maintains a
// dynamically-sized store of temporary output buffers. The store scales under
// load (when many goroutines are actively printing) and shrinks when
// quiescent.
//
// On the other hand, a free list maintained as part of a short-lived object is
// not a suitable use for a Pool, since the overhead does not amortize well in
// that scenario. It is more efficient to have such objects implement their own
// free list.
//
// A Pool must not be copied after first use.
type Pool struct {
    // copy标志位
	noCopy noCopy

    // 本地队列指针，索引为P的ID
	local     unsafe.Pointer // local fixed-size per-P pool, actual type is [P]poolLocal
    // 本地队列的长度
	localSize uintptr        // size of the local array

    // 轮回的队列指针
	victim     unsafe.Pointer // local from previous cycle
    // 轮回长度
	victimSize uintptr        // size of victims array

    // 新建对象方法
	// New optionally specifies a function to generate
	// a value when Get would otherwise return nil.
	// It may not be changed concurrently with calls to Get.
	New func() any
}

// poolLocalInternal 当前P的池子
// Local per-P Pool appendix.
type poolLocalInternal struct {
<<<<<<< HEAD
    // private P私有的缓存对象
	private interface{} // Can be used only by the respective P.
    // shared 任何P都可以操作缓存对象
	shared  poolChain   // Local P can pushHead/popHead; any P can popTail.
=======
	private any       // Can be used only by the respective P.
	shared  poolChain // Local P can pushHead/popHead; any P can popTail.
>>>>>>> 86b5f6a7
}

// poolLocal cache line 填充
type poolLocal struct {
	poolLocalInternal

	// Prevents false sharing on widespread platforms with
	// 128 mod (cache line size) = 0 .
	pad [128 - unsafe.Sizeof(poolLocalInternal{})%128]byte
}

// from runtime
func fastrandn(n uint32) uint32

var poolRaceHash [128]uint64

// poolRaceAddr 用于竞态检测
// poolRaceAddr returns an address to use as the synchronization point
// for race detector logic. We don't use the actual pointer stored in x
// directly, for fear of conflicting with other synchronization on that address.
// Instead, we hash the pointer to get an index into poolRaceHash.
// See discussion on golang.org/cl/31589.
func poolRaceAddr(x any) unsafe.Pointer {
	ptr := uintptr((*[2]unsafe.Pointer)(unsafe.Pointer(&x))[1])
	h := uint32((uint64(uint32(ptr)) * 0x85ebca6b) >> 16)
	return unsafe.Pointer(&poolRaceHash[h%uint32(len(poolRaceHash))])
}

// Put adds x to the pool.
func (p *Pool) Put(x any) {
	if x == nil {
		return
	}
	if race.Enabled {
		if fastrandn(4) == 0 {
			// Randomly drop x on floor.
			return
		}
		race.ReleaseMerge(poolRaceAddr(x))
		race.Disable()
	}
	l, _ := p.pin()
	if l.private == nil {
        // 没有设置私有，则将当前的设置为私有
		l.private = x
		x = nil
	}
	if x != nil {
        // 如果有私有则将其存放到share的头部
		l.shared.pushHead(x)
	}
	runtime_procUnpin()
	if race.Enabled {
		race.Enable()
	}
}

// Get selects an arbitrary item from the Pool, removes it from the
// Pool, and returns it to the caller.
// Get may choose to ignore the pool and treat it as empty.
// Callers should not assume any relation between values passed to Put and
// the values returned by Get.
//
// If Get would otherwise return nil and p.New is non-nil, Get returns
// the result of calling p.New.
func (p *Pool) Get() any {
	if race.Enabled {
		race.Disable()
	}
	l, pid := p.pin()
	x := l.private
	l.private = nil
	if x == nil {
        // 没有私有的则取共享的拿去头部
		// Try to pop the head of the local shard. We prefer
		// the head over the tail for temporal locality of
		// reuse.
		x, _ = l.shared.popHead()
		if x == nil {
            // 慢速的获取
			x = p.getSlow(pid)
		}
	}
	runtime_procUnpin()
	if race.Enabled {
		race.Enable()
		if x != nil {
			race.Acquire(poolRaceAddr(x))
		}
	}
	if x == nil && p.New != nil {
        // 都没有就新建一个
		x = p.New()
	}
	return x
}

<<<<<<< HEAD
// getSlow 从其他的p上偷primary一些元素，如果没有偷取到，就从victim中pid获取，并不会偷取其他P的victim
func (p *Pool) getSlow(pid int) interface{} {
=======
func (p *Pool) getSlow(pid int) any {
>>>>>>> 86b5f6a7
	// See the comment in pin regarding ordering of the loads.
	size := runtime_LoadAcquintptr(&p.localSize) // load-acquire
	locals := p.local                            // load-consume
	// Try to steal one element from other procs.
	for i := 0; i < int(size); i++ {
		l := indexLocal(locals, (pid+i+1)%int(size))
		if x, _ := l.shared.popTail(); x != nil {
            // 从其他共享链表中弹出元素，成功则直接返回
			return x
		}
	}

    // 没能从其他P偷到
    // 从victim中获取，写在从primary中偷取后面是希望victim中的元素能够尽快老去
	// Try the victim cache. We do this after attempting to steal
	// from all primary caches because we want objects in the
	// victim cache to age out if at all possible.
	size = atomic.LoadUintptr(&p.victimSize)
	if uintptr(pid) >= size {
        // 当前的p大于victim的size直接返回
		return nil
	}
	locals = p.victim
	l := indexLocal(locals, pid)
	if x := l.private; x != nil {
        // 获取victim中的private，有就直接返回
		l.private = nil
		return x
	}
	for i := 0; i < int(size); i++ {
		l := indexLocal(locals, (pid+i)%int(size))
		if x, _ := l.shared.popTail(); x != nil {
            // 从victim链表中弹出元素
			return x
		}
	}

    // 如果都没有表示当前victim为空，则将victim的size置为0
	// Mark the victim cache as empty for future gets don't bother
	// with it.
	atomic.StoreUintptr(&p.victimSize, 0)

	return nil
}

// pin 返回当前P的本地队列对象和当前P的ID
// pin pins the current goroutine to P, disables preemption and
// returns poolLocal pool for the P and the P's id.
// Caller must call runtime_procUnpin() when done with the pool.
func (p *Pool) pin() (*poolLocal, int) {
    // 获取当前P的ID
	pid := runtime_procPin()
	// In pinSlow we store to local and then to localSize, here we load in opposite order.
	// Since we've disabled preemption, GC cannot happen in between.
	// Thus here we must observe local at least as large localSize.
	// We can observe a newer/larger local, it is fine (we must observe its zero-initialized-ness).
	s := runtime_LoadAcquintptr(&p.localSize) // load-acquire
	l := p.local                              // load-consume
	if uintptr(pid) < s {
        // P已经拥有本地队列，直接返回本地队列地址
		return indexLocal(l, pid), pid
	}
    // P没有本地队列，创建新的
	return p.pinSlow()
}

func (p *Pool) pinSlow() (*poolLocal, int) {
	// Retry under the mutex.
	// Can not lock the mutex while pinned.
    // 获取锁可能占用长时间，所以先解除禁止抢占
	runtime_procUnpin()
    // 获取全局锁
	allPoolsMu.Lock()
	defer allPoolsMu.Unlock()
    // 得到锁后 标记禁止抢占
	pid := runtime_procPin()
	// poolCleanup won't be called while we are pinned.
	s := p.localSize
	l := p.local
	if uintptr(pid) < s {
        // 如果已经存在直接返回
		return indexLocal(l, pid), pid
	}
    // p.local 为空表示新建的pool，存放到全局pool列表中
	if p.local == nil {
		allPools = append(allPools, p)
	}
	// If GOMAXPROCS changes between GCs, we re-allocate the array and lose the old one.
    // 创建当前P个大小的队列初始化本地缓存
	size := runtime.GOMAXPROCS(0)
	local := make([]poolLocal, size)
	atomic.StorePointer(&p.local, unsafe.Pointer(&local[0])) // store-release
	runtime_StoreReluintptr(&p.localSize, uintptr(size))     // store-release
	return &local[pid], pid
}

func poolCleanup() {
    // 该函数调用与STW期间，在垃圾回收开始时，不能调用申请和运行时函数
	// This function is called with the world stopped, at the beginning of a garbage collection.
	// It must not allocate and probably should not call any runtime functions.

	// Because the world is stopped, no pool user can be in a
	// pinned section (in effect, this has all Ps pinned).

    // 删除所有victim的缓存
	// Drop victim caches from all pools.
	for _, p := range oldPools {
		p.victim = nil
		p.victimSize = 0
	}

    // 将primary移到victim
	// Move primary cache to victim cache.
	for _, p := range allPools {
		p.victim = p.local
		p.victimSize = p.localSize
		p.local = nil
		p.localSize = 0
	}

    // 将当前的池对象置为旧的池对象，新池对象置空
	// The pools with non-empty primary caches now have non-empty
	// victim caches and no pools have primary caches.
	oldPools, allPools = allPools, nil
}

var (
    // 全局pool锁
	allPoolsMu Mutex

    // 所有pool的集合，非空主要缓存，由 allPoolsMu 和 pin 或者 STW 保护
	// allPools is the set of pools that have non-empty primary
	// caches. Protected by either 1) allPoolsMu and pinning or 2)
	// STW.
	allPools []*Pool

    // 旧缓存，由 STW 保护
	// oldPools is the set of pools that may have non-empty victim
	// caches. Protected by STW.
	oldPools []*Pool
)

func init() {
	runtime_registerPoolCleanup(poolCleanup)
}

// indexLocal 通过指针计算返回poolLocal的地址
func indexLocal(l unsafe.Pointer, i int) *poolLocal {
	lp := unsafe.Pointer(uintptr(l) + uintptr(i)*unsafe.Sizeof(poolLocal{}))
	return (*poolLocal)(lp)
}

// Implemented in runtime.
func runtime_registerPoolCleanup(cleanup func()) // 将cleanup设置到GC前执行
func runtime_procPin() int // 标记禁止抢占，返回P的ID
func runtime_procUnpin() // 解除禁止抢占

// The below are implemented in runtime/internal/atomic and the
// compiler also knows to intrinsify the symbol we linkname into this
// package.

//go:linkname runtime_LoadAcquintptr runtime/internal/atomic.LoadAcquintptr
func runtime_LoadAcquintptr(ptr *uintptr) uintptr

//go:linkname runtime_StoreReluintptr runtime/internal/atomic.StoreReluintptr
func runtime_StoreReluintptr(ptr *uintptr, val uintptr) uintptr<|MERGE_RESOLUTION|>--- conflicted
+++ resolved
@@ -65,15 +65,8 @@
 // poolLocalInternal 当前P的池子
 // Local per-P Pool appendix.
 type poolLocalInternal struct {
-<<<<<<< HEAD
-    // private P私有的缓存对象
-	private interface{} // Can be used only by the respective P.
-    // shared 任何P都可以操作缓存对象
-	shared  poolChain   // Local P can pushHead/popHead; any P can popTail.
-=======
 	private any       // Can be used only by the respective P.
 	shared  poolChain // Local P can pushHead/popHead; any P can popTail.
->>>>>>> 86b5f6a7
 }
 
 // poolLocal cache line 填充
@@ -171,12 +164,7 @@
 	return x
 }
 
-<<<<<<< HEAD
-// getSlow 从其他的p上偷primary一些元素，如果没有偷取到，就从victim中pid获取，并不会偷取其他P的victim
-func (p *Pool) getSlow(pid int) interface{} {
-=======
 func (p *Pool) getSlow(pid int) any {
->>>>>>> 86b5f6a7
 	// See the comment in pin regarding ordering of the loads.
 	size := runtime_LoadAcquintptr(&p.localSize) // load-acquire
 	locals := p.local                            // load-consume
