// Copyright 2011 The Go Authors. All rights reserved.
// Use of this source code is governed by a BSD-style
// license that can be found in the LICENSE file.

package sync

import (
	"internal/race"
	"sync/atomic"
	"unsafe"
)

// A WaitGroup is a counting semaphore typically used to wait
// for a group of goroutines to finish.
//
// The main goroutine calls [WaitGroup.Add] to set (or increase) the number of
// goroutines to wait for. Then each of the goroutines
// runs and calls [WaitGroup.Done] when finished. At the same time,
// [WaitGroup.Wait] can be used to block until all goroutines have finished.
//
// This is a typical pattern of WaitGroup usage to
// synchronize 3 goroutines, each calling the function f:
//
//	var wg sync.WaitGroup
//	for range 3 {
//	   wg.Add(1)
//	   go func() {
//	       defer wg.Done()
//	       f()
//	   }()
//	}
//	wg.Wait()
//
// For convenience, the [WaitGroup.Go] method simplifies this pattern to:
//
//	var wg sync.WaitGroup
//	for range 3 {
//	   wg.Go(f)
//	}
//	wg.Wait()
//
// A WaitGroup must not be copied after first use.
//
// In the terminology of [the Go memory model], a call to [WaitGroup.Done]
// “synchronizes before” the return of any Wait call that it unblocks.
//
// [the Go memory model]: https://go.dev/ref/mem
type WaitGroup struct {
	noCopy noCopy

	state atomic.Uint64 // high 32 bits are counter, low 32 bits are waiter count.
	sema  uint32
}

// Add adds delta, which may be negative, to the [WaitGroup] counter.
// If the counter becomes zero, all goroutines blocked on [WaitGroup.Wait] are released.
// If the counter goes negative, Add panics.
//
// Note that calls with a positive delta that occur when the counter is zero
// must happen before a Wait. Calls with a negative delta, or calls with a
// positive delta that start when the counter is greater than zero, may happen
// at any time.
// Typically this means the calls to Add should execute before the statement
// creating the goroutine or other event to be waited for.
// If a WaitGroup is reused to wait for several independent sets of events,
// new Add calls must happen after all previous Wait calls have returned.
// See the WaitGroup example.
func (wg *WaitGroup) Add(delta int) {
	if race.Enabled {
		if delta < 0 {
			// Synchronize decrements with Wait.
			race.ReleaseMerge(unsafe.Pointer(wg))
		}
		race.Disable()
		defer race.Enable()
	}
	state := wg.state.Add(uint64(delta) << 32)
	v := int32(state >> 32)
	// 等待者个数
	w := uint32(state)
	if race.Enabled && delta > 0 && v == int32(delta) {
		// The first increment must be synchronized with Wait.
		// Need to model this as a read, because there can be
		// several concurrent wg.counter transitions from 0.
		race.Read(unsafe.Pointer(&wg.sema))
	}
	if v < 0 {
		// 没有需要等待的
		panic("sync: negative WaitGroup counter")
	}
	if w != 0 && delta > 0 && v == int32(delta) {
		// 同时调用 Add 和 Wait
		panic("sync: WaitGroup misuse: Add called concurrently with Wait")
	}
	if v > 0 || w == 0 {
		// 计数器不为0或没有等待者
		// 不需要通知 直接返回
		return
	}
	// This goroutine has set counter to 0 when waiters > 0.
	// Now there can't be concurrent mutations of state:
	// - Adds must not happen concurrently with Wait,
	// - Wait does not increment waiters if it sees counter == 0.
	// Still do a cheap sanity check to detect WaitGroup misuse.
	if wg.state.Load() != state {
		// 如果有变更说明有并发操作
		panic("sync: WaitGroup misuse: Add called concurrently with Wait")
	}
	// Reset waiters count to 0.
	wg.state.Store(0)
	for ; w != 0; w-- {
		// 唤醒所有等待者
		runtime_Semrelease(&wg.sema, false, 0)
	}
}

// Done decrements the [WaitGroup] counter by one.
func (wg *WaitGroup) Done() {
	wg.Add(-1)
}

// Wait blocks until the [WaitGroup] counter is zero.
func (wg *WaitGroup) Wait() {
	if race.Enabled {
		race.Disable()
	}
	for {
		state := wg.state.Load()
		// 计数器
		v := int32(state >> 32)
		// 等待者个数
		w := uint32(state)
		if v == 0 {
			// 计数器为0 直接 Wait 成功
			// Counter is 0, no need to wait.
			if race.Enabled {
				race.Enable()
				race.Acquire(unsafe.Pointer(wg))
			}
			return
		}
		// Increment waiters count.
		if wg.state.CompareAndSwap(state, state+1) {
			if race.Enabled && w == 0 {
				// Wait must be synchronized with the first Add.
				// Need to model this is as a write to race with the read in Add.
				// As a consequence, can do the write only for the first waiter,
				// otherwise concurrent Waits will race with each other.
				race.Write(unsafe.Pointer(&wg.sema))
			}
<<<<<<< HEAD
			// 休眠等待被唤醒
			runtime_Semacquire(&wg.sema)
=======
			runtime_SemacquireWaitGroup(&wg.sema)
>>>>>>> 7b263895
			if wg.state.Load() != 0 {
				panic("sync: WaitGroup is reused before previous Wait has returned")
			}
			if race.Enabled {
				race.Enable()
				race.Acquire(unsafe.Pointer(wg))
			}
			return
		}
	}
}

// Go calls f in a new goroutine and adds that task to the WaitGroup.
// When f returns, the task is removed from the WaitGroup.
//
// If the WaitGroup is empty, Go must happen before a [WaitGroup.Wait].
// Typically, this simply means Go is called to start tasks before Wait is called.
// If the WaitGroup is not empty, Go may happen at any time.
// This means a goroutine started by Go may itself call Go.
// If a WaitGroup is reused to wait for several independent sets of tasks,
// new Go calls must happen after all previous Wait calls have returned.
//
// In the terminology of [the Go memory model](https://go.dev/ref/mem),
// the return from f "synchronizes before" the return of any Wait call that it unblocks.
func (wg *WaitGroup) Go(f func()) {
	wg.Add(1)
	go func() {
		defer wg.Done()
		f()
	}()
}<|MERGE_RESOLUTION|>--- conflicted
+++ resolved
@@ -148,12 +148,8 @@
 				// otherwise concurrent Waits will race with each other.
 				race.Write(unsafe.Pointer(&wg.sema))
 			}
-<<<<<<< HEAD
 			// 休眠等待被唤醒
-			runtime_Semacquire(&wg.sema)
-=======
 			runtime_SemacquireWaitGroup(&wg.sema)
->>>>>>> 7b263895
 			if wg.state.Load() != 0 {
 				panic("sync: WaitGroup is reused before previous Wait has returned")
 			}
