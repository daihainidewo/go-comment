--- conflicted
+++ resolved
@@ -7,22 +7,14 @@
 package p
 
 func f1() {
-<<<<<<< HEAD
-	for a, a := range []int{1, 2, 3} { // ERROR "a repeated on left side of :=|a redeclared"
-=======
-	for a, a := range []int{1, 2, 3} { // ERROR "a.* repeated on left side of :="
->>>>>>> 4e8f681e
+	for a, a := range []int{1, 2, 3} { // ERROR "a.* repeated on left side of :=|a redeclared"
 		println(a)
 	}
 }
 
 func f2() {
 	var a int
-<<<<<<< HEAD
-	for a, a := range []int{1, 2, 3} { // ERROR "a repeated on left side of :=|a redeclared"
-=======
-	for a, a := range []int{1, 2, 3} { // ERROR "a.* repeated on left side of :="
->>>>>>> 4e8f681e
+	for a, a := range []int{1, 2, 3} { // ERROR "a.* repeated on left side of :=|a redeclared"
 		println(a)
 	}
 	println(a)
